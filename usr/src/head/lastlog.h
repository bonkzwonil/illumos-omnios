/*
 * CDDL HEADER START
 *
 * The contents of this file are subject to the terms of the
 * Common Development and Distribution License, Version 1.0 only
 * (the "License").  You may not use this file except in compliance
 * with the License.
 *
 * You can obtain a copy of the license at usr/src/OPENSOLARIS.LICENSE
 * or http://www.opensolaris.org/os/licensing.
 * See the License for the specific language governing permissions
 * and limitations under the License.
 *
 * When distributing Covered Code, include this CDDL HEADER in each
 * file and include the License file at usr/src/OPENSOLARIS.LICENSE.
 * If applicable, add the following below this CDDL HEADER, with the
 * fields enclosed by brackets "[]" replaced with your own identifying
 * information: Portions Copyright [yyyy] [name of copyright owner]
 *
 * CDDL HEADER END
 */
/*
 * Copyright 1989 Sun Microsystems, Inc.  All rights reserved.
 * Use is subject to license terms.
 */

/*	Copyright (c) 1983, 1984, 1985, 1986, 1987, 1988, 1989 AT&T	*/
/*	  All Rights Reserved	*/

/*
 * Portions of this source code were derived from Berkeley 4.3 BSD
 * under license from the Regents of the University of California.
 */

#ifndef _LASTLOG_H
#define	_LASTLOG_H
<<<<<<< HEAD
#include <utmpx.h>
=======
>>>>>>> 8902f61a

#ifdef	__cplusplus
extern "C" {
#endif

#include <sys/types.h>

struct lastlog {
	int64_t	ll_time;
	char	ll_line[sizeof (((struct utmpx *)0)->ut_line)];
	char	ll_host[sizeof (((struct utmpx *)0)->ut_host)];
};

#define	_PATH_LASTLOG	"/var/adm/lastlog.v2"

#ifdef	__cplusplus
}
#endif

#endif	/* _LASTLOG_H */<|MERGE_RESOLUTION|>--- conflicted
+++ resolved
@@ -34,10 +34,7 @@
 
 #ifndef _LASTLOG_H
 #define	_LASTLOG_H
-<<<<<<< HEAD
 #include <utmpx.h>
-=======
->>>>>>> 8902f61a
 
 #ifdef	__cplusplus
 extern "C" {
