# CDDL HEADER START
#
# The contents of this file are subject to the terms of the
# Common Development and Distribution License (the "License").
# You may not use this file except in compliance with the License.
#
# You can obtain a copy of the license at usr/src/OPENSOLARIS.LICENSE
# or http://www.opensolaris.org/os/licensing.
# See the License for the specific language governing permissions
# and limitations under the License.
#
# When distributing Covered Code, include this CDDL HEADER in each
# file and include the License file at usr/src/OPENSOLARIS.LICENSE.
# If applicable, add the following below this CDDL HEADER, with the
# fields enclosed by brackets "[]" replaced with your own identifying
# information: Portions Copyright [yyyy] [name of copyright owner]
#
# CDDL HEADER END
#

#
# Copyright (c) 1989, 2010, Oracle and/or its affiliates. All rights reserved.
# Copyright 2011, Richard Lowe
# Copyright (c) 2012 by Delphix. All rights reserved.
# Copyright (c) 2012, Igor Kozhukhov <ikozhukhov@gmail.com>
# Copyright (c) 2013 RackTop Systems.
# Copyright 2014 Garrett D'Amore <garrett@damore.org>
# Copyright 2014 Nexenta Systems, Inc.  All rights reserved.
<<<<<<< HEAD
# Copyright 2015 OmniTI Computer Consulting, Inc.  All rights reserved.
=======
# Copyright 2016 Hans Rosenfeld <rosenfeld@grumpf.hope-2000.org>
>>>>>>> 1d32ba66
#

#
# It is easier to think in terms of directory names without the ROOT macro
# prefix.  ROOTDIRS is TARGETDIRS with ROOT prefixes.  It is necessary
# to work with ROOT prefixes when controlling conditional assignments.
#

DIRLINKS=	$(SYM.DIRS)
$(BUILD64)	DIRLINKS += $(SYM.DIRS64)

FILELINKS= $(SYM.USRCCSLIB) $(SYM.USRLIB)
$(BUILD64)	FILELINKS += $(SYM.USRCCSLIB64) $(SYM.USRLIB64)

TARGETDIRS=	$(DIRS)
$(BUILD64)	TARGETDIRS += $(DIRS64)

TARGETDIRS	+= $(FILELINKS) $(DIRLINKS)

i386_DIRS=			\
	/boot/acpi		\
	/boot/acpi/tables	\
	/boot/grub		\
	/boot/grub/bin		\
	/platform/i86pc		\
	/lib/libmvec		\
	/usr/lib/brand/lx \
	/usr/lib/brand/lx/amd64 \
	/usr/lib/xen		\
	/usr/lib/xen/bin

sparc_DIRS=				\
	/usr/lib/ldoms

sparc_64ONLY= $(POUND_SIGN)
64ONLY=  $($(MACH)_64ONLY)

$(64ONLY) MACH32_DIRS=/usr/ucb/$(MACH32)

DIRS= \
	/boot \
	/boot/solaris \
	/boot/solaris/bin \
	$($(MACH)_DIRS) \
	/dev \
	/dev/dsk \
	/dev/fd \
	/dev/ipnet \
	/dev/net \
	/dev/rdsk \
	/dev/rmt \
	/dev/pts \
	/dev/sad \
	/dev/swap \
	/dev/term \
	/dev/vt \
	/dev/zcons \
	/devices \
	/devices/pseudo \
	/etc \
	/etc/brand  \
	/etc/brand/solaris10  \
	/etc/cron.d \
	/etc/crypto \
	/etc/crypto/certs \
	/etc/crypto/crls \
	/etc/dbus-1 \
	/etc/dbus-1/system.d \
	/etc/default \
	/etc/devices  \
	/etc/dev  \
	/etc/dfs  \
	/etc/dladm \
	/etc/fs  \
	/etc/fs/nfs  \
	/etc/fs/zfs \
	/etc/ftpd  \
	/etc/hal \
	/etc/hal/fdi \
	/etc/hal/fdi/information \
	/etc/hal/fdi/information/10freedesktop \
	/etc/hal/fdi/information/20thirdparty \
	/etc/hal/fdi/information/30user \
	/etc/hal/fdi/policy \
	/etc/hal/fdi/policy/10osvendor \
	/etc/hal/fdi/policy/20thirdparty \
	/etc/hal/fdi/policy/30user \
	/etc/hal/fdi/preprobe \
	/etc/hal/fdi/preprobe/10osvendor \
	/etc/hal/fdi/preprobe/20thirdparty \
	/etc/hal/fdi/preprobe/30user \
	/etc/ipadm \
	/etc/iscsi \
	/etc/rpcsec	\
	/etc/security	\
	/etc/security/auth_attr.d \
	/etc/security/exec_attr.d \
	/etc/security/prof_attr.d \
	/etc/security/tsol	\
	/etc/gss	\
	/etc/init.d  \
	/etc/dhcp	\
	/etc/lib  \
	/etc/mail  \
	/etc/mail/cf  \
	/etc/mail/cf/cf  \
	/etc/mail/cf/domain  \
	/etc/mail/cf/feature  \
	/etc/mail/cf/m4  \
	/etc/mail/cf/mailer  \
	/etc/mail/cf/ostype  \
	/etc/mail/cf/sh  \
	/etc/net-snmp \
	/etc/net-snmp/snmp \
	/etc/opt  \
	/etc/rc0.d  \
	/etc/rc1.d  \
	/etc/rc2.d  \
	/etc/rc3.d  \
	/etc/rcS.d  \
	/etc/saf \
	/etc/sasl	\
	/etc/sfw \
	/etc/skel	\
	/etc/svc \
	/etc/svc/profile \
	/etc/svc/profile/site \
	/etc/svc/volatile \
	/etc/tm  \
	/etc/usb   \
	/etc/user_attr.d \
	/etc/zfs  \
	/etc/zones  \
	/export  \
	/home  \
	/lib \
	/lib/crypto \
	/lib/inet \
	/lib/fm \
	/lib/secure \
	/lib/svc \
	/lib/svc/bin \
	/lib/svc/capture \
	/lib/svc/manifest \
	/lib/svc/manifest/milestone \
	/lib/svc/manifest/device \
	/lib/svc/manifest/system \
	/lib/svc/manifest/system/device \
	/lib/svc/manifest/system/filesystem \
	/lib/svc/manifest/system/security \
	/lib/svc/manifest/system/svc \
	/lib/svc/manifest/network \
	/lib/svc/manifest/network/dns \
	/lib/svc/manifest/network/ipsec \
	/lib/svc/manifest/network/ldap \
	/lib/svc/manifest/network/nfs \
	/lib/svc/manifest/network/nis \
	/lib/svc/manifest/network/rpc \
	/lib/svc/manifest/network/security \
	/lib/svc/manifest/network/shares \
	/lib/svc/manifest/network/ssl \
	/lib/svc/manifest/application \
	/lib/svc/manifest/application/management \
	/lib/svc/manifest/application/security \
	/lib/svc/manifest/application/print \
	/lib/svc/manifest/platform \
	/lib/svc/manifest/platform/sun4u \
	/lib/svc/manifest/platform/sun4v \
	/lib/svc/manifest/site \
	/lib/svc/method \
	/lib/svc/monitor \
	/lib/svc/seed \
	/lib/svc/share \
	/kernel  \
	/kernel/firmware \
	/mnt  \
	/opt  \
	/platform  \
	/proc  \
	/root  \
	/sbin  \
	/system \
	/system/boot \
	/system/contract \
	/system/object \
	/tmp \
	/usr  \
	/usr/4lib \
	/usr/ast \
	/usr/ast/bin \
	/usr/bin \
	/usr/bin/$(MACH32) \
	/usr/ccs \
	/usr/ccs/bin \
	/usr/ccs/lib \
	/usr/demo \
	/usr/demo/SOUND \
	/usr/games \
	/usr/has \
	/usr/has/bin \
	/usr/has/lib \
        /usr/has/man \
	/usr/include \
	/usr/include/ads \
	/usr/include/ast \
	/usr/include/fm \
	/usr/include/gssapi \
	/usr/include/hal \
	/usr/include/kerberosv5 \
	/usr/include/libmilter \
	/usr/include/libpolkit \
	/usr/include/sasl \
	/usr/include/scsi \
	/usr/include/security \
	/usr/include/sys/crypto \
	/usr/include/tsol \
	/usr/kernel  \
	/usr/kvm \
	/usr/lib \
	/usr/lib/abi \
	/usr/lib/brand \
	/usr/lib/brand/ipkg \
	/usr/lib/brand/lipkg \
	/usr/lib/brand/labeled \
	/usr/lib/brand/shared \
	/usr/lib/brand/sn1 \
	/usr/lib/brand/solaris10 \
	/usr/lib/class \
	/usr/lib/class/FSS \
	/usr/lib/class/FX \
	/usr/lib/class/IA \
	/usr/lib/class/RT \
	/usr/lib/class/SDC \
	/usr/lib/class/TS \
	/usr/lib/crypto \
	/usr/lib/drv \
	/usr/lib/elfedit \
	/usr/lib/fm \
	/usr/lib/font \
	/usr/lib/fs \
	/usr/lib/fs/nfs \
	/usr/lib/fs/proc \
	/usr/lib/fs/smb \
	/usr/lib/fs/zfs \
	/usr/lib/gss \
	/usr/lib/hal \
	/usr/lib/inet \
	/usr/lib/inet/ilb \
	/usr/lib/inet/$(MACH32) \
	/usr/lib/inet/wanboot \
	/usr/lib/krb5 \
	/usr/lib/link_audit \
	/usr/lib/lwp \
	/usr/lib/mdb \
	/usr/lib/mdb/kvm \
	/usr/lib/mdb/proc \
	/usr/lib/nfs \
	/usr/net \
	/usr/net/servers \
	/usr/lib/pool \
	/usr/lib/python$(PYTHON_VERSION) \
	/usr/lib/python$(PYTHON_VERSION)/vendor-packages \
	/usr/lib/python$(PYTHON_VERSION)/vendor-packages/64 \
	/usr/lib/python$(PYTHON_VERSION)/vendor-packages/solaris \
	/usr/lib/python$(PYTHON_VERSION)/vendor-packages/zfs \
	/usr/lib/python$(PYTHON_VERSION)/vendor-packages/beadm \
	/usr/lib/rcap \
	/usr/lib/rcap/$(MACH32) \
	/usr/lib/sa  \
	/usr/lib/saf \
	/usr/lib/sasl \
	/usr/lib/scsi \
	/usr/lib/secure \
	/usr/lib/security \
	/usr/lib/smbsrv \
	/usr/lib/vscan \
	/usr/lib/zfs \
	/usr/lib/zones \
	/usr/old \
	/usr/platform  \
	/usr/proc \
	/usr/proc/bin \
	/usr/sadm \
	/usr/sadm/install \
	/usr/sadm/install/bin \
	/usr/sadm/install/scripts \
	/usr/sbin \
	/usr/sbin/$(MACH32) \
	/usr/share  \
	/usr/share/applications \
	/usr/share/audio \
	/usr/share/audio/samples \
	/usr/share/audio/samples/au \
	/usr/share/gnome \
	/usr/share/gnome/autostart \
	/usr/share/hwdata \
	/usr/share/lib \
	/usr/share/lib/ccs \
	/usr/share/lib/tmac  \
	/usr/share/lib/ldif  \
	/usr/share/lib/xml \
	/usr/share/lib/xml/dtd \
	/usr/share/man \
	/usr/share/src \
	/usr/snadm \
	/usr/snadm/lib \
	/usr/ucb \
	$(MACH32_DIRS) \
	/usr/ucblib \
	/usr/xpg4 \
	/usr/xpg4/bin \
	/usr/xpg4/include \
	/usr/xpg4/lib \
	/usr/xpg6 \
	/usr/xpg6/bin \
	/var  \
	/var/adm  \
	/var/adm/exacct \
	/var/adm/log \
	/var/adm/pool \
	/var/adm/sa \
	/var/adm/sm.bin \
	/var/adm/streams \
	/var/cores \
	/var/cron \
	/var/db \
	/var/db/ipf \
	/var/games \
	/var/idmap \
	/var/krb5 \
	/var/krb5/rcache  \
	/var/krb5/rcache/root  \
	/var/ld \
	/var/log \
	/var/log/pool \
	/var/logadm \
	/var/mail \
	/var/news \
	/var/opt \
	/var/preserve \
	/var/run \
	/var/saf \
	/var/sadm \
	/var/sadm/install \
	/var/sadm/install/admin \
	/var/sadm/install/logs \
	/var/sadm/pkg \
	/var/sadm/security \
	/var/smb \
	/var/smb/cvol \
	/var/smb/cvol/windows \
	/var/smb/cvol/windows/system32 \
	/var/smb/cvol/windows/system32/vss \
	/var/spool \
	/var/spool/cron \
	/var/spool/cron/atjobs \
	/var/spool/cron/crontabs \
	/var/spool/lp \
	/var/spool/pkg \
	/var/spool/uucp \
	/var/spool/uucppublic \
	/var/svc \
	/var/svc/log \
	/var/svc/manifest \
	/var/svc/manifest/milestone \
	/var/svc/manifest/device \
	/var/svc/manifest/system \
	/var/svc/manifest/system/device \
	/var/svc/manifest/system/filesystem \
	/var/svc/manifest/system/security \
	/var/svc/manifest/system/svc \
	/var/svc/manifest/network \
	/var/svc/manifest/network/dns \
	/var/svc/manifest/network/ipsec \
	/var/svc/manifest/network/ldap \
	/var/svc/manifest/network/nfs \
	/var/svc/manifest/network/nis \
	/var/svc/manifest/network/rpc \
	/var/svc/manifest/network/routing \
	/var/svc/manifest/network/security \
	/var/svc/manifest/network/shares \
	/var/svc/manifest/network/ssl \
	/var/svc/manifest/application \
	/var/svc/manifest/application/management \
	/var/svc/manifest/application/print \
	/var/svc/manifest/application/security \
	/var/svc/manifest/platform \
	/var/svc/manifest/platform/sun4u \
	/var/svc/manifest/platform/sun4v \
	/var/svc/manifest/site \
	/var/svc/profile \
	/var/uucp \
	/var/tmp \
	/var/tsol \
	/var/tsol/doors

sparcv9_DIRS64= \
	/platform/sun4u \
	/platform/sun4u/lib \
	/platform/sun4u/lib/$(MACH64) \
	/usr/platform/sun4u \
	/usr/platform/sun4u/sbin \
	/usr/platform/sun4u/lib \
	/platform/sun4v/lib \
	/platform/sun4v/lib/$(MACH64) \
	/usr/platform/sun4v/sbin \
	/usr/platform/sun4v/lib \
	/usr/platform/sun4u-us3/lib \
	/usr/platform/sun4u-opl/lib

amd64_DIRS64= \
	/platform/i86pc/amd64

DIRS64= \
	$($(MACH64)_DIRS64) \
	/lib/$(MACH64) \
	/lib/crypto/$(MACH64) \
	/lib/fm/$(MACH64) \
	/lib/secure/$(MACH64) \
	/usr/bin/$(MACH64) \
	/usr/ccs/bin/$(MACH64)  \
	/usr/ccs/lib/$(MACH64) \
	/usr/lib/$(MACH64) \
	/usr/lib/$(MACH64)/gss \
	/usr/lib/brand/sn1/$(MACH64) \
	/usr/lib/brand/solaris10/$(MACH64) \
	/usr/lib/elfedit/$(MACH64) \
	/usr/lib/fm/$(MACH64) \
	/usr/lib/fs/nfs/$(MACH64) \
	/usr/lib/fs/smb/$(MACH64) \
	/usr/lib/inet/$(MACH64) \
	/usr/lib/krb5/$(MACH64) \
	/usr/lib/link_audit/$(MACH64) \
	/usr/lib/lwp/$(MACH64) \
	/usr/lib/mdb/kvm/$(MACH64) \
	/usr/lib/mdb/proc/$(MACH64) \
	/usr/lib/rcap/$(MACH64) \
	/usr/lib/sasl/$(MACH64) \
	/usr/lib/scsi/$(MACH64) \
	/usr/lib/secure/$(MACH64) \
	/usr/lib/security/$(MACH64) \
	/usr/lib/smbsrv/$(MACH64) \
	/usr/lib/abi/$(MACH64) \
	/usr/sbin/$(MACH64) \
	/usr/ucb/$(MACH64) \
	/usr/ucblib/$(MACH64) \
	/usr/xpg4/lib/$(MACH64) \
	/var/ld/$(MACH64)

# /var/mail/:saved is built directly by the rootdirs target in
# /usr/src/Makefile because of the colon in its name.

# macros for symbolic links
SYM.DIRS= \
	/bin \
	/dev/stdin \
	/dev/stdout \
	/dev/stderr \
	/etc/lib/ld.so.1 \
	/etc/lib/libdl.so.1 \
	/etc/lib/nss_files.so.1 \
	/etc/log \
	/lib/32 \
	/lib/crypto/32 \
	/lib/secure/32 \
	/usr/adm \
	/usr/spool \
	/usr/lib/tmac \
	/usr/ccs/lib/link_audit \
	/usr/news \
	/usr/preserve \
	/usr/lib/32 \
	/usr/lib/cron \
	/usr/lib/elfedit/32 \
	/usr/lib/lwp/32 \
	/usr/lib/link_audit/32 \
	/usr/lib/secure/32 \
	/usr/mail \
	/usr/man \
	/usr/pub \
	/usr/src \
	/usr/tmp \
	/usr/ucblib/32 \
	/var/ld/32

i386_SYM.DIRS64= \
	/usr/lib/brand/lx/64

sparc_SYM.DIRS64=

SYM.DIRS64= \
	$($(MACH)_SYM.DIRS64) \
	/lib/64 \
	/lib/crypto/64 \
	/lib/secure/64 \
	/usr/lib/64 \
	/usr/lib/brand/sn1/64 \
	/usr/lib/brand/solaris10/64 \
	/usr/lib/elfedit/64 \
	/usr/lib/link_audit/64 \
	/usr/lib/lwp/64 \
	/usr/lib/secure/64 \
	/usr/lib/security/64 \
	/usr/xpg4/lib/64 \
	/var/ld/64 \
	/usr/ucblib/64

# prepend the ROOT prefix

ROOTDIRS=	$(TARGETDIRS:%=$(ROOT)%)

# conditional assignments
#
# Target directories with non-default values for owner and group must
# be referenced here, using their fully-prefixed names, and the non-
# default values assigned.  If a directory is mentioned above and not
# mentioned below, it has default values for attributes.
#
# The default value for DIRMODE is specified in usr/src/Makefile.master.
#

$(ROOT)/var/adm \
$(ROOT)/var/adm/sa :=		DIRMODE= 775

$(ROOT)/var/spool/lp:=		DIRMODE= 775

# file mode
#
$(ROOT)/tmp \
$(ROOT)/var/krb5/rcache \
$(ROOT)/var/preserve \
$(ROOT)/var/spool/pkg \
$(ROOT)/var/spool/uucppublic \
$(ROOT)/var/tmp:=	DIRMODE= 1777

$(ROOT)/root:=		DIRMODE= 700

$(ROOT)/var/krb5/rcache/root:=	DIRMODE= 700


#
# These permissions must match those set
# in the package manifests.
#
$(ROOT)/var/sadm/pkg \
$(ROOT)/var/sadm/security \
$(ROOT)/var/sadm/install/logs :=	DIRMODE= 555


#
# These permissions must match the ones set
# internally by fdfs and autofs.
#
$(ROOT)/dev/fd \
$(ROOT)/home:=		DIRMODE= 555

$(ROOT)/var/mail:=	DIRMODE=1777

$(ROOT)/proc:=		DIRMODE= 555

$(ROOT)/system/boot:=		DIRMODE= 555
$(ROOT)/system/contract:=	DIRMODE= 555
$(ROOT)/system/object:=		DIRMODE= 555

# symlink assignments, LINKDEST is the value of the symlink
#
$(ROOT)/usr/lib/cron:=			LINKDEST=../../etc/cron.d
$(ROOT)/bin:=				LINKDEST=usr/bin
$(ROOT)/lib/32:=			LINKDEST=.
$(ROOT)/lib/crypto/32:=			LINKDEST=.
$(ROOT)/lib/secure/32:=			LINKDEST=.
$(ROOT)/dev/stdin:=			LINKDEST=fd/0
$(ROOT)/dev/stdout:=			LINKDEST=fd/1
$(ROOT)/dev/stderr:=			LINKDEST=fd/2
$(ROOT)/usr/pub:=			LINKDEST=share/lib/pub
$(ROOT)/usr/man:=			LINKDEST=share/man
$(ROOT)/usr/src:=			LINKDEST=share/src
$(ROOT)/usr/adm:=			LINKDEST=../var/adm
$(ROOT)/etc/lib/ld.so.1:=		LINKDEST=../../lib/ld.so.1
$(ROOT)/etc/lib/libdl.so.1:=		LINKDEST=../../lib/libdl.so.1
$(ROOT)/etc/lib/nss_files.so.1:=	LINKDEST=../../lib/nss_files.so.1
$(ROOT)/etc/log:=			LINKDEST=../var/adm/log
$(ROOT)/usr/mail:=			LINKDEST=../var/mail
$(ROOT)/usr/news:=			LINKDEST=../var/news
$(ROOT)/usr/preserve:=			LINKDEST=../var/preserve
$(ROOT)/usr/spool:=			LINKDEST=../var/spool
$(ROOT)/usr/tmp:=			LINKDEST=../var/tmp
$(ROOT)/usr/lib/tmac:=			LINKDEST=../share/lib/tmac
$(ROOT)/usr/lib/32:=			LINKDEST=.
$(ROOT)/usr/lib/elfedit/32:=		LINKDEST=.
$(ROOT)/usr/lib/lwp/32:=		LINKDEST=.
$(ROOT)/usr/lib/link_audit/32:=		LINKDEST=.
$(ROOT)/usr/lib/secure/32:=		LINKDEST=.
$(ROOT)/usr/ccs/lib/link_audit:=	LINKDEST=../../lib/link_audit
$(ROOT)/var/ld/32:=			LINKDEST=.
$(ROOT)/usr/ucblib/32:=			LINKDEST=.


$(BUILD64) $(ROOT)/lib/64:=		LINKDEST=$(MACH64)
$(BUILD64) $(ROOT)/lib/crypto/64:=	LINKDEST=$(MACH64)
$(BUILD64) $(ROOT)/lib/secure/64:=	LINKDEST=$(MACH64)
$(BUILD64) $(ROOT)/usr/lib/64:=		LINKDEST=$(MACH64)
$(BUILD64) $(ROOT)/usr/lib/elfedit/64:=	LINKDEST=$(MACH64)
$(BUILD64) $(ROOT)/usr/lib/brand/lx/64:=	LINKDEST=$(MACH64)
$(BUILD64) $(ROOT)/usr/lib/brand/sn1/64:=	LINKDEST=$(MACH64)
$(BUILD64) $(ROOT)/usr/lib/brand/solaris10/64:=	LINKDEST=$(MACH64)
$(BUILD64) $(ROOT)/usr/lib/lwp/64:=	LINKDEST=$(MACH64)
$(BUILD64) $(ROOT)/usr/lib/link_audit/64:=	LINKDEST=$(MACH64)
$(BUILD64) $(ROOT)/usr/lib/secure/64:=	LINKDEST=$(MACH64)
$(BUILD64) $(ROOT)/usr/lib/security/64:=	LINKDEST=$(MACH64)
$(BUILD64) $(ROOT)/usr/xpg4/lib/64:=	LINKDEST=$(MACH64)
$(BUILD64) $(ROOT)/var/ld/64:=		LINKDEST=$(MACH64)
$(BUILD64) $(ROOT)/usr/ucblib/64:=	LINKDEST=$(MACH64)

#
# Installing a directory symlink calls for overriding INS.dir to install
# a symlink.
#
$(DIRLINKS:%=$(ROOT)%):= \
   INS.dir= -$(RM) -r $@; $(SYMLINK) $(LINKDEST) $@

# Special symlinks to populate usr/ccs/lib, whose objects
# have actually been moved to usr/lib
# Rather than adding another set of rules, we add usr/lib/lwp files here
$(ROOT)/usr/ccs/lib/libcurses.so:= 	REALPATH=../../../lib/libcurses.so.1
$(ROOT)/usr/ccs/lib/llib-lcurses:= 	REALPATH=../../../lib/llib-lcurses
$(ROOT)/usr/ccs/lib/llib-lcurses.ln:= 	REALPATH=../../../lib/llib-lcurses.ln
$(ROOT)/usr/ccs/lib/libform.so:=	REALPATH=../../lib/libform.so.1
$(ROOT)/usr/ccs/lib/llib-lform:= 	REALPATH=../../lib/llib-lform
$(ROOT)/usr/ccs/lib/llib-lform.ln:= 	REALPATH=../../lib/llib-lform.ln
$(ROOT)/usr/ccs/lib/libgen.so:=		REALPATH=../../../lib/libgen.so.1
$(ROOT)/usr/ccs/lib/llib-lgen:= 	REALPATH=../../../lib/llib-lgen
$(ROOT)/usr/ccs/lib/llib-lgen.ln:= 	REALPATH=../../../lib/llib-lgen.ln
$(ROOT)/usr/ccs/lib/libmalloc.so:=	REALPATH=../../lib/libmalloc.so.1
$(ROOT)/usr/ccs/lib/libmenu.so:=	REALPATH=../../lib/libmenu.so.1
$(ROOT)/usr/ccs/lib/llib-lmenu:= 	REALPATH=../../lib/llib-lmenu
$(ROOT)/usr/ccs/lib/llib-lmenu.ln:= 	REALPATH=../../lib/llib-lmenu.ln
$(ROOT)/usr/ccs/lib/libpanel.so:=	REALPATH=../../lib/libpanel.so.1
$(ROOT)/usr/ccs/lib/llib-lpanel:= 	REALPATH=../../lib/llib-lpanel
$(ROOT)/usr/ccs/lib/llib-lpanel.ln:= 	REALPATH=../../lib/llib-lpanel.ln
$(ROOT)/usr/ccs/lib/libtermlib.so:=	REALPATH=../../../lib/libcurses.so.1
$(ROOT)/usr/ccs/lib/llib-ltermlib:= 	REALPATH=../../../lib/llib-lcurses
$(ROOT)/usr/ccs/lib/llib-ltermlib.ln:= 	REALPATH=../../../lib/llib-lcurses.ln
$(ROOT)/usr/ccs/lib/libtermcap.so:=	REALPATH=../../../lib/libtermcap.so.1
$(ROOT)/usr/ccs/lib/llib-ltermcap:= 	REALPATH=../../../lib/llib-ltermcap
$(ROOT)/usr/ccs/lib/llib-ltermcap.ln:= 	REALPATH=../../../lib/llib-ltermcap.ln
$(ROOT)/usr/ccs/lib/values-Xa.o:=	REALPATH=../../lib/values-Xa.o
$(ROOT)/usr/ccs/lib/values-Xc.o:=	REALPATH=../../lib/values-Xc.o
$(ROOT)/usr/ccs/lib/values-Xs.o:=	REALPATH=../../lib/values-Xs.o
$(ROOT)/usr/ccs/lib/values-Xt.o:=	REALPATH=../../lib/values-Xt.o
$(ROOT)/usr/ccs/lib/values-xpg4.o:=	REALPATH=../../lib/values-xpg4.o
$(ROOT)/usr/ccs/lib/values-xpg6.o:=	REALPATH=../../lib/values-xpg6.o
$(ROOT)/usr/ccs/lib/libl.so:=		REALPATH=../../lib/libl.so.1
$(ROOT)/usr/ccs/lib/llib-ll.ln:= 	REALPATH=../../lib/llib-ll.ln
$(ROOT)/usr/ccs/lib/liby.so:=		REALPATH=../../lib/liby.so.1
$(ROOT)/usr/ccs/lib/llib-ly.ln:= 	REALPATH=../../lib/llib-ly.ln
$(ROOT)/usr/lib/lwp/libthread.so.1:=	REALPATH=../libthread.so.1
$(ROOT)/usr/lib/lwp/libthread_db.so.1:=	REALPATH=../libthread_db.so.1

# symlinks to populate usr/ccs/lib/$(MACH64)
$(ROOT)/usr/ccs/lib/$(MACH64)/libcurses.so:= \
	REALPATH=../../../../lib/$(MACH64)/libcurses.so.1
$(ROOT)/usr/ccs/lib/$(MACH64)/llib-lcurses.ln:= \
	REALPATH=../../../../lib/$(MACH64)/llib-lcurses.ln
$(ROOT)/usr/ccs/lib/$(MACH64)/libform.so:= \
	REALPATH=../../../lib/$(MACH64)/libform.so.1
$(ROOT)/usr/ccs/lib/$(MACH64)/llib-lform.ln:= \
	REALPATH=../../../lib/$(MACH64)/llib-lform.ln
$(ROOT)/usr/ccs/lib/$(MACH64)/libgen.so:= \
	REALPATH=../../../../lib/$(MACH64)/libgen.so.1
$(ROOT)/usr/ccs/lib/$(MACH64)/llib-lgen.ln:= \
	REALPATH=../../../../lib/$(MACH64)/llib-lgen.ln
$(ROOT)/usr/ccs/lib/$(MACH64)/libmalloc.so:= \
	REALPATH=../../../lib/$(MACH64)/libmalloc.so.1
$(ROOT)/usr/ccs/lib/$(MACH64)/libmenu.so:= \
	REALPATH=../../../lib/$(MACH64)/libmenu.so.1
$(ROOT)/usr/ccs/lib/$(MACH64)/llib-lmenu.ln:= \
	REALPATH=../../../lib/$(MACH64)/llib-lmenu.ln
$(ROOT)/usr/ccs/lib/$(MACH64)/libpanel.so:= \
	REALPATH=../../../lib/$(MACH64)/libpanel.so.1
$(ROOT)/usr/ccs/lib/$(MACH64)/llib-lpanel.ln:= \
	REALPATH=../../../lib/$(MACH64)/llib-lpanel.ln
$(ROOT)/usr/ccs/lib/$(MACH64)/libtermlib.so:= \
	REALPATH=../../../../lib/$(MACH64)/libcurses.so.1
$(ROOT)/usr/ccs/lib/$(MACH64)/llib-ltermlib.ln:= \
	REALPATH=../../../../lib/$(MACH64)/llib-lcurses.ln
$(ROOT)/usr/ccs/lib/$(MACH64)/libtermcap.so:= \
	REALPATH=../../../../lib/$(MACH64)/libtermcap.so.1
$(ROOT)/usr/ccs/lib/$(MACH64)/llib-ltermcap.ln:= \
	REALPATH=../../../../lib/$(MACH64)/llib-ltermcap.ln
$(ROOT)/usr/ccs/lib/$(MACH64)/values-Xa.o:= \
	REALPATH=../../../lib/$(MACH64)/values-Xa.o
$(ROOT)/usr/ccs/lib/$(MACH64)/values-Xc.o:= \
	REALPATH=../../../lib/$(MACH64)/values-Xc.o
$(ROOT)/usr/ccs/lib/$(MACH64)/values-Xs.o:= \
	REALPATH=../../../lib/$(MACH64)/values-Xs.o
$(ROOT)/usr/ccs/lib/$(MACH64)/values-Xt.o:= \
	REALPATH=../../../lib/$(MACH64)/values-Xt.o
$(ROOT)/usr/ccs/lib/$(MACH64)/values-xpg4.o:= \
	REALPATH=../../../lib/$(MACH64)/values-xpg4.o
$(ROOT)/usr/ccs/lib/$(MACH64)/values-xpg6.o:= \
	REALPATH=../../../lib/$(MACH64)/values-xpg6.o
$(ROOT)/usr/ccs/lib/$(MACH64)/libl.so:= \
	REALPATH=../../../lib/$(MACH64)/libl.so.1
$(ROOT)/usr/ccs/lib/$(MACH64)/llib-ll.ln:= \
	REALPATH=../../../lib/$(MACH64)/llib-ll.ln
$(ROOT)/usr/ccs/lib/$(MACH64)/liby.so:= \
	REALPATH=../../../lib/$(MACH64)/liby.so.1
$(ROOT)/usr/ccs/lib/$(MACH64)/llib-ly.ln:= \
	REALPATH=../../../lib/$(MACH64)/llib-ly.ln
$(ROOT)/usr/lib/lwp/$(MACH64)/libthread.so.1:= \
	REALPATH=../../$(MACH64)/libthread.so.1
$(ROOT)/usr/lib/lwp/$(MACH64)/libthread_db.so.1:= \
	REALPATH=../../$(MACH64)/libthread_db.so.1

SYM.USRCCSLIB= \
	/usr/ccs/lib/libcurses.so \
	/usr/ccs/lib/llib-lcurses \
	/usr/ccs/lib/llib-lcurses.ln \
	/usr/ccs/lib/libform.so \
	/usr/ccs/lib/llib-lform \
	/usr/ccs/lib/llib-lform.ln \
	/usr/ccs/lib/libgen.so \
	/usr/ccs/lib/llib-lgen \
	/usr/ccs/lib/llib-lgen.ln \
	/usr/ccs/lib/libmalloc.so \
	/usr/ccs/lib/libmenu.so \
	/usr/ccs/lib/llib-lmenu \
	/usr/ccs/lib/llib-lmenu.ln \
	/usr/ccs/lib/libpanel.so \
	/usr/ccs/lib/llib-lpanel \
	/usr/ccs/lib/llib-lpanel.ln \
	/usr/ccs/lib/libtermlib.so \
	/usr/ccs/lib/llib-ltermlib \
	/usr/ccs/lib/llib-ltermlib.ln \
	/usr/ccs/lib/libtermcap.so \
	/usr/ccs/lib/llib-ltermcap \
	/usr/ccs/lib/llib-ltermcap.ln \
	/usr/ccs/lib/values-Xa.o \
	/usr/ccs/lib/values-Xc.o \
	/usr/ccs/lib/values-Xs.o \
	/usr/ccs/lib/values-Xt.o \
	/usr/ccs/lib/values-xpg4.o \
	/usr/ccs/lib/values-xpg6.o \
	/usr/ccs/lib/libl.so \
	/usr/ccs/lib/llib-ll.ln \
	/usr/ccs/lib/liby.so \
	/usr/ccs/lib/llib-ly.ln \
	/usr/lib/lwp/libthread.so.1 \
	/usr/lib/lwp/libthread_db.so.1

SYM.USRCCSLIB64= \
	/usr/ccs/lib/$(MACH64)/libcurses.so \
	/usr/ccs/lib/$(MACH64)/llib-lcurses.ln \
	/usr/ccs/lib/$(MACH64)/libform.so \
	/usr/ccs/lib/$(MACH64)/llib-lform.ln \
	/usr/ccs/lib/$(MACH64)/libgen.so \
	/usr/ccs/lib/$(MACH64)/llib-lgen.ln \
	/usr/ccs/lib/$(MACH64)/libmalloc.so \
	/usr/ccs/lib/$(MACH64)/libmenu.so \
	/usr/ccs/lib/$(MACH64)/llib-lmenu.ln \
	/usr/ccs/lib/$(MACH64)/libpanel.so \
	/usr/ccs/lib/$(MACH64)/llib-lpanel.ln \
	/usr/ccs/lib/$(MACH64)/libtermlib.so \
	/usr/ccs/lib/$(MACH64)/llib-ltermlib.ln \
	/usr/ccs/lib/$(MACH64)/libtermcap.so \
	/usr/ccs/lib/$(MACH64)/llib-ltermcap.ln \
	/usr/ccs/lib/$(MACH64)/values-Xa.o \
	/usr/ccs/lib/$(MACH64)/values-Xc.o \
	/usr/ccs/lib/$(MACH64)/values-Xs.o \
	/usr/ccs/lib/$(MACH64)/values-Xt.o \
	/usr/ccs/lib/$(MACH64)/values-xpg4.o \
	/usr/ccs/lib/$(MACH64)/values-xpg6.o \
	/usr/ccs/lib/$(MACH64)/libl.so \
	/usr/ccs/lib/$(MACH64)/llib-ll.ln \
	/usr/ccs/lib/$(MACH64)/liby.so \
	/usr/ccs/lib/$(MACH64)/llib-ly.ln \
	/usr/lib/lwp/$(MACH64)/libthread.so.1 \
	/usr/lib/lwp/$(MACH64)/libthread_db.so.1

# Special symlinks to direct libraries that have been moved
# from /usr/lib to /lib in order to live in the root filesystem.
$(ROOT)/lib/libposix4.so.1:=		REALPATH=librt.so.1
$(ROOT)/lib/libposix4.so:=		REALPATH=libposix4.so.1
$(ROOT)/lib/llib-lposix4:=		REALPATH=llib-lrt
$(ROOT)/lib/llib-lposix4.ln:=		REALPATH=llib-lrt.ln
$(ROOT)/lib/libthread_db.so.1:=		REALPATH=libc_db.so.1
$(ROOT)/lib/libthread_db.so:=		REALPATH=libc_db.so.1
$(ROOT)/usr/lib/ld.so.1:=		REALPATH=../../lib/ld.so.1
$(ROOT)/usr/lib/libadm.so.1:=		REALPATH=../../lib/libadm.so.1
$(ROOT)/usr/lib/libadm.so:=		REALPATH=../../lib/libadm.so.1
$(ROOT)/usr/lib/libaio.so.1:=		REALPATH=../../lib/libaio.so.1
$(ROOT)/usr/lib/libaio.so:=		REALPATH=../../lib/libaio.so.1
$(ROOT)/usr/lib/libavl.so.1:=		REALPATH=../../lib/libavl.so.1
$(ROOT)/usr/lib/libavl.so:=		REALPATH=../../lib/libavl.so.1
$(ROOT)/usr/lib/libbsm.so.1:=		REALPATH=../../lib/libbsm.so.1
$(ROOT)/usr/lib/libbsm.so:=		REALPATH=../../lib/libbsm.so.1
$(ROOT)/usr/lib/libc.so.1:=		REALPATH=../../lib/libc.so.1
$(ROOT)/usr/lib/libc.so:=		REALPATH=../../lib/libc.so.1
$(ROOT)/usr/lib/libc_db.so.1:=		REALPATH=../../lib/libc_db.so.1
$(ROOT)/usr/lib/libc_db.so:=		REALPATH=../../lib/libc_db.so.1
$(ROOT)/usr/lib/libcmdutils.so.1:=	REALPATH=../../lib/libcmdutils.so.1
$(ROOT)/usr/lib/libcmdutils.so:=	REALPATH=../../lib/libcmdutils.so.1
$(ROOT)/usr/lib/libcontract.so.1:=	REALPATH=../../lib/libcontract.so.1
$(ROOT)/usr/lib/libcontract.so:=	REALPATH=../../lib/libcontract.so.1
$(ROOT)/usr/lib/libcryptoutil.so.1:=	REALPATH=../../lib/libcryptoutil.so.1
$(ROOT)/usr/lib/libcryptoutil.so:=	REALPATH=../../lib/libcryptoutil.so.1
$(ROOT)/usr/lib/libctf.so.1:=		REALPATH=../../lib/libctf.so.1
$(ROOT)/usr/lib/libctf.so:=		REALPATH=../../lib/libctf.so.1
$(ROOT)/usr/lib/libcurses.so.1:=	REALPATH=../../lib/libcurses.so.1
$(ROOT)/usr/lib/libcurses.so:=		REALPATH=../../lib/libcurses.so.1
$(ROOT)/usr/lib/libdevice.so.1:=	REALPATH=../../lib/libdevice.so.1
$(ROOT)/usr/lib/libdevice.so:=		REALPATH=../../lib/libdevice.so.1
$(ROOT)/usr/lib/libdevid.so.1:=		REALPATH=../../lib/libdevid.so.1
$(ROOT)/usr/lib/libdevid.so:=		REALPATH=../../lib/libdevid.so.1
$(ROOT)/usr/lib/libdevinfo.so.1:=	REALPATH=../../lib/libdevinfo.so.1
$(ROOT)/usr/lib/libdevinfo.so:=		REALPATH=../../lib/libdevinfo.so.1
$(ROOT)/usr/lib/libdhcpagent.so.1:=	REALPATH=../../lib/libdhcpagent.so.1
$(ROOT)/usr/lib/libdhcpagent.so:=	REALPATH=../../lib/libdhcpagent.so.1
$(ROOT)/usr/lib/libdhcputil.so.1:=	REALPATH=../../lib/libdhcputil.so.1
$(ROOT)/usr/lib/libdhcputil.so:=	REALPATH=../../lib/libdhcputil.so.1
$(ROOT)/usr/lib/libdl.so.1:=		REALPATH=../../lib/libdl.so.1
$(ROOT)/usr/lib/libdl.so:=		REALPATH=../../lib/libdl.so.1
$(ROOT)/usr/lib/libdlpi.so.1:=		REALPATH=../../lib/libdlpi.so.1
$(ROOT)/usr/lib/libdlpi.so:=		REALPATH=../../lib/libdlpi.so.1
$(ROOT)/usr/lib/libdoor.so.1:=		REALPATH=../../lib/libdoor.so.1
$(ROOT)/usr/lib/libdoor.so:=		REALPATH=../../lib/libdoor.so.1
$(ROOT)/usr/lib/libefi.so.1:=		REALPATH=../../lib/libefi.so.1
$(ROOT)/usr/lib/libefi.so:=		REALPATH=../../lib/libefi.so.1
$(ROOT)/usr/lib/libelf.so.1:=		REALPATH=../../lib/libelf.so.1
$(ROOT)/usr/lib/libelf.so:=		REALPATH=../../lib/libelf.so.1
$(ROOT)/usr/lib/libfdisk.so.1:=		REALPATH=../../lib/libfdisk.so.1
$(ROOT)/usr/lib/libfdisk.so:=		REALPATH=../../lib/libfdisk.so.1
$(ROOT)/usr/lib/libgen.so.1:=		REALPATH=../../lib/libgen.so.1
$(ROOT)/usr/lib/libgen.so:=		REALPATH=../../lib/libgen.so.1
$(ROOT)/usr/lib/libinetutil.so.1:=	REALPATH=../../lib/libinetutil.so.1
$(ROOT)/usr/lib/libinetutil.so:=	REALPATH=../../lib/libinetutil.so.1
$(ROOT)/usr/lib/libintl.so.1:=		REALPATH=../../lib/libintl.so.1
$(ROOT)/usr/lib/libintl.so:=		REALPATH=../../lib/libintl.so.1
$(ROOT)/usr/lib/libkmf.so.1:=		REALPATH=../../lib/libkmf.so.1
$(ROOT)/usr/lib/libkmf.so:=		REALPATH=../../lib/libkmf.so.1
$(ROOT)/usr/lib/libkmfberder.so.1:=	REALPATH=../../lib/libkmfberder.so.1
$(ROOT)/usr/lib/libkmfberder.so:=	REALPATH=../../lib/libkmfberder.so.1
$(ROOT)/usr/lib/libkstat.so.1:=		REALPATH=../../lib/libkstat.so.1
$(ROOT)/usr/lib/libkstat.so:=		REALPATH=../../lib/libkstat.so.1
$(ROOT)/usr/lib/liblddbg.so.4:=		REALPATH=../../lib/liblddbg.so.4
$(ROOT)/usr/lib/libm.so.1:=		REALPATH=../../lib/libm.so.1
$(ROOT)/usr/lib/libm.so.2:=		REALPATH=../../lib/libm.so.2
$(ROOT)/usr/lib/libm.so:=		REALPATH=../../lib/libm.so.2
$(ROOT)/usr/lib/libmd.so.1:=		REALPATH=../../lib/libmd.so.1
$(ROOT)/usr/lib/libmd.so:=		REALPATH=../../lib/libmd.so.1
$(ROOT)/usr/lib/libmd5.so.1:=		REALPATH=../../lib/libmd5.so.1
$(ROOT)/usr/lib/libmd5.so:=		REALPATH=../../lib/libmd5.so.1
$(ROOT)/usr/lib/libmeta.so.1:=		REALPATH=../../lib/libmeta.so.1
$(ROOT)/usr/lib/libmeta.so:=		REALPATH=../../lib/libmeta.so.1
$(ROOT)/usr/lib/libmp.so.1:=		REALPATH=../../lib/libmp.so.1
$(ROOT)/usr/lib/libmp.so.2:=		REALPATH=../../lib/libmp.so.2
$(ROOT)/usr/lib/libmp.so:=		REALPATH=../../lib/libmp.so.2
$(ROOT)/usr/lib/libmvec.so.1:=		REALPATH=../../lib/libmvec.so.1
$(ROOT)/usr/lib/libmvec.so:=		REALPATH=../../lib/libmvec.so.1
$(ROOT)/usr/lib/libnsl.so.1:=		REALPATH=../../lib/libnsl.so.1
$(ROOT)/usr/lib/libnsl.so:=		REALPATH=../../lib/libnsl.so.1
$(ROOT)/usr/lib/libnvpair.so.1:=	REALPATH=../../lib/libnvpair.so.1
$(ROOT)/usr/lib/libnvpair.so:=		REALPATH=../../lib/libnvpair.so.1
$(ROOT)/usr/lib/libpam.so.1:=		REALPATH=../../lib/libpam.so.1
$(ROOT)/usr/lib/libpam.so:=		REALPATH=../../lib/libpam.so.1
$(ROOT)/usr/lib/libposix4.so.1:=	REALPATH=../../lib/librt.so.1
$(ROOT)/usr/lib/libposix4.so:=		REALPATH=../../lib/librt.so.1
$(ROOT)/usr/lib/libproc.so.1:=		REALPATH=../../lib/libproc.so.1
$(ROOT)/usr/lib/libproc.so:=		REALPATH=../../lib/libproc.so.1
$(ROOT)/usr/lib/libpthread.so.1:=	REALPATH=../../lib/libpthread.so.1
$(ROOT)/usr/lib/libpthread.so:=		REALPATH=../../lib/libpthread.so.1
$(ROOT)/usr/lib/librcm.so.1:=		REALPATH=../../lib/librcm.so.1
$(ROOT)/usr/lib/librcm.so:=		REALPATH=../../lib/librcm.so.1
$(ROOT)/usr/lib/libresolv.so.1:=	REALPATH=../../lib/libresolv.so.1
$(ROOT)/usr/lib/libresolv.so.2:=	REALPATH=../../lib/libresolv.so.2
$(ROOT)/usr/lib/libresolv.so:=		REALPATH=../../lib/libresolv.so.2
$(ROOT)/usr/lib/librestart.so.1:=	REALPATH=../../lib/librestart.so.1
$(ROOT)/usr/lib/librestart.so:=		REALPATH=../../lib/librestart.so.1
$(ROOT)/usr/lib/librpcsvc.so.1:=	REALPATH=../../lib/librpcsvc.so.1
$(ROOT)/usr/lib/librpcsvc.so:=		REALPATH=../../lib/librpcsvc.so.1
$(ROOT)/usr/lib/librt.so.1:=		REALPATH=../../lib/librt.so.1
$(ROOT)/usr/lib/librt.so:=		REALPATH=../../lib/librt.so.1
$(ROOT)/usr/lib/librtld.so.1:=		REALPATH=../../lib/librtld.so.1
$(ROOT)/usr/lib/librtld_db.so.1:=	REALPATH=../../lib/librtld_db.so.1
$(ROOT)/usr/lib/librtld_db.so:=		REALPATH=../../lib/librtld_db.so.1
$(ROOT)/usr/lib/libscf.so.1:=		REALPATH=../../lib/libscf.so.1
$(ROOT)/usr/lib/libscf.so:=		REALPATH=../../lib/libscf.so.1
$(ROOT)/usr/lib/libsec.so.1:=		REALPATH=../../lib/libsec.so.1
$(ROOT)/usr/lib/libsec.so:=		REALPATH=../../lib/libsec.so.1
$(ROOT)/usr/lib/libsecdb.so.1:=		REALPATH=../../lib/libsecdb.so.1
$(ROOT)/usr/lib/libsecdb.so:=		REALPATH=../../lib/libsecdb.so.1
$(ROOT)/usr/lib/libsendfile.so.1:=	REALPATH=../../lib/libsendfile.so.1
$(ROOT)/usr/lib/libsendfile.so:=	REALPATH=../../lib/libsendfile.so.1
$(ROOT)/usr/lib/libsocket.so.1:=	REALPATH=../../lib/libsocket.so.1
$(ROOT)/usr/lib/libsocket.so:=		REALPATH=../../lib/libsocket.so.1
$(ROOT)/usr/lib/libsysevent.so.1:=	REALPATH=../../lib/libsysevent.so.1
$(ROOT)/usr/lib/libsysevent.so:=	REALPATH=../../lib/libsysevent.so.1
$(ROOT)/usr/lib/libtermcap.so.1:=	REALPATH=../../lib/libtermcap.so.1
$(ROOT)/usr/lib/libtermcap.so:=		REALPATH=../../lib/libtermcap.so.1
$(ROOT)/usr/lib/libtermlib.so.1:=	REALPATH=../../lib/libcurses.so.1
$(ROOT)/usr/lib/libtermlib.so:=		REALPATH=../../lib/libcurses.so.1
$(ROOT)/usr/lib/libthread.so.1:=	REALPATH=../../lib/libthread.so.1
$(ROOT)/usr/lib/libthread.so:=		REALPATH=../../lib/libthread.so.1
$(ROOT)/usr/lib/libthread_db.so.1:=	REALPATH=../../lib/libc_db.so.1
$(ROOT)/usr/lib/libthread_db.so:=	REALPATH=../../lib/libc_db.so.1
$(ROOT)/usr/lib/libtsnet.so.1:=		REALPATH=../../lib/libtsnet.so.1
$(ROOT)/usr/lib/libtsnet.so:=		REALPATH=../../lib/libtsnet.so.1
$(ROOT)/usr/lib/libtsol.so.2:=		REALPATH=../../lib/libtsol.so.2
$(ROOT)/usr/lib/libtsol.so:=		REALPATH=../../lib/libtsol.so.2
$(ROOT)/usr/lib/libumem.so.1:=		REALPATH=../../lib/libumem.so.1
$(ROOT)/usr/lib/libumem.so:=		REALPATH=../../lib/libumem.so.1
$(ROOT)/usr/lib/libuuid.so.1:=		REALPATH=../../lib/libuuid.so.1
$(ROOT)/usr/lib/libuuid.so:=		REALPATH=../../lib/libuuid.so.1
$(ROOT)/usr/lib/libuutil.so.1:=		REALPATH=../../lib/libuutil.so.1
$(ROOT)/usr/lib/libuutil.so:=		REALPATH=../../lib/libuutil.so.1
$(ROOT)/usr/lib/libw.so.1:=		REALPATH=../../lib/libw.so.1
$(ROOT)/usr/lib/libw.so:=		REALPATH=../../lib/libw.so.1
$(ROOT)/usr/lib/libxnet.so.1:=		REALPATH=../../lib/libxnet.so.1
$(ROOT)/usr/lib/libxnet.so:=		REALPATH=../../lib/libxnet.so.1
$(ROOT)/usr/lib/libzfs.so.1:=		REALPATH=../../lib/libzfs.so.1
$(ROOT)/usr/lib/libzfs.so:=		REALPATH=../../lib/libzfs.so.1
$(ROOT)/usr/lib/libzfs_core.so.1:=	REALPATH=../../lib/libzfs_core.so.1
$(ROOT)/usr/lib/libzfs_core.so:=	REALPATH=../../lib/libzfs_core.so.1
$(ROOT)/usr/lib/llib-ladm.ln:=		REALPATH=../../lib/llib-ladm.ln
$(ROOT)/usr/lib/llib-ladm:=		REALPATH=../../lib/llib-ladm
$(ROOT)/usr/lib/llib-laio.ln:=		REALPATH=../../lib/llib-laio.ln
$(ROOT)/usr/lib/llib-laio:=		REALPATH=../../lib/llib-laio
$(ROOT)/usr/lib/llib-lavl.ln:=		REALPATH=../../lib/llib-lavl.ln
$(ROOT)/usr/lib/llib-lavl:=		REALPATH=../../lib/llib-lavl
$(ROOT)/usr/lib/llib-lbsm.ln:=		REALPATH=../../lib/llib-lbsm.ln
$(ROOT)/usr/lib/llib-lbsm:=		REALPATH=../../lib/llib-lbsm
$(ROOT)/usr/lib/llib-lc.ln:=		REALPATH=../../lib/llib-lc.ln
$(ROOT)/usr/lib/llib-lc:=		REALPATH=../../lib/llib-lc
$(ROOT)/usr/lib/llib-lcmdutils.ln:=	REALPATH=../../lib/llib-lcmdutils.ln
$(ROOT)/usr/lib/llib-lcmdutils:=	REALPATH=../../lib/llib-lcmdutils
$(ROOT)/usr/lib/llib-lcontract.ln:=	REALPATH=../../lib/llib-lcontract.ln
$(ROOT)/usr/lib/llib-lcontract:=	REALPATH=../../lib/llib-lcontract
$(ROOT)/usr/lib/llib-lctf.ln:=		REALPATH=../../lib/llib-lctf.ln
$(ROOT)/usr/lib/llib-lctf:=		REALPATH=../../lib/llib-lctf
$(ROOT)/usr/lib/llib-lcurses.ln:=	REALPATH=../../lib/llib-lcurses.ln
$(ROOT)/usr/lib/llib-lcurses:=		REALPATH=../../lib/llib-lcurses
$(ROOT)/usr/lib/llib-ldevice.ln:=	REALPATH=../../lib/llib-ldevice.ln
$(ROOT)/usr/lib/llib-ldevice:=		REALPATH=../../lib/llib-ldevice
$(ROOT)/usr/lib/llib-ldevid.ln:=	REALPATH=../../lib/llib-ldevid.ln
$(ROOT)/usr/lib/llib-ldevid:=		REALPATH=../../lib/llib-ldevid
$(ROOT)/usr/lib/llib-ldevinfo.ln:=	REALPATH=../../lib/llib-ldevinfo.ln
$(ROOT)/usr/lib/llib-ldevinfo:=		REALPATH=../../lib/llib-ldevinfo
$(ROOT)/usr/lib/llib-ldhcpagent.ln:=	REALPATH=../../lib/llib-ldhcpagent.ln
$(ROOT)/usr/lib/llib-ldhcpagent:=	REALPATH=../../lib/llib-ldhcpagent
$(ROOT)/usr/lib/llib-ldhcputil.ln:=	REALPATH=../../lib/llib-ldhcputil.ln
$(ROOT)/usr/lib/llib-ldhcputil:=	REALPATH=../../lib/llib-ldhcputil
$(ROOT)/usr/lib/llib-ldl.ln:=		REALPATH=../../lib/llib-ldl.ln
$(ROOT)/usr/lib/llib-ldl:=		REALPATH=../../lib/llib-ldl
$(ROOT)/usr/lib/llib-ldoor.ln:=		REALPATH=../../lib/llib-ldoor.ln
$(ROOT)/usr/lib/llib-ldoor:=		REALPATH=../../lib/llib-ldoor
$(ROOT)/usr/lib/llib-lefi.ln:=		REALPATH=../../lib/llib-lefi.ln
$(ROOT)/usr/lib/llib-lefi:=		REALPATH=../../lib/llib-lefi
$(ROOT)/usr/lib/llib-lelf.ln:=		REALPATH=../../lib/llib-lelf.ln
$(ROOT)/usr/lib/llib-lelf:=		REALPATH=../../lib/llib-lelf
$(ROOT)/usr/lib/llib-lfdisk.ln:=	REALPATH=../../lib/llib-lfdisk.ln
$(ROOT)/usr/lib/llib-lfdisk:=		REALPATH=../../lib/llib-lfdisk
$(ROOT)/usr/lib/llib-lgen.ln:=		REALPATH=../../lib/llib-lgen.ln
$(ROOT)/usr/lib/llib-lgen:=		REALPATH=../../lib/llib-lgen
$(ROOT)/usr/lib/llib-linetutil.ln:=	REALPATH=../../lib/llib-linetutil.ln
$(ROOT)/usr/lib/llib-linetutil:=	REALPATH=../../lib/llib-linetutil
$(ROOT)/usr/lib/llib-lintl.ln:=		REALPATH=../../lib/llib-lintl.ln
$(ROOT)/usr/lib/llib-lintl:=		REALPATH=../../lib/llib-lintl
$(ROOT)/usr/lib/llib-lkstat.ln:=	REALPATH=../../lib/llib-lkstat.ln
$(ROOT)/usr/lib/llib-lkstat:=		REALPATH=../../lib/llib-lkstat
$(ROOT)/usr/lib/llib-lm:=		REALPATH=../../lib/llib-lm
$(ROOT)/usr/lib/llib-lm.ln:=		REALPATH=../../lib/llib-lm.ln
$(ROOT)/usr/lib/llib-lmd5.ln:=		REALPATH=../../lib/llib-lmd5.ln
$(ROOT)/usr/lib/llib-lmd5:=		REALPATH=../../lib/llib-lmd5
$(ROOT)/usr/lib/llib-lmeta.ln:=		REALPATH=../../lib/llib-lmeta.ln
$(ROOT)/usr/lib/llib-lmeta:=		REALPATH=../../lib/llib-lmeta
$(ROOT)/usr/lib/llib-lnsl.ln:=		REALPATH=../../lib/llib-lnsl.ln
$(ROOT)/usr/lib/llib-lnsl:=		REALPATH=../../lib/llib-lnsl
$(ROOT)/usr/lib/llib-lnvpair.ln:=	REALPATH=../../lib/llib-lnvpair.ln
$(ROOT)/usr/lib/llib-lnvpair:=		REALPATH=../../lib/llib-lnvpair
$(ROOT)/usr/lib/llib-lpam.ln:=		REALPATH=../../lib/llib-lpam.ln
$(ROOT)/usr/lib/llib-lpam:=		REALPATH=../../lib/llib-lpam
$(ROOT)/usr/lib/llib-lposix4.ln:=	REALPATH=../../lib/llib-lrt.ln
$(ROOT)/usr/lib/llib-lposix4:=		REALPATH=../../lib/llib-lrt
$(ROOT)/usr/lib/llib-lpthread.ln:=	REALPATH=../../lib/llib-lpthread.ln
$(ROOT)/usr/lib/llib-lpthread:=		REALPATH=../../lib/llib-lpthread
$(ROOT)/usr/lib/llib-lresolv.ln:=	REALPATH=../../lib/llib-lresolv.ln
$(ROOT)/usr/lib/llib-lresolv:=		REALPATH=../../lib/llib-lresolv
$(ROOT)/usr/lib/llib-lrpcsvc.ln:=	REALPATH=../../lib/llib-lrpcsvc.ln
$(ROOT)/usr/lib/llib-lrpcsvc:=		REALPATH=../../lib/llib-lrpcsvc
$(ROOT)/usr/lib/llib-lrt.ln:=		REALPATH=../../lib/llib-lrt.ln
$(ROOT)/usr/lib/llib-lrt:=		REALPATH=../../lib/llib-lrt
$(ROOT)/usr/lib/llib-lrtld_db.ln:=	REALPATH=../../lib/llib-lrtld_db.ln
$(ROOT)/usr/lib/llib-lrtld_db:=		REALPATH=../../lib/llib-lrtld_db
$(ROOT)/usr/lib/llib-lscf.ln:=		REALPATH=../../lib/llib-lscf.ln
$(ROOT)/usr/lib/llib-lscf:=		REALPATH=../../lib/llib-lscf
$(ROOT)/usr/lib/llib-lsec.ln:=		REALPATH=../../lib/llib-lsec.ln
$(ROOT)/usr/lib/llib-lsec:=		REALPATH=../../lib/llib-lsec
$(ROOT)/usr/lib/llib-lsecdb.ln:=	REALPATH=../../lib/llib-lsecdb.ln
$(ROOT)/usr/lib/llib-lsecdb:=		REALPATH=../../lib/llib-lsecdb
$(ROOT)/usr/lib/llib-lsendfile.ln:=	REALPATH=../../lib/llib-lsendfile.ln
$(ROOT)/usr/lib/llib-lsendfile:=	REALPATH=../../lib/llib-lsendfile
$(ROOT)/usr/lib/llib-lsocket.ln:=	REALPATH=../../lib/llib-lsocket.ln
$(ROOT)/usr/lib/llib-lsocket:=		REALPATH=../../lib/llib-lsocket
$(ROOT)/usr/lib/llib-lsysevent.ln:=	REALPATH=../../lib/llib-lsysevent.ln
$(ROOT)/usr/lib/llib-lsysevent:=	REALPATH=../../lib/llib-lsysevent
$(ROOT)/usr/lib/llib-ltermcap.ln:=	REALPATH=../../lib/llib-ltermcap.ln
$(ROOT)/usr/lib/llib-ltermcap:=		REALPATH=../../lib/llib-ltermcap
$(ROOT)/usr/lib/llib-ltermlib.ln:=	REALPATH=../../lib/llib-lcurses.ln
$(ROOT)/usr/lib/llib-ltermlib:=		REALPATH=../../lib/llib-lcurses
$(ROOT)/usr/lib/llib-lthread.ln:=	REALPATH=../../lib/llib-lthread.ln
$(ROOT)/usr/lib/llib-lthread:=		REALPATH=../../lib/llib-lthread
$(ROOT)/usr/lib/llib-lthread_db.ln:=	REALPATH=../../lib/llib-lc_db.ln
$(ROOT)/usr/lib/llib-lthread_db:=	REALPATH=../../lib/llib-lc_db
$(ROOT)/usr/lib/llib-ltsnet.ln:=	REALPATH=../../lib/llib-ltsnet.ln
$(ROOT)/usr/lib/llib-ltsnet:=		REALPATH=../../lib/llib-ltsnet
$(ROOT)/usr/lib/llib-ltsol.ln:=		REALPATH=../../lib/llib-ltsol.ln
$(ROOT)/usr/lib/llib-ltsol:=		REALPATH=../../lib/llib-ltsol
$(ROOT)/usr/lib/llib-lumem.ln:=		REALPATH=../../lib/llib-lumem.ln
$(ROOT)/usr/lib/llib-lumem:=		REALPATH=../../lib/llib-lumem
$(ROOT)/usr/lib/llib-luuid.ln:=		REALPATH=../../lib/llib-luuid.ln
$(ROOT)/usr/lib/llib-luuid:=		REALPATH=../../lib/llib-luuid
$(ROOT)/usr/lib/llib-lxnet.ln:=		REALPATH=../../lib/llib-lxnet.ln
$(ROOT)/usr/lib/llib-lxnet:=		REALPATH=../../lib/llib-lxnet
$(ROOT)/usr/lib/llib-lzfs.ln:=		REALPATH=../../lib/llib-lzfs.ln
$(ROOT)/usr/lib/llib-lzfs:=		REALPATH=../../lib/llib-lzfs
$(ROOT)/usr/lib/llib-lzfs_core.ln:=	REALPATH=../../lib/llib-lzfs_core.ln
$(ROOT)/usr/lib/llib-lzfs_core:=	REALPATH=../../lib/llib-lzfs_core
$(ROOT)/usr/lib/nss_compat.so.1:=	REALPATH=../../lib/nss_compat.so.1
$(ROOT)/usr/lib/nss_dns.so.1:=		REALPATH=../../lib/nss_dns.so.1
$(ROOT)/usr/lib/nss_files.so.1:=	REALPATH=../../lib/nss_files.so.1
$(ROOT)/usr/lib/nss_nis.so.1:=		REALPATH=../../lib/nss_nis.so.1
$(ROOT)/usr/lib/nss_user.so.1:=		REALPATH=../../lib/nss_user.so.1
$(ROOT)/usr/lib/fm/libfmevent.so.1:=    REALPATH=../../../lib/fm/libfmevent.so.1
$(ROOT)/usr/lib/fm/libfmevent.so:=      REALPATH=../../../lib/fm/libfmevent.so.1
$(ROOT)/usr/lib/fm/llib-lfmevent.ln:=   REALPATH=../../../lib/fm/llib-lfmevent.ln
$(ROOT)/usr/lib/fm/llib-lfmevent:=      REALPATH=../../../lib/fm/llib-lfmevent

$(ROOT)/lib/$(MACH64)/libposix4.so.1:= \
	REALPATH=librt.so.1
$(ROOT)/lib/$(MACH64)/libposix4.so:= \
	REALPATH=libposix4.so.1
$(ROOT)/lib/$(MACH64)/llib-lposix4.ln:= \
	REALPATH=llib-lrt.ln
$(ROOT)/lib/$(MACH64)/libthread_db.so.1:= \
	REALPATH=libc_db.so.1
$(ROOT)/lib/$(MACH64)/libthread_db.so:= \
	REALPATH=libc_db.so.1
$(ROOT)/usr/lib/$(MACH64)/ld.so.1:= \
	REALPATH=../../../lib/$(MACH64)/ld.so.1
$(ROOT)/usr/lib/$(MACH64)/libadm.so.1:= \
	REALPATH=../../../lib/$(MACH64)/libadm.so.1
$(ROOT)/usr/lib/$(MACH64)/libadm.so:= \
	REALPATH=../../../lib/$(MACH64)/libadm.so.1
$(ROOT)/usr/lib/$(MACH64)/libaio.so.1:= \
	REALPATH=../../../lib/$(MACH64)/libaio.so.1
$(ROOT)/usr/lib/$(MACH64)/libaio.so:= \
	REALPATH=../../../lib/$(MACH64)/libaio.so.1
$(ROOT)/usr/lib/$(MACH64)/libavl.so.1:= \
	REALPATH=../../../lib/$(MACH64)/libavl.so.1
$(ROOT)/usr/lib/$(MACH64)/libavl.so:= \
	REALPATH=../../../lib/$(MACH64)/libavl.so.1
$(ROOT)/usr/lib/$(MACH64)/libbsm.so.1:= \
	REALPATH=../../../lib/$(MACH64)/libbsm.so.1
$(ROOT)/usr/lib/$(MACH64)/libbsm.so:= \
	REALPATH=../../../lib/$(MACH64)/libbsm.so.1
$(ROOT)/usr/lib/$(MACH64)/libc.so.1:= \
	REALPATH=../../../lib/$(MACH64)/libc.so.1
$(ROOT)/usr/lib/$(MACH64)/libc.so:= \
	REALPATH=../../../lib/$(MACH64)/libc.so.1
$(ROOT)/usr/lib/$(MACH64)/libc_db.so.1:= \
	REALPATH=../../../lib/$(MACH64)/libc_db.so.1
$(ROOT)/usr/lib/$(MACH64)/libc_db.so:= \
	REALPATH=../../../lib/$(MACH64)/libc_db.so.1
$(ROOT)/usr/lib/$(MACH64)/libcmdutils.so.1:= \
	REALPATH=../../../lib/$(MACH64)/libcmdutils.so.1
$(ROOT)/usr/lib/$(MACH64)/libcmdutils.so:= \
	REALPATH=../../../lib/$(MACH64)/libcmdutils.so.1
$(ROOT)/usr/lib/$(MACH64)/libcontract.so.1:= \
	REALPATH=../../../lib/$(MACH64)/libcontract.so.1
$(ROOT)/usr/lib/$(MACH64)/libcontract.so:= \
	REALPATH=../../../lib/$(MACH64)/libcontract.so.1
$(ROOT)/usr/lib/$(MACH64)/libctf.so.1:= \
	REALPATH=../../../lib/$(MACH64)/libctf.so.1
$(ROOT)/usr/lib/$(MACH64)/libctf.so:= \
	REALPATH=../../../lib/$(MACH64)/libctf.so.1
$(ROOT)/usr/lib/$(MACH64)/libcurses.so.1:= \
	REALPATH=../../../lib/$(MACH64)/libcurses.so.1
$(ROOT)/usr/lib/$(MACH64)/libcurses.so:= \
	REALPATH=../../../lib/$(MACH64)/libcurses.so.1
$(ROOT)/usr/lib/$(MACH64)/libdevice.so.1:= \
	REALPATH=../../../lib/$(MACH64)/libdevice.so.1
$(ROOT)/usr/lib/$(MACH64)/libdevice.so:= \
	REALPATH=../../../lib/$(MACH64)/libdevice.so.1
$(ROOT)/usr/lib/$(MACH64)/libdevid.so.1:= \
	REALPATH=../../../lib/$(MACH64)/libdevid.so.1
$(ROOT)/usr/lib/$(MACH64)/libdevid.so:= \
	REALPATH=../../../lib/$(MACH64)/libdevid.so.1
$(ROOT)/usr/lib/$(MACH64)/libdevinfo.so.1:= \
	REALPATH=../../../lib/$(MACH64)/libdevinfo.so.1
$(ROOT)/usr/lib/$(MACH64)/libdevinfo.so:= \
	REALPATH=../../../lib/$(MACH64)/libdevinfo.so.1
$(ROOT)/usr/lib/$(MACH64)/libdhcputil.so.1:= \
	REALPATH=../../../lib/$(MACH64)/libdhcputil.so.1
$(ROOT)/usr/lib/$(MACH64)/libdhcputil.so:= \
	REALPATH=../../../lib/$(MACH64)/libdhcputil.so.1
$(ROOT)/usr/lib/$(MACH64)/libdl.so.1:= \
	REALPATH=../../../lib/$(MACH64)/libdl.so.1
$(ROOT)/usr/lib/$(MACH64)/libdl.so:= \
	REALPATH=../../../lib/$(MACH64)/libdl.so.1
$(ROOT)/usr/lib/$(MACH64)/libdlpi.so.1:= \
	REALPATH=../../../lib/$(MACH64)/libdlpi.so.1
$(ROOT)/usr/lib/$(MACH64)/libdlpi.so:= \
	REALPATH=../../../lib/$(MACH64)/libdlpi.so.1
$(ROOT)/usr/lib/$(MACH64)/libdoor.so.1:= \
	REALPATH=../../../lib/$(MACH64)/libdoor.so.1
$(ROOT)/usr/lib/$(MACH64)/libdoor.so:= \
	REALPATH=../../../lib/$(MACH64)/libdoor.so.1
$(ROOT)/usr/lib/$(MACH64)/libefi.so.1:= \
	REALPATH=../../../lib/$(MACH64)/libefi.so.1
$(ROOT)/usr/lib/$(MACH64)/libefi.so:= \
	REALPATH=../../../lib/$(MACH64)/libefi.so.1
$(ROOT)/usr/lib/$(MACH64)/libelf.so.1:= \
	REALPATH=../../../lib/$(MACH64)/libelf.so.1
$(ROOT)/usr/lib/$(MACH64)/libelf.so:= \
	REALPATH=../../../lib/$(MACH64)/libelf.so.1
$(ROOT)/usr/lib/$(MACH64)/libgen.so.1:= \
	REALPATH=../../../lib/$(MACH64)/libgen.so.1
$(ROOT)/usr/lib/$(MACH64)/libgen.so:= \
	REALPATH=../../../lib/$(MACH64)/libgen.so.1
$(ROOT)/usr/lib/$(MACH64)/libinetutil.so.1:= \
	REALPATH=../../../lib/$(MACH64)/libinetutil.so.1
$(ROOT)/usr/lib/$(MACH64)/libinetutil.so:= \
	REALPATH=../../../lib/$(MACH64)/libinetutil.so.1
$(ROOT)/usr/lib/$(MACH64)/libintl.so.1:= \
	REALPATH=../../../lib/$(MACH64)/libintl.so.1
$(ROOT)/usr/lib/$(MACH64)/libintl.so:= \
	REALPATH=../../../lib/$(MACH64)/libintl.so.1
$(ROOT)/usr/lib/$(MACH64)/libkstat.so.1:= \
	REALPATH=../../../lib/$(MACH64)/libkstat.so.1
$(ROOT)/usr/lib/$(MACH64)/libkstat.so:= \
	REALPATH=../../../lib/$(MACH64)/libkstat.so.1
$(ROOT)/usr/lib/$(MACH64)/liblddbg.so.4:= \
	REALPATH=../../../lib/$(MACH64)/liblddbg.so.4
$(ROOT)/usr/lib/$(MACH64)/libm.so.1:= \
	REALPATH=../../../lib/$(MACH64)/libm.so.1
$(ROOT)/usr/lib/$(MACH64)/libm.so.2:= \
	REALPATH=../../../lib/$(MACH64)/libm.so.2
$(ROOT)/usr/lib/$(MACH64)/libm.so:= \
	REALPATH=../../../lib/$(MACH64)/libm.so.2
$(ROOT)/usr/lib/$(MACH64)/libmd.so.1:= \
	REALPATH=../../../lib/$(MACH64)/libmd.so.1
$(ROOT)/usr/lib/$(MACH64)/libmd.so:= \
	REALPATH=../../../lib/$(MACH64)/libmd.so.1
$(ROOT)/usr/lib/$(MACH64)/libmd5.so.1:= \
	REALPATH=../../../lib/$(MACH64)/libmd5.so.1
$(ROOT)/usr/lib/$(MACH64)/libmd5.so:= \
	REALPATH=../../../lib/$(MACH64)/libmd5.so.1
$(ROOT)/usr/lib/$(MACH64)/libmp.so.2:= \
	REALPATH=../../../lib/$(MACH64)/libmp.so.2
$(ROOT)/usr/lib/$(MACH64)/libmp.so:= \
	REALPATH=../../../lib/$(MACH64)/libmp.so.2
$(ROOT)/usr/lib/$(MACH64)/libmvec.so.1:= \
	REALPATH=../../../lib/$(MACH64)/libmvec.so.1
$(ROOT)/usr/lib/$(MACH64)/libmvec.so:= \
	REALPATH=../../../lib/$(MACH64)/libmvec.so.1
$(ROOT)/usr/lib/$(MACH64)/libnsl.so.1:= \
	REALPATH=../../../lib/$(MACH64)/libnsl.so.1
$(ROOT)/usr/lib/$(MACH64)/libnsl.so:= \
	REALPATH=../../../lib/$(MACH64)/libnsl.so.1
$(ROOT)/usr/lib/$(MACH64)/libnvpair.so.1:= \
	REALPATH=../../../lib/$(MACH64)/libnvpair.so.1
$(ROOT)/usr/lib/$(MACH64)/libnvpair.so:= \
	REALPATH=../../../lib/$(MACH64)/libnvpair.so.1
$(ROOT)/usr/lib/$(MACH64)/libpam.so.1:= \
	REALPATH=../../../lib/$(MACH64)/libpam.so.1
$(ROOT)/usr/lib/$(MACH64)/libpam.so:= \
	REALPATH=../../../lib/$(MACH64)/libpam.so.1
$(ROOT)/usr/lib/$(MACH64)/libposix4.so.1:= \
	REALPATH=../../../lib/$(MACH64)/librt.so.1
$(ROOT)/usr/lib/$(MACH64)/libposix4.so:= \
	REALPATH=../../../lib/$(MACH64)/librt.so.1
$(ROOT)/usr/lib/$(MACH64)/libproc.so.1:= \
	REALPATH=../../../lib/$(MACH64)/libproc.so.1
$(ROOT)/usr/lib/$(MACH64)/libproc.so:= \
	REALPATH=../../../lib/$(MACH64)/libproc.so.1
$(ROOT)/usr/lib/$(MACH64)/libpthread.so.1:= \
	REALPATH=../../../lib/$(MACH64)/libpthread.so.1
$(ROOT)/usr/lib/$(MACH64)/libpthread.so:= \
	REALPATH=../../../lib/$(MACH64)/libpthread.so.1
$(ROOT)/usr/lib/$(MACH64)/librcm.so.1:= \
	REALPATH=../../../lib/$(MACH64)/librcm.so.1
$(ROOT)/usr/lib/$(MACH64)/librcm.so:= \
	REALPATH=../../../lib/$(MACH64)/librcm.so.1
$(ROOT)/usr/lib/$(MACH64)/libresolv.so.2:= \
	REALPATH=../../../lib/$(MACH64)/libresolv.so.2
$(ROOT)/usr/lib/$(MACH64)/libresolv.so:= \
	REALPATH=../../../lib/$(MACH64)/libresolv.so.2
$(ROOT)/usr/lib/$(MACH64)/librestart.so.1:= \
	REALPATH=../../../lib/$(MACH64)/librestart.so.1
$(ROOT)/usr/lib/$(MACH64)/librestart.so:= \
	REALPATH=../../../lib/$(MACH64)/librestart.so.1
$(ROOT)/usr/lib/$(MACH64)/librpcsvc.so.1:= \
	REALPATH=../../../lib/$(MACH64)/librpcsvc.so.1
$(ROOT)/usr/lib/$(MACH64)/librpcsvc.so:= \
	REALPATH=../../../lib/$(MACH64)/librpcsvc.so.1
$(ROOT)/usr/lib/$(MACH64)/librt.so.1:= \
	REALPATH=../../../lib/$(MACH64)/librt.so.1
$(ROOT)/usr/lib/$(MACH64)/librt.so:= \
	REALPATH=../../../lib/$(MACH64)/librt.so.1
$(ROOT)/usr/lib/$(MACH64)/librtld.so.1:= \
	REALPATH=../../../lib/$(MACH64)/librtld.so.1
$(ROOT)/usr/lib/$(MACH64)/librtld_db.so.1:= \
	REALPATH=../../../lib/$(MACH64)/librtld_db.so.1
$(ROOT)/usr/lib/$(MACH64)/librtld_db.so:= \
	REALPATH=../../../lib/$(MACH64)/librtld_db.so.1
$(ROOT)/usr/lib/$(MACH64)/libscf.so.1:= \
	REALPATH=../../../lib/$(MACH64)/libscf.so.1
$(ROOT)/usr/lib/$(MACH64)/libscf.so:= \
	REALPATH=../../../lib/$(MACH64)/libscf.so.1
$(ROOT)/usr/lib/$(MACH64)/libsec.so.1:= \
	REALPATH=../../../lib/$(MACH64)/libsec.so.1
$(ROOT)/usr/lib/$(MACH64)/libsec.so:= \
	REALPATH=../../../lib/$(MACH64)/libsec.so.1
$(ROOT)/usr/lib/$(MACH64)/libsecdb.so.1:= \
	REALPATH=../../../lib/$(MACH64)/libsecdb.so.1
$(ROOT)/usr/lib/$(MACH64)/libsecdb.so:= \
	REALPATH=../../../lib/$(MACH64)/libsecdb.so.1
$(ROOT)/usr/lib/$(MACH64)/libsendfile.so.1:= \
	REALPATH=../../../lib/$(MACH64)/libsendfile.so.1
$(ROOT)/usr/lib/$(MACH64)/libsendfile.so:= \
	REALPATH=../../../lib/$(MACH64)/libsendfile.so.1
$(ROOT)/usr/lib/$(MACH64)/libsocket.so.1:= \
	REALPATH=../../../lib/$(MACH64)/libsocket.so.1
$(ROOT)/usr/lib/$(MACH64)/libsocket.so:= \
	REALPATH=../../../lib/$(MACH64)/libsocket.so.1
$(ROOT)/usr/lib/$(MACH64)/libsysevent.so.1:= \
	REALPATH=../../../lib/$(MACH64)/libsysevent.so.1
$(ROOT)/usr/lib/$(MACH64)/libsysevent.so:= \
	REALPATH=../../../lib/$(MACH64)/libsysevent.so.1
$(ROOT)/usr/lib/$(MACH64)/libtermcap.so.1:= \
	REALPATH=../../../lib/$(MACH64)/libtermcap.so.1
$(ROOT)/usr/lib/$(MACH64)/libtermcap.so:= \
	REALPATH=../../../lib/$(MACH64)/libtermcap.so.1
$(ROOT)/usr/lib/$(MACH64)/libtermlib.so.1:= \
	REALPATH=../../../lib/$(MACH64)/libcurses.so.1
$(ROOT)/usr/lib/$(MACH64)/libtermlib.so:= \
	REALPATH=../../../lib/$(MACH64)/libcurses.so.1
$(ROOT)/usr/lib/$(MACH64)/libthread.so.1:= \
	REALPATH=../../../lib/$(MACH64)/libthread.so.1
$(ROOT)/usr/lib/$(MACH64)/libthread.so:= \
	REALPATH=../../../lib/$(MACH64)/libthread.so.1
$(ROOT)/usr/lib/$(MACH64)/libthread_db.so.1:= \
	REALPATH=../../../lib/$(MACH64)/libc_db.so.1
$(ROOT)/usr/lib/$(MACH64)/libthread_db.so:= \
	REALPATH=../../../lib/$(MACH64)/libc_db.so.1
$(ROOT)/usr/lib/$(MACH64)/libtsnet.so.1:= \
	REALPATH=../../../lib/$(MACH64)/libtsnet.so.1
$(ROOT)/usr/lib/$(MACH64)/libtsnet.so:= \
	REALPATH=../../../lib/$(MACH64)/libtsnet.so.1
$(ROOT)/usr/lib/$(MACH64)/libtsol.so.2:= \
	REALPATH=../../../lib/$(MACH64)/libtsol.so.2
$(ROOT)/usr/lib/$(MACH64)/libtsol.so:= \
	REALPATH=../../../lib/$(MACH64)/libtsol.so.2
$(ROOT)/usr/lib/$(MACH64)/libumem.so.1:= \
	REALPATH=../../../lib/$(MACH64)/libumem.so.1
$(ROOT)/usr/lib/$(MACH64)/libumem.so:= \
	REALPATH=../../../lib/$(MACH64)/libumem.so.1
$(ROOT)/usr/lib/$(MACH64)/libuuid.so.1:= \
	REALPATH=../../../lib/$(MACH64)/libuuid.so.1
$(ROOT)/usr/lib/$(MACH64)/libuuid.so:= \
	REALPATH=../../../lib/$(MACH64)/libuuid.so.1
$(ROOT)/usr/lib/$(MACH64)/libuutil.so.1:= \
	REALPATH=../../../lib/$(MACH64)/libuutil.so.1
$(ROOT)/usr/lib/$(MACH64)/libuutil.so:= \
	REALPATH=../../../lib/$(MACH64)/libuutil.so.1
$(ROOT)/usr/lib/$(MACH64)/libw.so.1:= \
	REALPATH=../../../lib/$(MACH64)/libw.so.1
$(ROOT)/usr/lib/$(MACH64)/libw.so:= \
	REALPATH=../../../lib/$(MACH64)/libw.so.1
$(ROOT)/usr/lib/$(MACH64)/libxnet.so.1:= \
	REALPATH=../../../lib/$(MACH64)/libxnet.so.1
$(ROOT)/usr/lib/$(MACH64)/libxnet.so:= \
	REALPATH=../../../lib/$(MACH64)/libxnet.so.1
$(ROOT)/usr/lib/$(MACH64)/libzfs.so:= \
	REALPATH=../../../lib/$(MACH64)/libzfs.so.1
$(ROOT)/usr/lib/$(MACH64)/libzfs.so.1:= \
	REALPATH=../../../lib/$(MACH64)/libzfs.so.1
$(ROOT)/usr/lib/$(MACH64)/libzfs_core.so:= \
	REALPATH=../../../lib/$(MACH64)/libzfs_core.so.1
$(ROOT)/usr/lib/$(MACH64)/libzfs_core.so.1:= \
	REALPATH=../../../lib/$(MACH64)/libzfs_core.so.1
$(ROOT)/usr/lib/$(MACH64)/libfdisk.so.1:= \
	REALPATH=../../../lib/$(MACH64)/libfdisk.so.1
$(ROOT)/usr/lib/$(MACH64)/libfdisk.so:= \
	REALPATH=../../../lib/$(MACH64)/libfdisk.so.1
$(ROOT)/usr/lib/$(MACH64)/llib-ladm.ln:= \
	REALPATH=../../../lib/$(MACH64)/llib-ladm.ln
$(ROOT)/usr/lib/$(MACH64)/llib-laio.ln:= \
	REALPATH=../../../lib/$(MACH64)/llib-laio.ln
$(ROOT)/usr/lib/$(MACH64)/llib-lavl.ln:= \
	REALPATH=../../../lib/$(MACH64)/llib-lavl.ln
$(ROOT)/usr/lib/$(MACH64)/llib-lbsm.ln:= \
	REALPATH=../../../lib/$(MACH64)/llib-lbsm.ln
$(ROOT)/usr/lib/$(MACH64)/llib-lc.ln:= \
	REALPATH=../../../lib/$(MACH64)/llib-lc.ln
$(ROOT)/usr/lib/$(MACH64)/llib-lcmdutils.ln:= \
	REALPATH=../../../lib/$(MACH64)/llib-lcmdutils.ln
$(ROOT)/usr/lib/$(MACH64)/llib-lcontract.ln:= \
	REALPATH=../../../lib/$(MACH64)/llib-lcontract.ln
$(ROOT)/usr/lib/$(MACH64)/llib-lctf.ln:= \
	REALPATH=../../../lib/$(MACH64)/llib-lctf.ln
$(ROOT)/usr/lib/$(MACH64)/llib-lcurses.ln:= \
	REALPATH=../../../lib/$(MACH64)/llib-lcurses.ln
$(ROOT)/usr/lib/$(MACH64)/llib-ldevice.ln:= \
	REALPATH=../../../lib/$(MACH64)/llib-ldevice.ln
$(ROOT)/usr/lib/$(MACH64)/llib-ldevid.ln:= \
	REALPATH=../../../lib/$(MACH64)/llib-ldevid.ln
$(ROOT)/usr/lib/$(MACH64)/llib-ldevinfo.ln:= \
	REALPATH=../../../lib/$(MACH64)/llib-ldevinfo.ln
$(ROOT)/usr/lib/$(MACH64)/llib-ldhcputil.ln:= \
	REALPATH=../../../lib/$(MACH64)/llib-ldhcputil.ln
$(ROOT)/usr/lib/$(MACH64)/llib-ldl.ln:= \
	REALPATH=../../../lib/$(MACH64)/llib-ldl.ln
$(ROOT)/usr/lib/$(MACH64)/llib-ldoor.ln:= \
	REALPATH=../../../lib/$(MACH64)/llib-ldoor.ln
$(ROOT)/usr/lib/$(MACH64)/llib-lefi.ln:= \
	REALPATH=../../../lib/$(MACH64)/llib-lefi.ln
$(ROOT)/usr/lib/$(MACH64)/llib-lelf.ln:= \
	REALPATH=../../../lib/$(MACH64)/llib-lelf.ln
$(ROOT)/usr/lib/$(MACH64)/llib-lgen.ln:= \
	REALPATH=../../../lib/$(MACH64)/llib-lgen.ln
$(ROOT)/usr/lib/$(MACH64)/llib-linetutil.ln:= \
	REALPATH=../../../lib/$(MACH64)/llib-linetutil.ln
$(ROOT)/usr/lib/$(MACH64)/llib-lintl.ln:= \
	REALPATH=../../../lib/$(MACH64)/llib-lintl.ln
$(ROOT)/usr/lib/$(MACH64)/llib-lkstat.ln:= \
	REALPATH=../../../lib/$(MACH64)/llib-lkstat.ln
$(ROOT)/usr/lib/$(MACH64)/llib-lm.ln:= \
	REALPATH=../../../lib/$(MACH64)/llib-lm.ln
$(ROOT)/usr/lib/$(MACH64)/llib-lmd5.ln:= \
	REALPATH=../../../lib/$(MACH64)/llib-lmd5.ln
$(ROOT)/usr/lib/$(MACH64)/llib-lnsl.ln:= \
	REALPATH=../../../lib/$(MACH64)/llib-lnsl.ln
$(ROOT)/usr/lib/$(MACH64)/llib-lnvpair.ln:= \
	REALPATH=../../../lib/$(MACH64)/llib-lnvpair.ln
$(ROOT)/usr/lib/$(MACH64)/llib-lpam.ln:= \
	REALPATH=../../../lib/$(MACH64)/llib-lpam.ln
$(ROOT)/usr/lib/$(MACH64)/llib-lposix4.ln:= \
	REALPATH=../../../lib/$(MACH64)/llib-lrt.ln
$(ROOT)/usr/lib/$(MACH64)/llib-lpthread.ln:= \
	REALPATH=../../../lib/$(MACH64)/llib-lpthread.ln
$(ROOT)/usr/lib/$(MACH64)/llib-lresolv.ln:= \
	REALPATH=../../../lib/$(MACH64)/llib-lresolv.ln
$(ROOT)/usr/lib/$(MACH64)/llib-lrpcsvc.ln:= \
	REALPATH=../../../lib/$(MACH64)/llib-lrpcsvc.ln
$(ROOT)/usr/lib/$(MACH64)/llib-lrt.ln:= \
	REALPATH=../../../lib/$(MACH64)/llib-lrt.ln
$(ROOT)/usr/lib/$(MACH64)/llib-lrtld_db.ln:= \
	REALPATH=../../../lib/$(MACH64)/llib-lrtld_db.ln
$(ROOT)/usr/lib/$(MACH64)/llib-lscf.ln:= \
	REALPATH=../../../lib/$(MACH64)/llib-lscf.ln
$(ROOT)/usr/lib/$(MACH64)/llib-lsec.ln:= \
	REALPATH=../../../lib/$(MACH64)/llib-lsec.ln
$(ROOT)/usr/lib/$(MACH64)/llib-lsecdb.ln:= \
	REALPATH=../../../lib/$(MACH64)/llib-lsecdb.ln
$(ROOT)/usr/lib/$(MACH64)/llib-lsendfile.ln:= \
	REALPATH=../../../lib/$(MACH64)/llib-lsendfile.ln
$(ROOT)/usr/lib/$(MACH64)/llib-lsocket.ln:= \
	REALPATH=../../../lib/$(MACH64)/llib-lsocket.ln
$(ROOT)/usr/lib/$(MACH64)/llib-lsysevent.ln:= \
	REALPATH=../../../lib/$(MACH64)/llib-lsysevent.ln
$(ROOT)/usr/lib/$(MACH64)/llib-ltermcap.ln:= \
	REALPATH=../../../lib/$(MACH64)/llib-ltermcap.ln
$(ROOT)/usr/lib/$(MACH64)/llib-ltermlib.ln:= \
	REALPATH=../../../lib/$(MACH64)/llib-lcurses.ln
$(ROOT)/usr/lib/$(MACH64)/llib-lthread.ln:= \
	REALPATH=../../../lib/$(MACH64)/llib-lthread.ln
$(ROOT)/usr/lib/$(MACH64)/llib-lthread_db.ln:= \
	REALPATH=../../../lib/$(MACH64)/llib-lc_db.ln
$(ROOT)/usr/lib/$(MACH64)/llib-ltsnet.ln:= \
	REALPATH=../../../lib/$(MACH64)/llib-ltsnet.ln
$(ROOT)/usr/lib/$(MACH64)/llib-ltsol.ln:= \
	REALPATH=../../../lib/$(MACH64)/llib-ltsol.ln
$(ROOT)/usr/lib/$(MACH64)/llib-lumem.ln:= \
	REALPATH=../../../lib/$(MACH64)/llib-lumem.ln
$(ROOT)/usr/lib/$(MACH64)/llib-luuid.ln:= \
	REALPATH=../../../lib/$(MACH64)/llib-luuid.ln
$(ROOT)/usr/lib/$(MACH64)/llib-lxnet.ln:= \
	REALPATH=../../../lib/$(MACH64)/llib-lxnet.ln
$(ROOT)/usr/lib/$(MACH64)/llib-lzfs.ln:= \
	REALPATH=../../../lib/$(MACH64)/llib-lzfs.ln
$(ROOT)/usr/lib/$(MACH64)/llib-lzfs_core.ln:= \
	REALPATH=../../../lib/$(MACH64)/llib-lzfs_core.ln
$(ROOT)/usr/lib/$(MACH64)/llib-lfdisk.ln:= \
	REALPATH=../../../lib/$(MACH64)/llib-lfdisk.ln
$(ROOT)/usr/lib/$(MACH64)/nss_compat.so.1:= \
	REALPATH=../../../lib/$(MACH64)/nss_compat.so.1
$(ROOT)/usr/lib/$(MACH64)/nss_dns.so.1:= \
	REALPATH=../../../lib/$(MACH64)/nss_dns.so.1
$(ROOT)/usr/lib/$(MACH64)/nss_files.so.1:= \
	REALPATH=../../../lib/$(MACH64)/nss_files.so.1
$(ROOT)/usr/lib/$(MACH64)/nss_nis.so.1:= \
	REALPATH=../../../lib/$(MACH64)/nss_nis.so.1
$(ROOT)/usr/lib/$(MACH64)/nss_user.so.1:= \
	REALPATH=../../../lib/$(MACH64)/nss_user.so.1
$(ROOT)/usr/lib/fm/$(MACH64)/libfmevent.so.1:= \
	REALPATH=../../../../lib/fm/$(MACH64)/libfmevent.so.1
$(ROOT)/usr/lib/fm/$(MACH64)/libfmevent.so:= \
	REALPATH=../../../../lib/fm/$(MACH64)/libfmevent.so.1
$(ROOT)/usr/lib/fm/$(MACH64)/llib-lfmevent.ln:= \
	REALPATH=../../../../lib/fm/$(MACH64)/llib-lfmevent.ln

i386_SYM.USRLIB= \
	/usr/lib/libfdisk.so \
	/usr/lib/libfdisk.so.1 \
	/usr/lib/llib-lfdisk \
	/usr/lib/llib-lfdisk.ln

SYM.USRLIB= \
	$($(MACH)_SYM.USRLIB)	\
	/lib/libposix4.so \
	/lib/libposix4.so.1 \
	/lib/llib-lposix4 \
	/lib/llib-lposix4.ln \
	/lib/libthread_db.so \
	/lib/libthread_db.so.1 \
	/usr/lib/ld.so.1 \
	/usr/lib/libadm.so \
	/usr/lib/libadm.so.1 \
	/usr/lib/libaio.so \
	/usr/lib/libaio.so.1 \
	/usr/lib/libavl.so \
	/usr/lib/libavl.so.1 \
	/usr/lib/libbsm.so \
	/usr/lib/libbsm.so.1 \
	/usr/lib/libc.so \
	/usr/lib/libc.so.1 \
	/usr/lib/libc_db.so \
	/usr/lib/libc_db.so.1 \
	/usr/lib/libcmdutils.so \
	/usr/lib/libcmdutils.so.1 \
	/usr/lib/libcontract.so \
	/usr/lib/libcontract.so.1 \
	/usr/lib/libctf.so \
	/usr/lib/libctf.so.1 \
	/usr/lib/libcurses.so \
	/usr/lib/libcurses.so.1 \
	/usr/lib/libdevice.so \
	/usr/lib/libdevice.so.1 \
	/usr/lib/libdevid.so \
	/usr/lib/libdevid.so.1 \
	/usr/lib/libdevinfo.so \
	/usr/lib/libdevinfo.so.1 \
	/usr/lib/libdhcpagent.so \
	/usr/lib/libdhcpagent.so.1 \
	/usr/lib/libdhcputil.so \
	/usr/lib/libdhcputil.so.1 \
	/usr/lib/libdl.so \
	/usr/lib/libdl.so.1 \
	/usr/lib/libdlpi.so \
	/usr/lib/libdlpi.so.1 \
	/usr/lib/libdoor.so \
	/usr/lib/libdoor.so.1 \
	/usr/lib/libefi.so \
	/usr/lib/libefi.so.1 \
	/usr/lib/libelf.so \
	/usr/lib/libelf.so.1 \
	/usr/lib/libgen.so \
	/usr/lib/libgen.so.1 \
	/usr/lib/libinetutil.so \
	/usr/lib/libinetutil.so.1 \
	/usr/lib/libintl.so \
	/usr/lib/libintl.so.1 \
	/usr/lib/libkstat.so \
	/usr/lib/libkstat.so.1 \
	/usr/lib/liblddbg.so.4 \
	/usr/lib/libm.so.1 \
	/usr/lib/libm.so.2 \
	/usr/lib/libm.so \
	/usr/lib/libmd.so \
	/usr/lib/libmd.so.1 \
	/usr/lib/libmd5.so \
	/usr/lib/libmd5.so.1 \
	/usr/lib/libmeta.so \
	/usr/lib/libmeta.so.1 \
	/usr/lib/libmp.so \
	/usr/lib/libmp.so.1 \
	/usr/lib/libmp.so.2 \
	/usr/lib/libmvec.so.1 \
	/usr/lib/libmvec.so \
	/usr/lib/libnsl.so \
	/usr/lib/libnsl.so.1 \
	/usr/lib/libnvpair.so \
	/usr/lib/libnvpair.so.1 \
	/usr/lib/libpam.so \
	/usr/lib/libpam.so.1 \
	/usr/lib/libposix4.so \
	/usr/lib/libposix4.so.1 \
	/usr/lib/libproc.so \
	/usr/lib/libproc.so.1 \
	/usr/lib/libpthread.so \
	/usr/lib/libpthread.so.1 \
	/usr/lib/librcm.so \
	/usr/lib/librcm.so.1 \
	/usr/lib/libresolv.so \
	/usr/lib/libresolv.so.1 \
	/usr/lib/libresolv.so.2 \
	/usr/lib/librestart.so \
	/usr/lib/librestart.so.1 \
	/usr/lib/librpcsvc.so \
	/usr/lib/librpcsvc.so.1 \
	/usr/lib/librt.so \
	/usr/lib/librt.so.1 \
	/usr/lib/librtld.so.1 \
	/usr/lib/librtld_db.so \
	/usr/lib/librtld_db.so.1 \
	/usr/lib/libscf.so \
	/usr/lib/libscf.so.1 \
	/usr/lib/libsec.so \
	/usr/lib/libsec.so.1 \
	/usr/lib/libsecdb.so \
	/usr/lib/libsecdb.so.1 \
	/usr/lib/libsendfile.so \
	/usr/lib/libsendfile.so.1 \
	/usr/lib/libsocket.so \
	/usr/lib/libsocket.so.1 \
	/usr/lib/libsysevent.so \
	/usr/lib/libsysevent.so.1 \
	/usr/lib/libtermcap.so \
	/usr/lib/libtermcap.so.1 \
	/usr/lib/libtermlib.so \
	/usr/lib/libtermlib.so.1 \
	/usr/lib/libthread.so \
	/usr/lib/libthread.so.1 \
	/usr/lib/libthread_db.so \
	/usr/lib/libthread_db.so.1 \
	/usr/lib/libtsnet.so \
	/usr/lib/libtsnet.so.1 \
	/usr/lib/libtsol.so \
	/usr/lib/libtsol.so.2 \
	/usr/lib/libumem.so \
	/usr/lib/libumem.so.1 \
	/usr/lib/libuuid.so \
	/usr/lib/libuuid.so.1 \
	/usr/lib/libuutil.so \
	/usr/lib/libuutil.so.1 \
	/usr/lib/libw.so \
	/usr/lib/libw.so.1 \
	/usr/lib/libxnet.so \
	/usr/lib/libxnet.so.1 \
	/usr/lib/libzfs.so \
	/usr/lib/libzfs.so.1 \
	/usr/lib/libzfs_core.so \
	/usr/lib/libzfs_core.so.1 \
	/usr/lib/llib-ladm \
	/usr/lib/llib-ladm.ln \
	/usr/lib/llib-laio \
	/usr/lib/llib-laio.ln \
	/usr/lib/llib-lavl \
	/usr/lib/llib-lavl.ln \
	/usr/lib/llib-lbsm \
	/usr/lib/llib-lbsm.ln \
	/usr/lib/llib-lc \
	/usr/lib/llib-lc.ln \
	/usr/lib/llib-lcmdutils \
	/usr/lib/llib-lcmdutils.ln \
	/usr/lib/llib-lcontract \
	/usr/lib/llib-lcontract.ln \
	/usr/lib/llib-lctf \
	/usr/lib/llib-lctf.ln \
	/usr/lib/llib-lcurses \
	/usr/lib/llib-lcurses.ln \
	/usr/lib/llib-ldevice \
	/usr/lib/llib-ldevice.ln \
	/usr/lib/llib-ldevid \
	/usr/lib/llib-ldevid.ln \
	/usr/lib/llib-ldevinfo \
	/usr/lib/llib-ldevinfo.ln \
	/usr/lib/llib-ldhcpagent \
	/usr/lib/llib-ldhcpagent.ln \
	/usr/lib/llib-ldhcputil \
	/usr/lib/llib-ldhcputil.ln \
	/usr/lib/llib-ldl \
	/usr/lib/llib-ldl.ln \
	/usr/lib/llib-ldoor \
	/usr/lib/llib-ldoor.ln \
	/usr/lib/llib-lefi \
	/usr/lib/llib-lefi.ln \
	/usr/lib/llib-lelf \
	/usr/lib/llib-lelf.ln \
	/usr/lib/llib-lgen \
	/usr/lib/llib-lgen.ln \
	/usr/lib/llib-linetutil \
	/usr/lib/llib-linetutil.ln \
	/usr/lib/llib-lintl \
	/usr/lib/llib-lintl.ln \
	/usr/lib/llib-lkstat \
	/usr/lib/llib-lkstat.ln \
	/usr/lib/llib-lm \
	/usr/lib/llib-lm.ln \
	/usr/lib/llib-lmd5 \
	/usr/lib/llib-lmd5.ln \
	/usr/lib/llib-lmeta \
	/usr/lib/llib-lmeta.ln \
	/usr/lib/llib-lnsl \
	/usr/lib/llib-lnsl.ln \
	/usr/lib/llib-lnvpair \
	/usr/lib/llib-lnvpair.ln \
	/usr/lib/llib-lpam \
	/usr/lib/llib-lpam.ln \
	/usr/lib/llib-lposix4 \
	/usr/lib/llib-lposix4.ln \
	/usr/lib/llib-lpthread \
	/usr/lib/llib-lpthread.ln \
	/usr/lib/llib-lresolv \
	/usr/lib/llib-lresolv.ln \
	/usr/lib/llib-lrpcsvc \
	/usr/lib/llib-lrpcsvc.ln \
	/usr/lib/llib-lrt \
	/usr/lib/llib-lrt.ln \
	/usr/lib/llib-lrtld_db \
	/usr/lib/llib-lrtld_db.ln \
	/usr/lib/llib-lscf \
	/usr/lib/llib-lscf.ln \
	/usr/lib/llib-lsec \
	/usr/lib/llib-lsec.ln \
	/usr/lib/llib-lsecdb \
	/usr/lib/llib-lsecdb.ln \
	/usr/lib/llib-lsendfile \
	/usr/lib/llib-lsendfile.ln \
	/usr/lib/llib-lsocket \
	/usr/lib/llib-lsocket.ln \
	/usr/lib/llib-lsysevent \
	/usr/lib/llib-lsysevent.ln \
	/usr/lib/llib-ltermcap \
	/usr/lib/llib-ltermcap.ln \
	/usr/lib/llib-ltermlib \
	/usr/lib/llib-ltermlib.ln \
	/usr/lib/llib-lthread \
	/usr/lib/llib-lthread.ln \
	/usr/lib/llib-lthread_db \
	/usr/lib/llib-lthread_db.ln \
	/usr/lib/llib-ltsnet \
	/usr/lib/llib-ltsnet.ln \
	/usr/lib/llib-ltsol \
	/usr/lib/llib-ltsol.ln \
	/usr/lib/llib-lumem \
	/usr/lib/llib-lumem.ln \
	/usr/lib/llib-luuid \
	/usr/lib/llib-luuid.ln \
	/usr/lib/llib-lxnet \
	/usr/lib/llib-lxnet.ln \
	/usr/lib/llib-lzfs \
	/usr/lib/llib-lzfs.ln \
	/usr/lib/llib-lzfs_core \
	/usr/lib/llib-lzfs_core.ln \
	/usr/lib/nss_compat.so.1 \
	/usr/lib/nss_dns.so.1 \
	/usr/lib/nss_files.so.1 \
	/usr/lib/nss_nis.so.1 \
	/usr/lib/nss_user.so.1 \
	/usr/lib/fm/libfmevent.so \
	/usr/lib/fm/libfmevent.so.1 \
	/usr/lib/fm/llib-lfmevent \
	/usr/lib/fm/llib-lfmevent.ln

sparcv9_SYM.USRLIB64= 

amd64_SYM.USRLIB64=	\
	/usr/lib/amd64/libfdisk.so	\
	/usr/lib/amd64/libfdisk.so.1	\
	/usr/lib/amd64/llib-lfdisk.ln


SYM.USRLIB64= \
	$($(MACH64)_SYM.USRLIB64)		\
	/lib/$(MACH64)/libposix4.so \
	/lib/$(MACH64)/libposix4.so.1 \
	/lib/$(MACH64)/llib-lposix4.ln \
	/lib/$(MACH64)/libthread_db.so \
	/lib/$(MACH64)/libthread_db.so.1 \
	/usr/lib/$(MACH64)/ld.so.1 \
	/usr/lib/$(MACH64)/libadm.so \
	/usr/lib/$(MACH64)/libadm.so.1 \
	/usr/lib/$(MACH64)/libaio.so \
	/usr/lib/$(MACH64)/libaio.so.1 \
	/usr/lib/$(MACH64)/libavl.so \
	/usr/lib/$(MACH64)/libavl.so.1 \
	/usr/lib/$(MACH64)/libbsm.so \
	/usr/lib/$(MACH64)/libbsm.so.1 \
	/usr/lib/$(MACH64)/libc.so \
	/usr/lib/$(MACH64)/libc.so.1 \
	/usr/lib/$(MACH64)/libc_db.so \
	/usr/lib/$(MACH64)/libc_db.so.1 \
	/usr/lib/$(MACH64)/libcmdutils.so \
	/usr/lib/$(MACH64)/libcmdutils.so.1 \
	/usr/lib/$(MACH64)/libcontract.so \
	/usr/lib/$(MACH64)/libcontract.so.1 \
	/usr/lib/$(MACH64)/libctf.so \
	/usr/lib/$(MACH64)/libctf.so.1 \
	/usr/lib/$(MACH64)/libcurses.so \
	/usr/lib/$(MACH64)/libcurses.so.1 \
	/usr/lib/$(MACH64)/libdevice.so \
	/usr/lib/$(MACH64)/libdevice.so.1 \
	/usr/lib/$(MACH64)/libdevid.so \
	/usr/lib/$(MACH64)/libdevid.so.1 \
	/usr/lib/$(MACH64)/libdevinfo.so \
	/usr/lib/$(MACH64)/libdevinfo.so.1 \
	/usr/lib/$(MACH64)/libdhcputil.so \
	/usr/lib/$(MACH64)/libdhcputil.so.1 \
	/usr/lib/$(MACH64)/libdl.so \
	/usr/lib/$(MACH64)/libdl.so.1 \
	/usr/lib/$(MACH64)/libdlpi.so \
	/usr/lib/$(MACH64)/libdlpi.so.1 \
	/usr/lib/$(MACH64)/libdoor.so \
	/usr/lib/$(MACH64)/libdoor.so.1 \
	/usr/lib/$(MACH64)/libefi.so \
	/usr/lib/$(MACH64)/libefi.so.1 \
	/usr/lib/$(MACH64)/libelf.so \
	/usr/lib/$(MACH64)/libelf.so.1 \
	/usr/lib/$(MACH64)/libgen.so \
	/usr/lib/$(MACH64)/libgen.so.1 \
	/usr/lib/$(MACH64)/libinetutil.so \
	/usr/lib/$(MACH64)/libinetutil.so.1 \
	/usr/lib/$(MACH64)/libintl.so \
	/usr/lib/$(MACH64)/libintl.so.1 \
	/usr/lib/$(MACH64)/libkstat.so \
	/usr/lib/$(MACH64)/libkstat.so.1 \
	/usr/lib/$(MACH64)/liblddbg.so.4 \
	/usr/lib/$(MACH64)/libm.so.1 \
	/usr/lib/$(MACH64)/libm.so.2 \
	/usr/lib/$(MACH64)/libm.so \
	/usr/lib/$(MACH64)/libmd.so \
	/usr/lib/$(MACH64)/libmd.so.1 \
	/usr/lib/$(MACH64)/libmd5.so \
	/usr/lib/$(MACH64)/libmd5.so.1 \
	/usr/lib/$(MACH64)/libmp.so \
	/usr/lib/$(MACH64)/libmp.so.2 \
	/usr/lib/$(MACH64)/libmvec.so.1 \
	/usr/lib/$(MACH64)/libmvec.so \
	/usr/lib/$(MACH64)/libnsl.so \
	/usr/lib/$(MACH64)/libnsl.so.1 \
	/usr/lib/$(MACH64)/libnvpair.so \
	/usr/lib/$(MACH64)/libnvpair.so.1 \
	/usr/lib/$(MACH64)/libpam.so \
	/usr/lib/$(MACH64)/libpam.so.1 \
	/usr/lib/$(MACH64)/libposix4.so \
	/usr/lib/$(MACH64)/libposix4.so.1 \
	/usr/lib/$(MACH64)/libproc.so \
	/usr/lib/$(MACH64)/libproc.so.1 \
	/usr/lib/$(MACH64)/libpthread.so \
	/usr/lib/$(MACH64)/libpthread.so.1 \
	/usr/lib/$(MACH64)/librcm.so \
	/usr/lib/$(MACH64)/librcm.so.1 \
	/usr/lib/$(MACH64)/libresolv.so \
	/usr/lib/$(MACH64)/libresolv.so.2 \
	/usr/lib/$(MACH64)/librestart.so \
	/usr/lib/$(MACH64)/librestart.so.1 \
	/usr/lib/$(MACH64)/librpcsvc.so \
	/usr/lib/$(MACH64)/librpcsvc.so.1 \
	/usr/lib/$(MACH64)/librt.so \
	/usr/lib/$(MACH64)/librt.so.1 \
	/usr/lib/$(MACH64)/librtld.so.1 \
	/usr/lib/$(MACH64)/librtld_db.so \
	/usr/lib/$(MACH64)/librtld_db.so.1 \
	/usr/lib/$(MACH64)/libscf.so \
	/usr/lib/$(MACH64)/libscf.so.1 \
	/usr/lib/$(MACH64)/libsec.so \
	/usr/lib/$(MACH64)/libsec.so.1 \
	/usr/lib/$(MACH64)/libsecdb.so \
	/usr/lib/$(MACH64)/libsecdb.so.1 \
	/usr/lib/$(MACH64)/libsendfile.so \
	/usr/lib/$(MACH64)/libsendfile.so.1 \
	/usr/lib/$(MACH64)/libsocket.so \
	/usr/lib/$(MACH64)/libsocket.so.1 \
	/usr/lib/$(MACH64)/libsysevent.so \
	/usr/lib/$(MACH64)/libsysevent.so.1 \
	/usr/lib/$(MACH64)/libtermcap.so \
	/usr/lib/$(MACH64)/libtermcap.so.1 \
	/usr/lib/$(MACH64)/libtermlib.so \
	/usr/lib/$(MACH64)/libtermlib.so.1 \
	/usr/lib/$(MACH64)/libthread.so \
	/usr/lib/$(MACH64)/libthread.so.1 \
	/usr/lib/$(MACH64)/libthread_db.so \
	/usr/lib/$(MACH64)/libthread_db.so.1 \
	/usr/lib/$(MACH64)/libtsnet.so \
	/usr/lib/$(MACH64)/libtsnet.so.1 \
	/usr/lib/$(MACH64)/libtsol.so \
	/usr/lib/$(MACH64)/libtsol.so.2 \
	/usr/lib/$(MACH64)/libumem.so \
	/usr/lib/$(MACH64)/libumem.so.1 \
	/usr/lib/$(MACH64)/libuuid.so \
	/usr/lib/$(MACH64)/libuuid.so.1 \
	/usr/lib/$(MACH64)/libuutil.so \
	/usr/lib/$(MACH64)/libuutil.so.1 \
	/usr/lib/$(MACH64)/libw.so \
	/usr/lib/$(MACH64)/libw.so.1 \
	/usr/lib/$(MACH64)/libxnet.so \
	/usr/lib/$(MACH64)/libxnet.so.1 \
	/usr/lib/$(MACH64)/libzfs.so \
	/usr/lib/$(MACH64)/libzfs.so.1 \
	/usr/lib/$(MACH64)/libzfs_core.so \
	/usr/lib/$(MACH64)/libzfs_core.so.1 \
	/usr/lib/$(MACH64)/llib-ladm.ln \
	/usr/lib/$(MACH64)/llib-laio.ln \
	/usr/lib/$(MACH64)/llib-lavl.ln \
	/usr/lib/$(MACH64)/llib-lbsm.ln \
	/usr/lib/$(MACH64)/llib-lc.ln \
	/usr/lib/$(MACH64)/llib-lcmdutils.ln \
	/usr/lib/$(MACH64)/llib-lcontract.ln \
	/usr/lib/$(MACH64)/llib-lctf.ln \
	/usr/lib/$(MACH64)/llib-lcurses.ln \
	/usr/lib/$(MACH64)/llib-ldevice.ln \
	/usr/lib/$(MACH64)/llib-ldevid.ln \
	/usr/lib/$(MACH64)/llib-ldevinfo.ln \
	/usr/lib/$(MACH64)/llib-ldhcputil.ln \
	/usr/lib/$(MACH64)/llib-ldl.ln \
	/usr/lib/$(MACH64)/llib-ldoor.ln \
	/usr/lib/$(MACH64)/llib-lefi.ln \
	/usr/lib/$(MACH64)/llib-lelf.ln \
	/usr/lib/$(MACH64)/llib-lgen.ln \
	/usr/lib/$(MACH64)/llib-linetutil.ln \
	/usr/lib/$(MACH64)/llib-lintl.ln \
	/usr/lib/$(MACH64)/llib-lkstat.ln \
	/usr/lib/$(MACH64)/llib-lm.ln \
	/usr/lib/$(MACH64)/llib-lmd5.ln \
	/usr/lib/$(MACH64)/llib-lnsl.ln \
	/usr/lib/$(MACH64)/llib-lnvpair.ln \
	/usr/lib/$(MACH64)/llib-lpam.ln \
	/usr/lib/$(MACH64)/llib-lposix4.ln \
	/usr/lib/$(MACH64)/llib-lpthread.ln \
	/usr/lib/$(MACH64)/llib-lresolv.ln \
	/usr/lib/$(MACH64)/llib-lrpcsvc.ln \
	/usr/lib/$(MACH64)/llib-lrt.ln \
	/usr/lib/$(MACH64)/llib-lrtld_db.ln \
	/usr/lib/$(MACH64)/llib-lscf.ln \
	/usr/lib/$(MACH64)/llib-lsec.ln \
	/usr/lib/$(MACH64)/llib-lsecdb.ln \
	/usr/lib/$(MACH64)/llib-lsendfile.ln \
	/usr/lib/$(MACH64)/llib-lsocket.ln \
	/usr/lib/$(MACH64)/llib-lsysevent.ln \
	/usr/lib/$(MACH64)/llib-ltermcap.ln \
	/usr/lib/$(MACH64)/llib-ltermlib.ln \
	/usr/lib/$(MACH64)/llib-lthread.ln \
	/usr/lib/$(MACH64)/llib-lthread_db.ln \
	/usr/lib/$(MACH64)/llib-ltsnet.ln \
	/usr/lib/$(MACH64)/llib-ltsol.ln \
	/usr/lib/$(MACH64)/llib-lumem.ln \
	/usr/lib/$(MACH64)/llib-luuid.ln \
	/usr/lib/$(MACH64)/llib-lxnet.ln \
	/usr/lib/$(MACH64)/llib-lzfs.ln \
	/usr/lib/$(MACH64)/llib-lzfs_core.ln \
	/usr/lib/$(MACH64)/nss_compat.so.1 \
	/usr/lib/$(MACH64)/nss_dns.so.1 \
	/usr/lib/$(MACH64)/nss_files.so.1 \
	/usr/lib/$(MACH64)/nss_nis.so.1 \
	/usr/lib/$(MACH64)/nss_user.so.1 \
	/usr/lib/fm/$(MACH64)/libfmevent.so \
	/usr/lib/fm/$(MACH64)/libfmevent.so.1 \
	/usr/lib/fm/$(MACH64)/llib-lfmevent.ln

#
# usr/src/Makefile uses INS.dir for any member of ROOTDIRS, the fact
# these are symlinks to files has no bearing on this.
#
$(FILELINKS:%=$(ROOT)%):= \
    INS.dir= -$(RM) $@; $(SYMLINK) $(REALPATH) $@<|MERGE_RESOLUTION|>--- conflicted
+++ resolved
@@ -26,11 +26,8 @@
 # Copyright (c) 2013 RackTop Systems.
 # Copyright 2014 Garrett D'Amore <garrett@damore.org>
 # Copyright 2014 Nexenta Systems, Inc.  All rights reserved.
-<<<<<<< HEAD
 # Copyright 2015 OmniTI Computer Consulting, Inc.  All rights reserved.
-=======
 # Copyright 2016 Hans Rosenfeld <rosenfeld@grumpf.hope-2000.org>
->>>>>>> 1d32ba66
 #
 
 #
