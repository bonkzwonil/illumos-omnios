--- conflicted
+++ resolved
@@ -216,12 +216,8 @@
 PYTHON3_PKGVERS=	-35
 PYTHON3_SUFFIX=		m
 PYTHON3=		/usr/bin/python$(PYTHON3_VERSION)
-<<<<<<< HEAD
-TOOLS_PYTHON=		$(PYTHON3)
-=======
 $(BUILDPY3TOOLS)TOOLS_PYTHON=		$(PYTHON3)
 $(BUILDPY2TOOLS)TOOLS_PYTHON=		$(PYTHON)
->>>>>>> c7749d0f
 SORT=		/usr/bin/sort
 TR=		/usr/bin/tr
 TOUCH=		/usr/bin/touch
@@ -300,10 +296,6 @@
 #
 INS.pyfile=	$(RM) $@; $(SED) \
 		-e "1s:^\#!@PYTHON@:\#!$(PYSHEBANG):" \
-<<<<<<< HEAD
-		-e "1s:^\#!@PYTHON3@:\#!$(PYTHON3):" \
-=======
->>>>>>> c7749d0f
 		-e "1s:^\#!@TOOLS_PYTHON@:\#!$(TOOLS_PYTHON):" \
 		< $< > $@; $(CHMOD) $(FILEMODE) $@; $(TOUCH) -r $< $@
 
@@ -1160,10 +1152,6 @@
 .py:
 	$(RM) $@; $(SED) \
 		-e "1s:^\#!@PYTHON@:\#!$(PYSHEBANG):" \
-<<<<<<< HEAD
-		-e "1s:^\#!@PYTHON3@:\#!$(PYTHON3):" \
-=======
->>>>>>> c7749d0f
 		-e "1s:^\#!@TOOLS_PYTHON@:\#!$(TOOLS_PYTHON):" \
 		< $< > $@; $(CHMOD) +x $@
 
