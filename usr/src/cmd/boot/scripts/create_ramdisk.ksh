--- conflicted
+++ resolved
@@ -362,13 +362,7 @@
 
 function cpio_cleanup
 {
-<<<<<<< HEAD
-	[ -f "$tarchive" ] && rm -f "$tarchive"
-	[ -f "$tarchive.cpio" ] && rm -f "$tarchive.cpio"
-	[ -f "$tarchive.hash" ] && rm -f "$tarchive.hash"
-=======
 	rm -f "$tarchive" "$tarchive.cpio" "$tarchive.hash"
->>>>>>> 52675910
 }
 
 function create_cpio_archive
