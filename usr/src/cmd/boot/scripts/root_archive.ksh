#!/bin/ksh -p
#
# CDDL HEADER START
#
# The contents of this file are subject to the terms of the
# Common Development and Distribution License (the "License").
# You may not use this file except in compliance with the License.
#
# You can obtain a copy of the license at usr/src/OPENSOLARIS.LICENSE
# or http://www.opensolaris.org/os/licensing.
# See the License for the specific language governing permissions
# and limitations under the License.
#
# When distributing Covered Code, include this CDDL HEADER in each
# file and include the License file at usr/src/OPENSOLARIS.LICENSE.
# If applicable, add the following below this CDDL HEADER, with the
# fields enclosed by brackets "[]" replaced with your own identifying
# information: Portions Copyright [yyyy] [name of copyright owner]
#
# CDDL HEADER END
#

# Copyright 2010 Sun Microsystems, Inc.  All rights reserved.
# Use is subject to license terms.
# Copyright 2012 OmniTI Computer Consulting, Inc.  All rights reserved.
#
# Copyright 2012 Nexenta Systems, Inc. All rights reserved.

# utility to pack and unpack a boot/root archive
# both ufs and hsfs (iso9660) format archives are unpacked
# only ufs archives are generated
#
# usage: pack   <archive> <root>
#        unpack <archive> <root>
#
#   Where <root> is the directory to unpack to and will be cleaned out
#   if it exists.
#

usage()
{
	printf "usage: root_archive pack <archive> <root>\n"
	printf "       root_archive unpack <archive> <root>\n"
	exit 1
}

cleanup()
{
	if [ -d $MNT ] ; then
		umount $MNT 2> /dev/null
		rmdir $MNT
	fi

	lofiadm -d "$TMR" 2>/dev/null
        if [ "$REALTHING" != true ] ; then
		rm -f "$TMR"
	fi
	rm -f "$TMR.gz"
	rm -f /tmp/flist$$
}

<<<<<<< HEAD
preload_Gnome()
{
	MEDIA="$1"
	MINIROOT="$2"

	
	(
		# Prepopulate the gconf database. This needs to be done and
		# done first for several reasons. 1) Archiving out the gnome
		# libraries and binaries causes the gconftool-2 to not run
		# appropriately at boot time. 2) The binaries and libraries
		# needed to run this are big and thus we want to archive
		# them separately. 3) Having schemas prepopluated in the
		# miniroot means faster boot times.
		#

		cd "$MINIROOT"
		HOME="./tmp/root"
		export HOME
		umask 0022
		mumble=.tmp_proto/root/etc/gconf/gconf.xml.defaults
		GCONF_CONFIG_SOURCE="xml:merged:$MINIROOT/$mumble"
		export GCONF_CONFIG_SOURCE
		SCHEMADIR="$MINIROOT/.tmp_proto/root/etc/gconf/schemas"
		export SCHEMADIR
		/usr/bin/gconftool-2 --makefile-install-rule \
		    $SCHEMADIR/*.schemas >/dev/null 2>&1
		echo '
		xml:readwrite:/tmp/root/.gconf
		xml:readonly:/etc/gconf/gconf.xml.defaults
		' > /"$MINIROOT"/.tmp_proto/root/etc/gconf/2/path
	)
}

archive_Gnome()
{
	MEDIA="$1"
	MINIROOT="$2"

	RELEASE=`/bin/ls -d "$MEDIA/Solaris_"*`
	RELEASE=`basename "$RELEASE"`
	CPIO_DIR="$MEDIA/$RELEASE/Tools/Boot"

	# Create the gnome archive
	#
	(
		# usr/share gnome stuff
		cd "$MINIROOT"
		find usr/share/GConf usr/share/application-registry \
		    usr/share/autostart usr/share/dtds \
		    usr/share/emacs usr/share/gnome usr/share/gnome-2.0 \
		    usr/share/gnome-background-properties \
		    usr/share/gtk-engines usr/share/gui-install \
		    usr/share/icon-naming-utils usr/share/control-center \
		    usr/share/icons usr/share/locale usr/share/metacity \
		    usr/share/mime usr/share/mime-info usr/share/pixmaps \
		    usr/share/scrollkeeper usr/share/sgml usr/share/themes \
		    usr/share/xml \
		    -print > /tmp/gnome_share.$$ 2>/dev/null

		if [ ! -f /tmp/gnome_share.$$ ] ; then
			echo "/tmp/gnome_share.$$ file list not found."
			return
		fi

		# usr/lib gnome stuff

		find usr/lib/libgnome*\.so\.* \
		    usr/lib/libgst*\.so\.* usr/lib/libgconf*\.so\.* \
		    usr/lib/libgdk*\.so\.* usr/lib/libgtk*\.so\.* \
		    usr/lib/libglade*\.so\.* usr/lib/libmetacity*\.so\.* \
		    usr/lib/libfontconfig*\.so\.* usr/lib/libgmodule*\.so\.* \
		    usr/lib/libgobject*\.so\.* usr/lib/libgthread*\.so\.* \
		    usr/lib/libpopt*\.so\.* usr/lib/libstartup*\.so\.* \
		    usr/lib/libexif*\.so\.* usr/lib/libtiff*\.so\.* \
		    usr/lib/libstartup*\.so\.* \
		    usr/lib/libexif*\.so\.* usr/lib/libORBit*\.so\.* \
	 	    usr/lib/libmlib*\.so\.* usr/lib/libxsl*\.so\.* \
		    usr/lib/libpango*\.so\.* usr/lib/libpng*\.so\.* \
		    usr/lib/liboil*\.so\.* usr/lib/libbonobo*\.so\.* \
		    usr/lib/libart*\.so\.* usr/lib/libcairo*\.so\.* \
		    usr/lib/libjpeg*\.so\.* \
		    usr/lib/libpolkit*\.so\.* \
			-print | egrep -v '\.so\.[0]$' > \
		       /tmp/gnome_lib.$$ 2>/dev/null

		find usr/lib/nautilus usr/lib/pango usr/lib/iconv \
		    usr/lib/metacity-dialog usr/lib/window-manager-settings \
		    usr/lib/bonobo-2.0 usr/lib/bononbo usr/lib/gtk-2.0 \
		    usr/lib/GConf usr/lib/bonobo-activation-server \
		    usr/lib/python2.6 usr/lib/gstreamer-0.10 \
		    usr/lib/gconf-sanity-check-2 usr/lib/gconfd \
		    usr/lib/gnome-vfs-2.0 usr/lib/dbus-daemon \
		    usr/lib/gnome-vfs-daemon usr/lib/gnome-settings-daemon \
		    usr/lib/gnome_segv2 usr/lib/orbit-2.0 \
		    usr/lib/libmlib \
		    print > /tmp/gnome_libdir.$$ 2>/dev/null

		if [ ! -f /tmp/gnome_lib.$$  -a ! -f gnome_libdir.$$ ] ; then
			echo "/tmp/gnome_lib.$$ file list not found."
			return
		fi

		# /usr/sfw gnome stuff
		find usr/sfw/bin usr/sfw/include usr/sfw/share usr/sfw/src \
		    -print > /tmp/gnome_sfw.$$ 2>/dev/null

		if [ ! -f /tmp/gnome_sfw.$$ ] ; then
			echo "/tmp/gnome_sfw.$$ file list not found."
			return
		fi

		# gnome app binaries usr/bin
		find usr/bin/gnome* usr/bin/gui-install usr/bin/bonobo* \
		    usr/bin/gtk-* usr/bin/fax* usr/bin/gdk* usr/bin/gif2tiff \
		    usr/bin/install-lan \
		    usr/bin/metacity* usr/bin/gst-* usr/bin/gconftool-2 \
		    usr/bin/pango* usr/bin/desktop* usr/bin/djpeg \
		    usr/bin/notify-send usr/bin/oil-bugreport \
		    usr/bin/bmp2tiff usr/bin/thembus-theme-applier \
		    usr/bin/thumbnail usr/lib/update-* \
		    usr/bin/ras2tiff usr/bin/raw2tiff usr/bin/rdjpgcom \
		    usr/bin/thumbnail usr/bin/dbus* \
		    usr/bin/tiff* usr/bin/rgb2ycbcr \
		    usr/bin/fc-cache usr/bin/fc-list \
			-print > /tmp/gnome_bin.$$ 2>/dev/null

		if [ ! -f /tmp/gnome_bin.$$ ] ; then
			echo "/tmp/gnome_bin.$$ file list not found."
			return
		fi

		# Cat all the files together and create the gnome archive
		#

		cat /tmp/gnome_libdir.$$ /tmp/gnome_lib.$$ \
		     /tmp/gnome_share.$$ /tmp/gnome_sfw.$$ /tmp/gnome_bin.$$ \
		    > /tmp/gnome.$$

		if [ ! -f /tmp/gnome.$$ ] ; then
			echo "/tmp/gnome.$$ file not found."
			return
		fi
		# Save off this file in the miniroot for use later
		# when unpacking. Clean up old cruft if there.
		#

		if [ -f .tmp_proto/gnome_saved ]; then
			rm -f .tmp_proto/gnome_saved
		fi

		cp /tmp/gnome.$$ .tmp_proto/gnome_saved

		# Create gnome archive
		#

		cpio -ocmPuB < /tmp/gnome.$$ 2>/dev/null | bzip2 > \
		    "$CPIO_DIR/gnome.cpio.bz2"

		# Remove files from miniroot that are in archive.
		# Create symlinks for files in archive
		
		rm -rf `cat /tmp/gnome_share.$$`

		for i in `cat /tmp/gnome_share.$$`
		do
			ln -s /tmp/root/$i $i 2>/dev/null
		done

		rm -rf `cat /tmp/gnome_lib.$$`
		for i in `cat /tmp/gnome_lib.$$`
		do	
			ln -s /tmp/root/$i $i 2>/dev/null
		done

		rm -rf `cat /tmp/gnome_libdir.$$`
		for i in `cat /tmp/gnome_libdir.$$`
		do
			ln -s /tmp/root/$i $i 2>/dev/null
		done

		rm -rf `cat /tmp/gnome_sfw.$$`
		for i in `cat /tmp/gnome_sfw.$$`
		do
			ln -s /tmp/root/$i $i 2>/dev/null
		done

		rm -rf `cat /tmp/gnome_bin.$$`
		for i in `cat /tmp/gnome_bin.$$`
		do
			ln -s /tmp/root/$i $i 2>/dev/null
		done
		rm -f /tmp/gnome_share.$$
		rm -f /tmp/gnome_lib.$$
		rm -f /tmp/gnome_libdir.$$
		rm -f /tmp/gnome_bin.$$
	)
}

archive_JavaGUI()
{
	MEDIA="$1"
	MINIROOT="$2"

	RELEASE=`/bin/ls -d "$MEDIA/Solaris_"*`
	RELEASE=`basename "$RELEASE"`

	CPIO_DIR="$MEDIA/$RELEASE/Tools/Boot"
	
	# Archive the java wizard components that are only used in the
	# non developer express path.
	#
	(
		# path is usr/lib/install/data
		cd "$MINIROOT"
		find usr/lib/install/data/wizards \
		    -print > /tmp/java_ui.$$ 2>/dev/null

		if [ ! -f /tmp/java_ui.$$ ] ; then
			echo "/tmp/java_ui.$$ file list not found."
			return
		fi

		cpio -ocmPuB < /tmp/java_ui.$$ 2>/dev/null | bzip2 > \
		    "$CPIO_DIR/javaui.cpio.bz2"

		rm -rf `cat /tmp/java_ui.$$`
		ln -s /tmp/root/usr/lib/install/data/wizards \
		    usr/lib/install/data/wizards 2>/dev/null

		rm -f /tmp/java_ui.$$
	
	)
}

archive_Misc()
{
	MEDIA="$1"
	MINIROOT="$2"

	RELEASE=`/bin/ls -d "$MEDIA/Solaris_"*`
	RELEASE=`basename "$RELEASE"`

	CPIO_DIR="$MEDIA/$RELEASE/Tools/Boot"

	# Archive misc stuff that is needed by non devex installer
	#
	(
		# usr/lib stuff
		cd "$MINIROOT"
		find usr/lib/lp -print > /tmp/lp.$$ 2>/dev/null
		if [ ! -f /tmp/lp.$$ ] ; then
			echo "/tmp/lp.$$ file list not found."
			return
		fi

		cpio -ocmPuB < /tmp/lp.$$ 2>/dev/null | bzip2 > \
		    "$CPIO_DIR/lpmisc.cpio.bz2"

		rm -rf `cat /tmp/lp.$$`
		ln -s /tmp/root/usr/lib/lp usr/lib/lp 2>/dev/null
		
		rm -f /tmp/lp.$$
	)

}

archive_Perl()
{
	MEDIA="$1"
	MINIROOT="$2"

	RELEASE=`/bin/ls -d "$MEDIA/Solaris_"*`
	RELEASE=`basename "$RELEASE"`

	CPIO_DIR="$MEDIA/$RELEASE/Tools/Boot"

	# Archive perl, it is only needed by gnome gui.
	#
	(
		# in usr
		cd "$MINIROOT"
		find usr/perl5 -print > /tmp/perl.$$ 2>/dev/null

		if [ ! -f /tmp/perl.$$ ] ; then
			echo "/tmp/perl.$$ file list not found."
			return
		fi
		cpio -ocmPuB < /tmp/perl.$$ 2>/dev/null | bzip2 > \
		    "$CPIO_DIR/perl.cpio.bz2"

		rm -rf `cat /tmp/perl.$$` 2>/dev/null
		ln -s /tmp/root/usr/perl5 usr/perl5 2>/dev/null

		rm -f /tmp/perl.$$
	)
}
archive_X()
{
	MEDIA="$1"
	MINIROOT="$2"

	RELEASE=`/bin/ls -d "$MEDIA/Solaris_"*`
	RELEASE=`basename "$RELEASE"`

	CPIO_DIR="$MEDIA/$RELEASE/Tools/Boot"

	# create the graphics and non-graphics X archive
	#
	(
		cd "$MINIROOT"
		find usr/openwin usr/dt usr/X11 -print 2> /dev/null |\
		    cpio -ocmPuB 2> /dev/null | bzip2 > "$CPIO_DIR/X.cpio.bz2"

		find usr/openwin/bin/mkfontdir \
		     usr/openwin/lib/installalias \
		     usr/openwin/server/lib/libfont.so.1 \
		     usr/openwin/server/lib/libtypesclr.so.0 \
			 -print | cpio -ocmPuB 2> /dev/null | bzip2 > \
			 "$CPIO_DIR/X_small.cpio.bz2"

		rm -rf usr/dt usr/openwin usr/X11
		ln -s /tmp/root/usr/dt usr/dt
		ln -s /tmp/root/usr/openwin usr/openwin
		ln -s /tmp/root/usr/X11 usr/X11
	)
}

archive_lu()
{
	MEDIA="$1"
	MINIROOT="$2"

	RELEASE=`/bin/ls -d "$MEDIA/Solaris_"*`
	RELEASE=`basename "$RELEASE"`

	CPIO_DIR="$MEDIA/$RELEASE/Tools/Boot"

	(
		cd "$MINIROOT"
		find usr/lib/install usr/snadm usr/sbin usr/lib/locale \
		    boot/grub boot/solaris/bootenv.rc \
		    tmp/root/boot/grub tmp/root/boot/solaris/bootenv.rc \
		    2> /dev/null | cpio -ocmPuB 2> /dev/null | bzip2 \
		    > "$CPIO_DIR"/lu.cpio.bz2
		ls platform > "$CPIO_DIR/lu.platforms"
	)
}

cleanout_pkgdata()
{
	rm -Rf tmp/root/var/sadm/install tmp/root/var/sadm/pkg
}

packmedia()
{
	MEDIA="$1"
	MINIROOT="$2"

	RELEASE=`/bin/ls -d "$MEDIA/Solaris_"*`
	RELEASE=`basename "$RELEASE"`
	ARCHIVES="X X_small perl lpmisc javaui gnome"

	mkdir -p "$MEDIA/$RELEASE/Tools/Boot"

	if [ -d "$MINIROOT/platform/i86pc" ] ; then
		mkdir -p "$MEDIA/boot/amd64"
		mkdir -p "$MEDIA/boot/platform/i86pc/kernel"
		mkdir -p "$MEDIA/boot/platform/i86pc/kernel/amd64"
		mkdir -p "$MEDIA/boot/platform/i86xpv/kernel"
		mkdir -p "$MEDIA/boot/platform/i86xpv/kernel/amd64"
		cp "$MINIROOT/platform/i86pc/multiboot" "$MEDIA/boot"
		cp "$MINIROOT/platform/i86pc/kernel/unix" \
		    "$MEDIA/boot/platform/i86pc/kernel/unix"
		cp "$MINIROOT/platform/i86pc/kernel/amd64/unix" \
		    "$MEDIA/boot/platform/i86pc/kernel/amd64/unix"
		cp "$MINIROOT/platform/i86xpv/kernel/unix" \
		    "$MEDIA/boot/platform/i86xpv/kernel/unix"
		cp "$MINIROOT/platform/i86xpv/kernel/amd64/unix" \
		    "$MEDIA/boot/platform/i86xpv/kernel/amd64/unix"
		(
			cd "$MEDIA/$RELEASE/Tools/Boot"
			ln -sf ../../../boot/x86.miniroot
			ln -sf ../../../boot/multiboot
			ln -sf ../../../boot/platform/i86pc/kernel/unix
			ln -sf ../../../boot/platform/i86pc/kernel/amd64/unix
			ln -sf ../../../boot/platform/i86xpv/kernel/unix
			ln -sf ../../../boot/platform/i86xpv/kernel/amd64/unix
			ln -sf ../../../boot/grub/pxegrub
		)
	fi

	if [ -d "$MINIROOT/platform/sun4u" ] ; then
		mkdir -p "$MEDIA/boot"
		dd if="$MINIROOT/platform/sun4u/lib/fs/hsfs/bootblk" \
		    of="$MEDIA/boot/hsfs.bootblock" \
		    bs=1b oseek=1 count=15 conv=sync 2> /dev/null
	fi

	for arch in sun4u sun4v ; do
		if [ -d "$MINIROOT/platform/$arch" ] ; then
			archdir="$MEDIA/$RELEASE/Tools/Boot/platform/$arch"
			mkdir -p $archdir
			ln -sf ../../../../../boot/sparc.miniroot \
			    "$archdir/boot_archive"
			cp "$MINIROOT/usr/platform/$arch/lib/fs/nfs/inetboot" \
			    "$archdir"
			cp "$MINIROOT/platform/$arch/wanboot" \
			    "$archdir"
			mkdir -p "$MEDIA/platform/$arch"
			ln -sf ../../boot/sparc.miniroot \
			    "$MEDIA/platform/$arch/boot_archive"
			ln -sf ../../$RELEASE/Tools/Boot/platform/$arch/wanboot \
			    "$MEDIA/platform/$arch/wanboot"
		fi
	done

	# archive package databases to conserve memory
	#
	(
		cd "$MINIROOT"
		find tmp/root/var/sadm/install tmp/root/var/sadm/pkg -print | \
		    cpio -ocmPuB 2> /dev/null | bzip2 > \
		    "$MEDIA/$RELEASE/Tools/Boot/pkg_db.cpio.bz2"

		cleanout_pkgdata
	)

	archive_lu "$MEDIA" "$MINIROOT"

	archive_X "$MEDIA" "$MINIROOT"

	# Take out the gnome and java parts of the installer from
	# the miniroot. These are not required to boot the system
	# and start the installers.

	if [ -d "$MINIROOT/platform/i86pc" ] ; then
		preload_Gnome "$MEDIA" "$MINIROOT"
		archive_Gnome "$MEDIA" "$MINIROOT"
		archive_JavaGUI "$MEDIA" "$MINIROOT"
		archive_Misc "$MEDIA" "$MINIROOT"
		archive_Perl "$MEDIA" "$MINIROOT"
		pack "$MEDIA/boot/amd64/x86.miniroot"

        	# Now that the 64-bit archives & miniroot have been created,
        	# restore the files from archives and save the 64-bit
        	# archives. Strip the 64-bit objects and create the
		# 32-bit archives and miniroot

		unpackmedia "$MEDIA" "$MINIROOT"
		cleanout_pkgdata
		mkdir -p "$MEDIA/$RELEASE/Tools/Boot/amd64"
		for i in $ARCHIVES; do
			mv "$MEDIA/$RELEASE/Tools/Boot/${i}.cpio.bz2" \
				"$MEDIA/$RELEASE/Tools/Boot/amd64"
		done
		if [ -z "$STRIP_AMD64" ]; then
			strip_amd64
		fi

		archive_X "$MEDIA" "$MINIROOT"
		archive_Gnome "$MEDIA" "$MINIROOT"
		archive_JavaGUI "$MEDIA" "$MINIROOT"
		archive_Perl "$MEDIA" "$MINIROOT"
		archive_Misc "$MEDIA" "$MINIROOT"
	fi

	# copy the install menu to menu.lst so we have a menu
	# on the install media
	#
	if [ -f "$MINIROOT/boot/grub/install_menu" ] ; then
		cp $MINIROOT/boot/grub/install_menu \
		    $MEDIA/boot/grub/menu.lst
	fi

	#
	# jumpstart utilities in usr/sbin/install.d
	#
	if [ -d "$MINIROOT/usr/sbin/install.d" ] ; then
		(
		cd ${MINIROOT}
		find usr/sbin/install.d/chkprobe \
		    -print | cpio -ocmPuB 2> /dev/null | bzip2 > \
		    ${MEDIA}/${RELEASE}/Tools/Boot/usr_sbin_install_d.cpio.bz2
		)
	fi
}

unarchive_X()
{
	MEDIA="$1"
	UNPACKED_ROOT="$2"

	RELEASE=`/bin/ls -d "$MEDIA/Solaris_"*`
	RELEASE=`basename "$RELEASE"`

	CPIO_DIR="$MEDIA/$RELEASE/Tools/Boot"

	# unpack X
	#
	(
		cd "$UNPACKED_ROOT"
		rm -rf usr/dt usr/openwin usr/X11
		bzcat "$CPIO_DIR/X.cpio.bz2" | cpio -icdmu 2> /dev/null
	)
}

unpackmedia()
{
	MEDIA="$1"
	UNPACKED_ROOT="$2"

	RELEASE=`/bin/ls -d "$MEDIA/Solaris_"*`
	RELEASE=`basename "$RELEASE"`

	unarchive_X "$MEDIA" "$UNPACKED_ROOT"

	# unpack package databases
	#
	(
		cd "$UNPACKED_ROOT"
		bzcat "$MEDIA/$RELEASE/Tools/Boot/pkg_db.cpio.bz2" |
		    cpio -icdmu 2> /dev/null

		if [ -d "$MINIROOT/platform/i86pc" ] ; then

			# unpack gnome, perl, java and misc
			# Remove symlinks left from unpacking x86.miniroot
			# so that unpacking subsequent archives will populate
			# appropriately.
			#
			rm -rf usr/perl5
			rm -rf usr/lib/install/data/wizards
			rm -rf usr/lib/lp

			# Gnome list saved off from packmedia
			for i in `cat .tmp_proto/gnome_saved`
			do
				rm -rf $i
			done
			
			bzcat "$MEDIA/$RELEASE/Tools/Boot/gnome.cpio.bz2" |
			    cpio -icdmu 2>/dev/null
			bzcat "$MEDIA/$RELEASE/Tools/Boot/javaui.cpio.bz2" |
			    cpio -icdmu 2>/dev/null
			bzcat "$MEDIA/$RELEASE/Tools/Boot/lpmisc.cpio.bz2" |
			    cpio -icdmu 2>/dev/null
			bzcat "$MEDIA/$RELEASE/Tools/Boot/perl.cpio.bz2" |
			    cpio -icdmu 2>/dev/null
		fi
	)
}

=======
>>>>>>> ad2de435
do_unpack()
{
	(
		cd $MNT
		find . -print | cpio -pdum "$UNPACKED_ROOT" 2> /dev/null
	)
	# increase the chances the unmount will succeed
	umount -f $MNT
}

unpack()
{
	MR=$1
	if [ ! -f "$MR" ] ; then
		printf "$MR: not found\n"
		usage
	fi

	if [ `uname -i` = i86pc ] ; then
		gzcat "$MR" > $TMR
	else
		REALTHING=true ; export REALTHING
		TMR="$MR"
	fi

	LOFIDEV=`/usr/sbin/lofiadm -a $TMR`
	if [ $? != 0 ] ; then
		echo lofi plumb failed
		exit 2
	fi

	mkdir -p $MNT

	FSTYP=`fstyp $LOFIDEV`

	if [ "$FSTYP" = ufs ] ; then
		/usr/sbin/mount -o ro,nologging $LOFIDEV $MNT
		do_unpack
	elif [ "$FSTYP" = hsfs ] ; then
		/usr/sbin/mount -F hsfs -o ro $LOFIDEV $MNT
		do_unpack
	else
		printf "invalid root archive\n"
	fi


	rmdir $MNT
	lofiadm -d $TMR ; LOFIDEV=
	if [ "$REALTHING" != true ] ; then
		rm $TMR
	fi
}

compress()
{
	SRC=$1
	DST=$2

	(
		cd $SRC
		filelist=`find .`

		for file in $filelist ; do

			file=`echo $file | sed s#^./##`

			# copy all files over to preserve hard links
			#
			echo $file | cpio -pdum $DST 2> /dev/null

			if [ -f $file ] && [ -s $file ] && [ ! -h $file ] ; then
				fiocompress -mc $file $DST/$file &
			fi

		done

		wait `pgrep fiocompress`

		# now re-copy a couple of uncompressed files

		if [ -d "$SRC/platform/i86pc" ] ; then
			find `cat boot/solaris/filelist.ramdisk` -type file \
			    -print 2> /dev/null > /tmp/flist$$
			find usr/kernel -type file -print 2> /dev/null \
			    >> /tmp/flist$$
			# some of the files are replaced with links into
			# tmp/root on the miniroot, so find the backing files
			# from there as well and add them to the list ti
			# be copied uncompressed
			(
				cd $SRC/tmp/root
				find `cat ../../boot/solaris/filelist.ramdisk` \
				    -type file -print 2> /dev/null | \
				    sed 's#^#tmp/root/#' >> /tmp/flist$$
			)
			flist=`cat /tmp/flist$$`
			(
				cd $DST
				rm -f $flist
			)
			for file in $flist ; do
				echo $file | cpio -pdum $DST 2> /dev/null
			done
		else
			find kernel platform -name unix | \
			    cpio -pdum $DST 2> /dev/null
			find kernel platform -name genunix | cpio -pdum $DST \
			    2> /dev/null
			find kernel platform -name platmod | cpio -pdum $DST \
			    2> /dev/null
			find `find kernel platform -name cpu` | \
			    cpio -pdum $DST 2> /dev/null
			find `find kernel platform -name kmdb\*` | \
				cpio -pdum $DST 2> /dev/null
			find kernel/misc/sparcv9/ctf kernel/fs/sparcv9/dcfs \
			    etc/system etc/name_to_major etc/path_to_inst \
			    etc/name_to_sysnum  etc/driver_aliases \
			    etc/driver_classes etc/minor_perm | \
			    cpio -pdum $DST 2> /dev/null
		fi
	)
}

root_is_ramdisk()
{
	grep -v "set root_is_ramdisk=" "$UNPACKED_ROOT"/etc/system | \
	    grep -v "set ramdisk_size=" > /tmp/system.$$
	cat /tmp/system.$$ > "$UNPACKED_ROOT"/etc/system
	rm /tmp/system.$$

	echo set root_is_ramdisk=1 >> "$UNPACKED_ROOT"/etc/system
	echo set ramdisk_size=$1 >> "$UNPACKED_ROOT"/etc/system
}

pack()
{
	MR="$1"
	[ -d "$UNPACKED_ROOT" ] || usage

	# always compress if fiocompress exists
	#
	if [ -x /usr/sbin/fiocompress ] ; then
		COMPRESS=true
	fi

	# Estimate image size and add %10 overhead for ufs stuff.
	# Note, we can't use du here in case $UNPACKED_ROOT is on a filesystem,
	# e.g. zfs, in which the disk usage is less than the sum of the file
	# sizes.  The nawk code
	#
	#	{t += ($7 % 1024) ? (int($7 / 1024) + 1) * 1024 : $7}
	#
	# below rounds up the size of a file/directory, in bytes, to the
	# next multiple of 1024.  This mimics the behavior of ufs especially
	# with directories.  This results in a total size that's slightly
	# bigger than if du was called on a ufs directory.
	#
	# if the operation in turn is compressing the files the amount
	# of typical shrinkage is used to come up with a useful archive
	# size
	size=$(find "$UNPACKED_ROOT" -ls | nawk '
	    {t += ($7 % 1024) ? (int($7 / 1024) + 1) * 1024 : $7}
	    END {print int(t * 1.10 / 1024)}')
	if [ "$COMPRESS" = true ] ; then
		size=`echo $size | nawk '{s = $1} END {print int(s * 0.6)}'`
	fi

	/usr/sbin/mkfile ${size}k "$TMR"

	LOFIDEV=`/usr/sbin/lofiadm -a "$TMR"`
	if [ $? != 0 ] ; then
		echo lofi plumb failed
		exit 2
	fi

	RLOFIDEV=`echo $LOFIDEV | sed s/lofi/rlofi/`
	newfs $RLOFIDEV < /dev/null 2> /dev/null
	mkdir -p $MNT
	mount -o nologging $LOFIDEV $MNT
	rmdir $MNT/lost+found

	if [ -d "$UNPACKED_ROOT/kernel/drv/sparcv9" ] ; then
		root_is_ramdisk $size
	fi

	(
		cd "$UNPACKED_ROOT"
		if [ "$COMPRESS" = true ] ; then
			compress . $MNT
		else
			find . -print | cpio -pdum $MNT 2> /dev/null
		fi
	)
	lockfs -f $MNT
	umount $MNT
	rmdir $MNT

	if [ -d "$UNPACKED_ROOT/kernel/drv/sparcv9" ] ; then
		"$UNPACKED_ROOT/usr/sbin/installboot" \
		    "$UNPACKED_ROOT/platform/sun4u/lib/fs/ufs/bootblk" \
		    $RLOFIDEV
	fi

	lofiadm -d $LOFIDEV
	LOFIDEV=

	rm -f "$TMR.gz"

	if [ -d "$UNPACKED_ROOT/kernel/drv/sparcv9" ] ; then
		mv "$TMR" "$MR"
	else
		gzip -f "$TMR"
		mv "$TMR.gz" "$MR"
	fi

	chmod a+r "$MR"
}

strip_amd64()
{
	find "$UNPACKED_ROOT" -name amd64 -type directory | xargs rm -rf
}

# main
#

EXTRA_SPACE=0
STRIP_AMD64=
COMPRESS=

PATH=/usr/sbin:/usr/bin:/opt/sfw/bin ; export PATH

while getopts s:6c opt ; do
	case $opt in
	s)	EXTRA_SPACE="$OPTARG"
		;;
	6)	STRIP_AMD64=false
		;;
	c)	COMPRESS=true
		;;
	*)	usage
		;;
	esac
done
shift `expr $OPTIND - 1`

[ $# == 3 ] || usage

UNPACKED_ROOT="$3"
BASE="`pwd`"
MNT=/tmp/mnt$$
TMR=/tmp/mr$$
LOFIDEV=
MR="$2"

# sanity check
[ "$UNPACKED_ROOT" != "/" ] || usage

if [ "`dirname $MR`" = . ] ; then
	MR="$BASE/$MR"
fi
if [ "`dirname $UNPACKED_ROOT`" = . ] ; then
	UNPACKED_ROOT="$BASE/$UNPACKED_ROOT"
fi

trap cleanup EXIT

# always unpack into a fresh root
case $1 in
	unpack)
		rm -rf "$UNPACKED_ROOT"
		mkdir -p "$UNPACKED_ROOT"
		;;
esac
[ -d "$UNPACKED_ROOT" ] || usage

case $1 in
	pack)	pack "$MR"
		;;
	unpack)	unpack "$MR"
		;;
	*)	usage
		;;
esac<|MERGE_RESOLUTION|>--- conflicted
+++ resolved
@@ -59,562 +59,6 @@
 	rm -f /tmp/flist$$
 }
 
-<<<<<<< HEAD
-preload_Gnome()
-{
-	MEDIA="$1"
-	MINIROOT="$2"
-
-	
-	(
-		# Prepopulate the gconf database. This needs to be done and
-		# done first for several reasons. 1) Archiving out the gnome
-		# libraries and binaries causes the gconftool-2 to not run
-		# appropriately at boot time. 2) The binaries and libraries
-		# needed to run this are big and thus we want to archive
-		# them separately. 3) Having schemas prepopluated in the
-		# miniroot means faster boot times.
-		#
-
-		cd "$MINIROOT"
-		HOME="./tmp/root"
-		export HOME
-		umask 0022
-		mumble=.tmp_proto/root/etc/gconf/gconf.xml.defaults
-		GCONF_CONFIG_SOURCE="xml:merged:$MINIROOT/$mumble"
-		export GCONF_CONFIG_SOURCE
-		SCHEMADIR="$MINIROOT/.tmp_proto/root/etc/gconf/schemas"
-		export SCHEMADIR
-		/usr/bin/gconftool-2 --makefile-install-rule \
-		    $SCHEMADIR/*.schemas >/dev/null 2>&1
-		echo '
-		xml:readwrite:/tmp/root/.gconf
-		xml:readonly:/etc/gconf/gconf.xml.defaults
-		' > /"$MINIROOT"/.tmp_proto/root/etc/gconf/2/path
-	)
-}
-
-archive_Gnome()
-{
-	MEDIA="$1"
-	MINIROOT="$2"
-
-	RELEASE=`/bin/ls -d "$MEDIA/Solaris_"*`
-	RELEASE=`basename "$RELEASE"`
-	CPIO_DIR="$MEDIA/$RELEASE/Tools/Boot"
-
-	# Create the gnome archive
-	#
-	(
-		# usr/share gnome stuff
-		cd "$MINIROOT"
-		find usr/share/GConf usr/share/application-registry \
-		    usr/share/autostart usr/share/dtds \
-		    usr/share/emacs usr/share/gnome usr/share/gnome-2.0 \
-		    usr/share/gnome-background-properties \
-		    usr/share/gtk-engines usr/share/gui-install \
-		    usr/share/icon-naming-utils usr/share/control-center \
-		    usr/share/icons usr/share/locale usr/share/metacity \
-		    usr/share/mime usr/share/mime-info usr/share/pixmaps \
-		    usr/share/scrollkeeper usr/share/sgml usr/share/themes \
-		    usr/share/xml \
-		    -print > /tmp/gnome_share.$$ 2>/dev/null
-
-		if [ ! -f /tmp/gnome_share.$$ ] ; then
-			echo "/tmp/gnome_share.$$ file list not found."
-			return
-		fi
-
-		# usr/lib gnome stuff
-
-		find usr/lib/libgnome*\.so\.* \
-		    usr/lib/libgst*\.so\.* usr/lib/libgconf*\.so\.* \
-		    usr/lib/libgdk*\.so\.* usr/lib/libgtk*\.so\.* \
-		    usr/lib/libglade*\.so\.* usr/lib/libmetacity*\.so\.* \
-		    usr/lib/libfontconfig*\.so\.* usr/lib/libgmodule*\.so\.* \
-		    usr/lib/libgobject*\.so\.* usr/lib/libgthread*\.so\.* \
-		    usr/lib/libpopt*\.so\.* usr/lib/libstartup*\.so\.* \
-		    usr/lib/libexif*\.so\.* usr/lib/libtiff*\.so\.* \
-		    usr/lib/libstartup*\.so\.* \
-		    usr/lib/libexif*\.so\.* usr/lib/libORBit*\.so\.* \
-	 	    usr/lib/libmlib*\.so\.* usr/lib/libxsl*\.so\.* \
-		    usr/lib/libpango*\.so\.* usr/lib/libpng*\.so\.* \
-		    usr/lib/liboil*\.so\.* usr/lib/libbonobo*\.so\.* \
-		    usr/lib/libart*\.so\.* usr/lib/libcairo*\.so\.* \
-		    usr/lib/libjpeg*\.so\.* \
-		    usr/lib/libpolkit*\.so\.* \
-			-print | egrep -v '\.so\.[0]$' > \
-		       /tmp/gnome_lib.$$ 2>/dev/null
-
-		find usr/lib/nautilus usr/lib/pango usr/lib/iconv \
-		    usr/lib/metacity-dialog usr/lib/window-manager-settings \
-		    usr/lib/bonobo-2.0 usr/lib/bononbo usr/lib/gtk-2.0 \
-		    usr/lib/GConf usr/lib/bonobo-activation-server \
-		    usr/lib/python2.6 usr/lib/gstreamer-0.10 \
-		    usr/lib/gconf-sanity-check-2 usr/lib/gconfd \
-		    usr/lib/gnome-vfs-2.0 usr/lib/dbus-daemon \
-		    usr/lib/gnome-vfs-daemon usr/lib/gnome-settings-daemon \
-		    usr/lib/gnome_segv2 usr/lib/orbit-2.0 \
-		    usr/lib/libmlib \
-		    print > /tmp/gnome_libdir.$$ 2>/dev/null
-
-		if [ ! -f /tmp/gnome_lib.$$  -a ! -f gnome_libdir.$$ ] ; then
-			echo "/tmp/gnome_lib.$$ file list not found."
-			return
-		fi
-
-		# /usr/sfw gnome stuff
-		find usr/sfw/bin usr/sfw/include usr/sfw/share usr/sfw/src \
-		    -print > /tmp/gnome_sfw.$$ 2>/dev/null
-
-		if [ ! -f /tmp/gnome_sfw.$$ ] ; then
-			echo "/tmp/gnome_sfw.$$ file list not found."
-			return
-		fi
-
-		# gnome app binaries usr/bin
-		find usr/bin/gnome* usr/bin/gui-install usr/bin/bonobo* \
-		    usr/bin/gtk-* usr/bin/fax* usr/bin/gdk* usr/bin/gif2tiff \
-		    usr/bin/install-lan \
-		    usr/bin/metacity* usr/bin/gst-* usr/bin/gconftool-2 \
-		    usr/bin/pango* usr/bin/desktop* usr/bin/djpeg \
-		    usr/bin/notify-send usr/bin/oil-bugreport \
-		    usr/bin/bmp2tiff usr/bin/thembus-theme-applier \
-		    usr/bin/thumbnail usr/lib/update-* \
-		    usr/bin/ras2tiff usr/bin/raw2tiff usr/bin/rdjpgcom \
-		    usr/bin/thumbnail usr/bin/dbus* \
-		    usr/bin/tiff* usr/bin/rgb2ycbcr \
-		    usr/bin/fc-cache usr/bin/fc-list \
-			-print > /tmp/gnome_bin.$$ 2>/dev/null
-
-		if [ ! -f /tmp/gnome_bin.$$ ] ; then
-			echo "/tmp/gnome_bin.$$ file list not found."
-			return
-		fi
-
-		# Cat all the files together and create the gnome archive
-		#
-
-		cat /tmp/gnome_libdir.$$ /tmp/gnome_lib.$$ \
-		     /tmp/gnome_share.$$ /tmp/gnome_sfw.$$ /tmp/gnome_bin.$$ \
-		    > /tmp/gnome.$$
-
-		if [ ! -f /tmp/gnome.$$ ] ; then
-			echo "/tmp/gnome.$$ file not found."
-			return
-		fi
-		# Save off this file in the miniroot for use later
-		# when unpacking. Clean up old cruft if there.
-		#
-
-		if [ -f .tmp_proto/gnome_saved ]; then
-			rm -f .tmp_proto/gnome_saved
-		fi
-
-		cp /tmp/gnome.$$ .tmp_proto/gnome_saved
-
-		# Create gnome archive
-		#
-
-		cpio -ocmPuB < /tmp/gnome.$$ 2>/dev/null | bzip2 > \
-		    "$CPIO_DIR/gnome.cpio.bz2"
-
-		# Remove files from miniroot that are in archive.
-		# Create symlinks for files in archive
-		
-		rm -rf `cat /tmp/gnome_share.$$`
-
-		for i in `cat /tmp/gnome_share.$$`
-		do
-			ln -s /tmp/root/$i $i 2>/dev/null
-		done
-
-		rm -rf `cat /tmp/gnome_lib.$$`
-		for i in `cat /tmp/gnome_lib.$$`
-		do	
-			ln -s /tmp/root/$i $i 2>/dev/null
-		done
-
-		rm -rf `cat /tmp/gnome_libdir.$$`
-		for i in `cat /tmp/gnome_libdir.$$`
-		do
-			ln -s /tmp/root/$i $i 2>/dev/null
-		done
-
-		rm -rf `cat /tmp/gnome_sfw.$$`
-		for i in `cat /tmp/gnome_sfw.$$`
-		do
-			ln -s /tmp/root/$i $i 2>/dev/null
-		done
-
-		rm -rf `cat /tmp/gnome_bin.$$`
-		for i in `cat /tmp/gnome_bin.$$`
-		do
-			ln -s /tmp/root/$i $i 2>/dev/null
-		done
-		rm -f /tmp/gnome_share.$$
-		rm -f /tmp/gnome_lib.$$
-		rm -f /tmp/gnome_libdir.$$
-		rm -f /tmp/gnome_bin.$$
-	)
-}
-
-archive_JavaGUI()
-{
-	MEDIA="$1"
-	MINIROOT="$2"
-
-	RELEASE=`/bin/ls -d "$MEDIA/Solaris_"*`
-	RELEASE=`basename "$RELEASE"`
-
-	CPIO_DIR="$MEDIA/$RELEASE/Tools/Boot"
-	
-	# Archive the java wizard components that are only used in the
-	# non developer express path.
-	#
-	(
-		# path is usr/lib/install/data
-		cd "$MINIROOT"
-		find usr/lib/install/data/wizards \
-		    -print > /tmp/java_ui.$$ 2>/dev/null
-
-		if [ ! -f /tmp/java_ui.$$ ] ; then
-			echo "/tmp/java_ui.$$ file list not found."
-			return
-		fi
-
-		cpio -ocmPuB < /tmp/java_ui.$$ 2>/dev/null | bzip2 > \
-		    "$CPIO_DIR/javaui.cpio.bz2"
-
-		rm -rf `cat /tmp/java_ui.$$`
-		ln -s /tmp/root/usr/lib/install/data/wizards \
-		    usr/lib/install/data/wizards 2>/dev/null
-
-		rm -f /tmp/java_ui.$$
-	
-	)
-}
-
-archive_Misc()
-{
-	MEDIA="$1"
-	MINIROOT="$2"
-
-	RELEASE=`/bin/ls -d "$MEDIA/Solaris_"*`
-	RELEASE=`basename "$RELEASE"`
-
-	CPIO_DIR="$MEDIA/$RELEASE/Tools/Boot"
-
-	# Archive misc stuff that is needed by non devex installer
-	#
-	(
-		# usr/lib stuff
-		cd "$MINIROOT"
-		find usr/lib/lp -print > /tmp/lp.$$ 2>/dev/null
-		if [ ! -f /tmp/lp.$$ ] ; then
-			echo "/tmp/lp.$$ file list not found."
-			return
-		fi
-
-		cpio -ocmPuB < /tmp/lp.$$ 2>/dev/null | bzip2 > \
-		    "$CPIO_DIR/lpmisc.cpio.bz2"
-
-		rm -rf `cat /tmp/lp.$$`
-		ln -s /tmp/root/usr/lib/lp usr/lib/lp 2>/dev/null
-		
-		rm -f /tmp/lp.$$
-	)
-
-}
-
-archive_Perl()
-{
-	MEDIA="$1"
-	MINIROOT="$2"
-
-	RELEASE=`/bin/ls -d "$MEDIA/Solaris_"*`
-	RELEASE=`basename "$RELEASE"`
-
-	CPIO_DIR="$MEDIA/$RELEASE/Tools/Boot"
-
-	# Archive perl, it is only needed by gnome gui.
-	#
-	(
-		# in usr
-		cd "$MINIROOT"
-		find usr/perl5 -print > /tmp/perl.$$ 2>/dev/null
-
-		if [ ! -f /tmp/perl.$$ ] ; then
-			echo "/tmp/perl.$$ file list not found."
-			return
-		fi
-		cpio -ocmPuB < /tmp/perl.$$ 2>/dev/null | bzip2 > \
-		    "$CPIO_DIR/perl.cpio.bz2"
-
-		rm -rf `cat /tmp/perl.$$` 2>/dev/null
-		ln -s /tmp/root/usr/perl5 usr/perl5 2>/dev/null
-
-		rm -f /tmp/perl.$$
-	)
-}
-archive_X()
-{
-	MEDIA="$1"
-	MINIROOT="$2"
-
-	RELEASE=`/bin/ls -d "$MEDIA/Solaris_"*`
-	RELEASE=`basename "$RELEASE"`
-
-	CPIO_DIR="$MEDIA/$RELEASE/Tools/Boot"
-
-	# create the graphics and non-graphics X archive
-	#
-	(
-		cd "$MINIROOT"
-		find usr/openwin usr/dt usr/X11 -print 2> /dev/null |\
-		    cpio -ocmPuB 2> /dev/null | bzip2 > "$CPIO_DIR/X.cpio.bz2"
-
-		find usr/openwin/bin/mkfontdir \
-		     usr/openwin/lib/installalias \
-		     usr/openwin/server/lib/libfont.so.1 \
-		     usr/openwin/server/lib/libtypesclr.so.0 \
-			 -print | cpio -ocmPuB 2> /dev/null | bzip2 > \
-			 "$CPIO_DIR/X_small.cpio.bz2"
-
-		rm -rf usr/dt usr/openwin usr/X11
-		ln -s /tmp/root/usr/dt usr/dt
-		ln -s /tmp/root/usr/openwin usr/openwin
-		ln -s /tmp/root/usr/X11 usr/X11
-	)
-}
-
-archive_lu()
-{
-	MEDIA="$1"
-	MINIROOT="$2"
-
-	RELEASE=`/bin/ls -d "$MEDIA/Solaris_"*`
-	RELEASE=`basename "$RELEASE"`
-
-	CPIO_DIR="$MEDIA/$RELEASE/Tools/Boot"
-
-	(
-		cd "$MINIROOT"
-		find usr/lib/install usr/snadm usr/sbin usr/lib/locale \
-		    boot/grub boot/solaris/bootenv.rc \
-		    tmp/root/boot/grub tmp/root/boot/solaris/bootenv.rc \
-		    2> /dev/null | cpio -ocmPuB 2> /dev/null | bzip2 \
-		    > "$CPIO_DIR"/lu.cpio.bz2
-		ls platform > "$CPIO_DIR/lu.platforms"
-	)
-}
-
-cleanout_pkgdata()
-{
-	rm -Rf tmp/root/var/sadm/install tmp/root/var/sadm/pkg
-}
-
-packmedia()
-{
-	MEDIA="$1"
-	MINIROOT="$2"
-
-	RELEASE=`/bin/ls -d "$MEDIA/Solaris_"*`
-	RELEASE=`basename "$RELEASE"`
-	ARCHIVES="X X_small perl lpmisc javaui gnome"
-
-	mkdir -p "$MEDIA/$RELEASE/Tools/Boot"
-
-	if [ -d "$MINIROOT/platform/i86pc" ] ; then
-		mkdir -p "$MEDIA/boot/amd64"
-		mkdir -p "$MEDIA/boot/platform/i86pc/kernel"
-		mkdir -p "$MEDIA/boot/platform/i86pc/kernel/amd64"
-		mkdir -p "$MEDIA/boot/platform/i86xpv/kernel"
-		mkdir -p "$MEDIA/boot/platform/i86xpv/kernel/amd64"
-		cp "$MINIROOT/platform/i86pc/multiboot" "$MEDIA/boot"
-		cp "$MINIROOT/platform/i86pc/kernel/unix" \
-		    "$MEDIA/boot/platform/i86pc/kernel/unix"
-		cp "$MINIROOT/platform/i86pc/kernel/amd64/unix" \
-		    "$MEDIA/boot/platform/i86pc/kernel/amd64/unix"
-		cp "$MINIROOT/platform/i86xpv/kernel/unix" \
-		    "$MEDIA/boot/platform/i86xpv/kernel/unix"
-		cp "$MINIROOT/platform/i86xpv/kernel/amd64/unix" \
-		    "$MEDIA/boot/platform/i86xpv/kernel/amd64/unix"
-		(
-			cd "$MEDIA/$RELEASE/Tools/Boot"
-			ln -sf ../../../boot/x86.miniroot
-			ln -sf ../../../boot/multiboot
-			ln -sf ../../../boot/platform/i86pc/kernel/unix
-			ln -sf ../../../boot/platform/i86pc/kernel/amd64/unix
-			ln -sf ../../../boot/platform/i86xpv/kernel/unix
-			ln -sf ../../../boot/platform/i86xpv/kernel/amd64/unix
-			ln -sf ../../../boot/grub/pxegrub
-		)
-	fi
-
-	if [ -d "$MINIROOT/platform/sun4u" ] ; then
-		mkdir -p "$MEDIA/boot"
-		dd if="$MINIROOT/platform/sun4u/lib/fs/hsfs/bootblk" \
-		    of="$MEDIA/boot/hsfs.bootblock" \
-		    bs=1b oseek=1 count=15 conv=sync 2> /dev/null
-	fi
-
-	for arch in sun4u sun4v ; do
-		if [ -d "$MINIROOT/platform/$arch" ] ; then
-			archdir="$MEDIA/$RELEASE/Tools/Boot/platform/$arch"
-			mkdir -p $archdir
-			ln -sf ../../../../../boot/sparc.miniroot \
-			    "$archdir/boot_archive"
-			cp "$MINIROOT/usr/platform/$arch/lib/fs/nfs/inetboot" \
-			    "$archdir"
-			cp "$MINIROOT/platform/$arch/wanboot" \
-			    "$archdir"
-			mkdir -p "$MEDIA/platform/$arch"
-			ln -sf ../../boot/sparc.miniroot \
-			    "$MEDIA/platform/$arch/boot_archive"
-			ln -sf ../../$RELEASE/Tools/Boot/platform/$arch/wanboot \
-			    "$MEDIA/platform/$arch/wanboot"
-		fi
-	done
-
-	# archive package databases to conserve memory
-	#
-	(
-		cd "$MINIROOT"
-		find tmp/root/var/sadm/install tmp/root/var/sadm/pkg -print | \
-		    cpio -ocmPuB 2> /dev/null | bzip2 > \
-		    "$MEDIA/$RELEASE/Tools/Boot/pkg_db.cpio.bz2"
-
-		cleanout_pkgdata
-	)
-
-	archive_lu "$MEDIA" "$MINIROOT"
-
-	archive_X "$MEDIA" "$MINIROOT"
-
-	# Take out the gnome and java parts of the installer from
-	# the miniroot. These are not required to boot the system
-	# and start the installers.
-
-	if [ -d "$MINIROOT/platform/i86pc" ] ; then
-		preload_Gnome "$MEDIA" "$MINIROOT"
-		archive_Gnome "$MEDIA" "$MINIROOT"
-		archive_JavaGUI "$MEDIA" "$MINIROOT"
-		archive_Misc "$MEDIA" "$MINIROOT"
-		archive_Perl "$MEDIA" "$MINIROOT"
-		pack "$MEDIA/boot/amd64/x86.miniroot"
-
-        	# Now that the 64-bit archives & miniroot have been created,
-        	# restore the files from archives and save the 64-bit
-        	# archives. Strip the 64-bit objects and create the
-		# 32-bit archives and miniroot
-
-		unpackmedia "$MEDIA" "$MINIROOT"
-		cleanout_pkgdata
-		mkdir -p "$MEDIA/$RELEASE/Tools/Boot/amd64"
-		for i in $ARCHIVES; do
-			mv "$MEDIA/$RELEASE/Tools/Boot/${i}.cpio.bz2" \
-				"$MEDIA/$RELEASE/Tools/Boot/amd64"
-		done
-		if [ -z "$STRIP_AMD64" ]; then
-			strip_amd64
-		fi
-
-		archive_X "$MEDIA" "$MINIROOT"
-		archive_Gnome "$MEDIA" "$MINIROOT"
-		archive_JavaGUI "$MEDIA" "$MINIROOT"
-		archive_Perl "$MEDIA" "$MINIROOT"
-		archive_Misc "$MEDIA" "$MINIROOT"
-	fi
-
-	# copy the install menu to menu.lst so we have a menu
-	# on the install media
-	#
-	if [ -f "$MINIROOT/boot/grub/install_menu" ] ; then
-		cp $MINIROOT/boot/grub/install_menu \
-		    $MEDIA/boot/grub/menu.lst
-	fi
-
-	#
-	# jumpstart utilities in usr/sbin/install.d
-	#
-	if [ -d "$MINIROOT/usr/sbin/install.d" ] ; then
-		(
-		cd ${MINIROOT}
-		find usr/sbin/install.d/chkprobe \
-		    -print | cpio -ocmPuB 2> /dev/null | bzip2 > \
-		    ${MEDIA}/${RELEASE}/Tools/Boot/usr_sbin_install_d.cpio.bz2
-		)
-	fi
-}
-
-unarchive_X()
-{
-	MEDIA="$1"
-	UNPACKED_ROOT="$2"
-
-	RELEASE=`/bin/ls -d "$MEDIA/Solaris_"*`
-	RELEASE=`basename "$RELEASE"`
-
-	CPIO_DIR="$MEDIA/$RELEASE/Tools/Boot"
-
-	# unpack X
-	#
-	(
-		cd "$UNPACKED_ROOT"
-		rm -rf usr/dt usr/openwin usr/X11
-		bzcat "$CPIO_DIR/X.cpio.bz2" | cpio -icdmu 2> /dev/null
-	)
-}
-
-unpackmedia()
-{
-	MEDIA="$1"
-	UNPACKED_ROOT="$2"
-
-	RELEASE=`/bin/ls -d "$MEDIA/Solaris_"*`
-	RELEASE=`basename "$RELEASE"`
-
-	unarchive_X "$MEDIA" "$UNPACKED_ROOT"
-
-	# unpack package databases
-	#
-	(
-		cd "$UNPACKED_ROOT"
-		bzcat "$MEDIA/$RELEASE/Tools/Boot/pkg_db.cpio.bz2" |
-		    cpio -icdmu 2> /dev/null
-
-		if [ -d "$MINIROOT/platform/i86pc" ] ; then
-
-			# unpack gnome, perl, java and misc
-			# Remove symlinks left from unpacking x86.miniroot
-			# so that unpacking subsequent archives will populate
-			# appropriately.
-			#
-			rm -rf usr/perl5
-			rm -rf usr/lib/install/data/wizards
-			rm -rf usr/lib/lp
-
-			# Gnome list saved off from packmedia
-			for i in `cat .tmp_proto/gnome_saved`
-			do
-				rm -rf $i
-			done
-			
-			bzcat "$MEDIA/$RELEASE/Tools/Boot/gnome.cpio.bz2" |
-			    cpio -icdmu 2>/dev/null
-			bzcat "$MEDIA/$RELEASE/Tools/Boot/javaui.cpio.bz2" |
-			    cpio -icdmu 2>/dev/null
-			bzcat "$MEDIA/$RELEASE/Tools/Boot/lpmisc.cpio.bz2" |
-			    cpio -icdmu 2>/dev/null
-			bzcat "$MEDIA/$RELEASE/Tools/Boot/perl.cpio.bz2" |
-			    cpio -icdmu 2>/dev/null
-		fi
-	)
-}
-
-=======
->>>>>>> ad2de435
 do_unpack()
 {
 	(
