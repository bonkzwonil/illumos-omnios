--- conflicted
+++ resolved
@@ -23,10 +23,7 @@
  * Copyright (c) 2003, 2010, Oracle and/or its affiliates. All rights reserved.
  * Copyright 2014 Nexenta Systems, Inc.  All rights reserved.
  * Copyright 2014 Gary Mills
-<<<<<<< HEAD
  * Copyright 2019 OmniOS Community Edition (OmniOSce) Association.
-=======
->>>>>>> 7b2eb3f3
  * Copyright 2019 Joyent, Inc.
  */
 
