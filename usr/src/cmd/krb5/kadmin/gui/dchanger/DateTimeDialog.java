--- conflicted
+++ resolved
@@ -487,15 +487,9 @@
 		DateTimeDialog.this.setMidnight();
 	    }
 	    else
-<<<<<<< HEAD
-               if (e.getSource() == help) {
-		if (hd != null)
-		  hd.setVisible(true);
-=======
 		if (e.getSource() == help) {
 		    if (hd != null)
 			hd.setVisible(true);
->>>>>>> 4d0eb50e
 		else {
 		    hd = new
 		    HelpDialog(DateTimeDialog.this.parent,
