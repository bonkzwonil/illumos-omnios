/*
 * CDDL HEADER START
 *
 * The contents of this file are subject to the terms of the
 * Common Development and Distribution License, Version 1.0 only
 * (the "License").  You may not use this file except in compliance
 * with the License.
 *
 * You can obtain a copy of the license at usr/src/OPENSOLARIS.LICENSE
 * or http://www.opensolaris.org/os/licensing.
 * See the License for the specific language governing permissions
 * and limitations under the License.
 *
 * When distributing Covered Code, include this CDDL HEADER in each
 * file and include the License file at usr/src/OPENSOLARIS.LICENSE.
 * If applicable, add the following below this CDDL HEADER, with the
 * fields enclosed by brackets "[]" replaced with your own identifying
 * information: Portions Copyright [yyyy] [name of copyright owner]
 *
 * CDDL HEADER END
 */
/*
 * Copyright (c) 1999-2000 by Sun Microsystems, Inc.
 * All rights reserved.
 */

    import java.awt.*;
    import java.awt.event.*;
    import java.text.NumberFormat;
    import java.util.ResourceBundle;
    import java.util.MissingResourceException;

    /**
     * This creates a modal dialog box that lets the user enter a duration of
     * time in seconds/minutes/hours/days/weeks/months/years.
     */
    public class DurationHelper extends Dialog {

	private boolean save;

	private Frame parent;

	private Choice unit;
	private TextField value;
	private Label  total;

	private Button ok;
	private Button cancel;
	private Button help;
	private Button compute;

	private HelpDialog hd = null;

	// For I18N
	    private static ResourceBundle rb =
	    ResourceBundle.getBundle("GuiResource" /* NOI18N */);
	    private static ResourceBundle hrb =
	    ResourceBundle.getBundle("HelpData" /* NOI18N */);

	private static String[] units = { getString("Seconds"),
					getString("Minutes"),
					getString("Hours"),
					getString("Days"),
					getString("Weeks"),
					getString("Months"),
					getString("Years")	};
	private static int[] unitMultipliers = {1, 60, 60*60, 60*60*24,
						60*60*24*7, 60*60*24*30,
						60*60*24*365	};
	private static NumberFormat nf = NumberFormat.getInstance();
	private static Toolkit toolkit = Toolkit.getDefaultToolkit();

	/**
	 * Constructor for DurationHelper.
	 * @param parent the parent Frame to whom input will be blocked
	 * while this dialog box is begin shown(modal behaviour).
	 */
    public DurationHelper(Frame parent,	 Color background, Color foreground) {
		super(parent, getString("SEAM Duration Helper"), true);

		this.parent = parent;

		setLayout(new GridBagLayout());
		addLabels();
		addFields(background, foreground);
		addButtons();
		setSize(350, 150);
		setResizable(false);
		addWindowListener(new DHWindowListener());
    }

    /**
     * Adds all the labels.
     */
    private void addLabels() {
	GridBagConstraints gbc = new GridBagConstraints();
	gbc.weightx = gbc.weighty = 1;
	add(new Label(getString("Unit")), gbc);
	add(new Label(getString("Value")), gbc);

	gbc.gridx = 3;
	gbc.gridy = 0;
	add(new Label(getString("Seconds")), gbc);
    }

    /**
     * Initializes the strings for the units.
     */
    private void initUnits() {
	unit = new Choice();
	for (int i = 0; i < units.length; i++)
	    unit.add(units[i]);
	unit.select(getString("Hours"));
	unit.addItemListener(new ItemListener() {
		public void itemStateChanged(ItemEvent e) {
			DurationHelper.this.checkErrorAndSetTotal();
		}
	});
    }

    /**
     * Adds all the fields
     */
    private void addFields(Color background, Color foreground) {
	GridBagConstraints gbc = new GridBagConstraints();
	gbc.weightx =  gbc.weighty = 1;
	initUnits();
	value = new TextField();
	value.setBackground(background);
	value.setForeground(foreground);
	value.setColumns(10);

	// TBD: make total large enough to hold the largest int
	total = new Label("		" /* NO18N */,
			    Label.RIGHT);
	gbc.gridx = 0;
	gbc.gridy = 1;
	add(unit, gbc);
	gbc.gridx = 1;
	add(value, gbc);
	gbc.gridx = 3;
	add(total, gbc);

	value.addActionListener(new ActionListener() {
		public void actionPerformed(ActionEvent e) {
			DurationHelper.this.durationHelperClose(true);
		}
	});
    }

    /**
     * Adds all the buttons.
     */
    private void addButtons() {

	GridBagConstraints gbc = new GridBagConstraints();
	gbc.weightx =  gbc.weighty = 1;

	gbc.gridwidth = GridBagConstraints.REMAINDER;
	gbc.fill = GridBagConstraints.BOTH;
	gbc.gridx = 0;
	gbc.gridy = 2;
	gbc.insets = new Insets(0, 10, 0, 10);
	add(new LineSeparator(), gbc);
	gbc.insets = new Insets(0, 0, 0, 0);

	Panel p = new Panel();
	p.setLayout(new GridBagLayout());
	ok = new Button(getString("OK"));
	cancel =  new Button(getString("Cancel"));
	help = new Button(getString("Help"));
	gbc = new GridBagConstraints();
	gbc.weightx =  gbc.weighty = 1;
	p.add(ok, gbc);
	p.add(cancel, gbc);
	p.add(help, gbc);

	ActionListener bl = new ButtonListener();
	ok.addActionListener(bl);
	cancel.addActionListener(bl);
	help.addActionListener(bl);

	gbc.gridy = 3;
	gbc.gridwidth = GridBagConstraints.REMAINDER;
	gbc.fill = GridBagConstraints.HORIZONTAL;
	add(p, gbc);

	gbc = new GridBagConstraints();
	gbc.gridx = 2;
	gbc.gridy = 1;
	compute = new Button(getString("="));
	add(compute, gbc);
	compute.addActionListener(bl);

    }

    /**
     * Updates the label called total.
     * @return false if the text entry in the value
     * field is not parseable, true otherwise.
     */
    private boolean checkErrorAndSetTotal() {
	try {
	    String noSpaces = value.getText().trim();
	    value.setText(noSpaces);
	    Long l = Long.valueOf(noSpaces);
	    total.setText(nf.format(l.longValue() *
		unitMultipliers[unit.getSelectedIndex()]));
	} catch (NumberFormatException e) {
	  value.requestFocus();
	  value.selectAll();
	  toolkit.beep();
	  return false;
	}

	return true;
    }

    /**
     * Hides the duration helper.
     * @param save true if the user wants to save the current value in
     * the dialog box, false if it is to be discarded. This is decided
     * based on whether the user clicked on the "Ok" button or the
     * "Cancel" button. Choosing the window close menu is equivalent to
     *	clicking on "Cancel."
     */
    private void durationHelperClose(boolean save) {
	if (save == true) {
	    if (!checkErrorAndSetTotal())
		return;
	}
	this.save = save;
	setVisible(false);
    }

    /**
     * Determine whether or not the user wanted to save the value in
     * this Dialog box. The user indicates this by clicking on the Ok
     * button to save it and on the Cancel button to discard it. Using the
     * window close menu responds the same way as cancel.
     * @return true if the user wanted to use this value,
     * false if it is to be discarded.
     */
    public boolean isSaved() {
	return save;
    }

    /**
     * The string representation of the contents of this dialog box.
     * @return a String with the total number of seconds entered.
     */
    public String toString() {
	return total.getText();
    }

    // * **********************************************
    //	 I N N E R    C L A S S E S   F O L L O W
    // * **********************************************

    /**
     * Listener for closing the dialog box through the window close
     * menu.
     */
    private class DHWindowListener extends WindowAdapter {
	public	void windowClosing(WindowEvent e) {
		durationHelperClose(false);
	}
    }

    /**
     * Listener for all the buttons.
     * The listener is shared for the sake
     * of reducing the number of overall listeners.
     */
    private class ButtonListener implements ActionListener {
	public void actionPerformed(ActionEvent e) {
	    if (e.getSource() == ok) {
		DurationHelper.this.durationHelperClose(true);
	    } else if (e.getSource() == cancel) {
		DurationHelper.this.durationHelperClose(false);
	    } else if (e.getSource() == help) {
<<<<<<< HEAD
                if (hd != null)
                    hd.setVisible(true);
                else {
                    hd = new HelpDialog(DurationHelper. this.parent,
                        getString("Help for entering time duration"),
                                    false, 5, 45);
                    hd.setVisible(true);
                    hd.setText(getString(hrb, "DurationHelperHelp"));
                }
            } else if (e.getSource() == compute) {
                checkErrorAndSetTotal();
            }
        }
=======
		if (hd != null)
		    hd.setVisible(true);
		else {
		    hd = new HelpDialog(DurationHelper. this.parent,
			getString("Help for entering time duration"),
				    false, 5, 45);
		    hd.setVisible(true);
		    hd.setText(getString(hrb, "DurationHelperHelp"));
		}
	    } else if (e.getSource() == compute) {
		checkErrorAndSetTotal();
	    }
	}
>>>>>>> 4d0eb50e
    }

    /**
     * Call rb.getString(), but catch exception
     * and return English
     * key so that small spelling errors don't cripple the GUI
     *
     */
    private static final String getString(String key) {
	return (getString(rb, key));
    }

    private static final String getString(ResourceBundle rb, String key) {
	try {
	    String res = rb.getString(key);
	    return res;
	} catch (MissingResourceException e) {
		System.out.println("Missing resource "+key+", using English.");
		return key;
	}
    }

    /*
     * A main method to test this class.
     */
    /* BEGIN JSTYLED */
    /*
    public static void main(String args[]) {
	Frame f = new Frame("Test DurationHelper");
	f.setVisible(true); // for help dialog to use this as parent
	DurationHelper dh = new DurationHelper(f, Color.white, Color.black);
	dh.setVisible(true);
	System.out.println("Save is " + dh.save);
    }
	  */
    /* END JSTYLED */
}<|MERGE_RESOLUTION|>--- conflicted
+++ resolved
@@ -279,21 +279,6 @@
 	    } else if (e.getSource() == cancel) {
 		DurationHelper.this.durationHelperClose(false);
 	    } else if (e.getSource() == help) {
-<<<<<<< HEAD
-                if (hd != null)
-                    hd.setVisible(true);
-                else {
-                    hd = new HelpDialog(DurationHelper. this.parent,
-                        getString("Help for entering time duration"),
-                                    false, 5, 45);
-                    hd.setVisible(true);
-                    hd.setText(getString(hrb, "DurationHelperHelp"));
-                }
-            } else if (e.getSource() == compute) {
-                checkErrorAndSetTotal();
-            }
-        }
-=======
 		if (hd != null)
 		    hd.setVisible(true);
 		else {
@@ -307,7 +292,6 @@
 		checkErrorAndSetTotal();
 	    }
 	}
->>>>>>> 4d0eb50e
     }
 
     /**
