/*
 * CDDL HEADER START
 *
 * The contents of this file are subject to the terms of the
 * Common Development and Distribution License (the "License").
 * You may not use this file except in compliance with the License.
 *
 * You can obtain a copy of the license at usr/src/OPENSOLARIS.LICENSE
 * or http://www.opensolaris.org/os/licensing.
 * See the License for the specific language governing permissions
 * and limitations under the License.
 *
 * When distributing Covered Code, include this CDDL HEADER in each
 * file and include the License file at usr/src/OPENSOLARIS.LICENSE.
 * If applicable, add the following below this CDDL HEADER, with the
 * fields enclosed by brackets "[]" replaced with your own identifying
 * information: Portions Copyright [yyyy] [name of copyright owner]
 *
 * CDDL HEADER END
 */
/*
 * Copyright (c) 2003, 2010, Oracle and/or its affiliates. All rights reserved.
 * Copyright 2013 DEY Storage Systems, Inc.
 * Copyright (c) 2014 Gary Mills
 * Copyright 2015 Nexenta Systems, Inc. All rights reserved.
<<<<<<< HEAD
 * Copyright 2016 Joyent, Inc.
=======
 * Copyright 2019 Joyent, Inc.
>>>>>>> a99cb961
 */

/*
 * zlogin provides five types of login which allow users in the global
 * zone to access non-global zones.
 *
 * - "interactive login" is similar to rlogin(1); for example, the user could
 *   issue 'zlogin my-zone' or 'zlogin -e ^ -l me my-zone'.   The user is
 *   granted a new pty (which is then shoved into the zone), and an I/O
 *   loop between parent and child processes takes care of the interactive
 *   session.  In this mode, login(1) (and its -c option, which means
 *   "already authenticated") is employed to take care of the initialization
 *   of the user's session.
 *
 * - "non-interactive login" is similar to su(1M); the user could issue
 *   'zlogin my-zone ls -l' and the command would be run as specified.
 *   In this mode, zlogin sets up pipes as the communication channel, and
 *   'su' is used to do the login setup work.
 *
 * - "interactive command" is a combination of the above two modes where
 *   a command is provide like the non-interactive case, but the -i option is
 *   also provided to make things interactive. For example, the user could
 *   issue 'zlogin -i my-zone /bin/sh'. In this mode neither 'login -c' nor
 *   'su root -c' is prepended to the command invocation. Because of this
 *   there will be no wtmpx login record within the zone.
 *
 * - "console login" is the equivalent to accessing the tip line for a
 *   zone.  For example, the user can issue 'zlogin -C my-zone'.
 *   In this mode, zlogin contacts the zoneadmd process via unix domain
 *   socket.  If zoneadmd is not running, it starts it.  This allows the
 *   console to be available anytime the zone is installed, regardless of
 *   whether it is running.
 *
 * - "standalone-processs interactive" is specified with -I and connects to
 *   the zone's stdin, stdout and stderr zfd(7D) devices.
 */

#include <sys/socket.h>
#include <sys/termios.h>
#include <sys/utsname.h>
#include <sys/stat.h>
#include <sys/types.h>
#include <sys/contract/process.h>
#include <sys/ctfs.h>
#include <sys/brand.h>
#include <sys/wait.h>
#include <alloca.h>
#include <assert.h>
#include <ctype.h>
#include <paths.h>
#include <door.h>
#include <errno.h>
#include <nss_dbdefs.h>
#include <poll.h>
#include <priv.h>
#include <pwd.h>
#include <unistd.h>
#include <utmpx.h>
#include <sac.h>
#include <signal.h>
#include <stdarg.h>
#include <stdio.h>
#include <stdlib.h>
#include <string.h>
#include <strings.h>
#include <stropts.h>
#include <wait.h>
#include <zone.h>
#include <fcntl.h>
#include <libdevinfo.h>
#include <libintl.h>
#include <locale.h>
#include <libzonecfg.h>
#include <libcontract.h>
#include <libbrand.h>
#include <auth_list.h>
#include <auth_attr.h>
#include <secdb.h>

static int masterfd = -1;
static int ctlfd = -1;
static struct termios save_termios;
static struct termios effective_termios;
static int save_fd;
static struct winsize winsize;
static volatile int dead;
static volatile pid_t child_pid = -1;
static int interactive = 0;
static priv_set_t *dropprivs;
static unsigned int connect_flags = 0;

static int nocmdchar = 0;
static int failsafe = 0;
static char cmdchar = '~';
static int quiet = 0;
static char zonebrand[MAXNAMELEN];

static int pollerr = 0;

static const char *pname;
static char *username;

/*
 * When forced_login is true, the user is not prompted
 * for an authentication password in the target zone.
 */
static boolean_t forced_login = B_FALSE;

#if !defined(TEXT_DOMAIN)		/* should be defined by cc -D */
#define	TEXT_DOMAIN	"SYS_TEST"	/* Use this only if it wasn't */
#endif

#define	SUPATH1	"/usr/bin/su"
#define	SUPATH2	"/bin/su"
#define	FAILSAFESHELL	"/sbin/sh"
#define	DEFAULTSHELL	"/sbin/sh"
#define	DEF_PATH	"/usr/sbin:/usr/bin"
#define	LX_DEF_PATH	"/bin:/usr/sbin:/usr/bin"

#define	MAX_RETRY	30

#define	CLUSTER_BRAND_NAME	"cluster"

/*
 * The ZLOGIN_BUFSIZ is larger than PIPE_BUF so we can be sure we're clearing
 * out the pipe when the child is exiting.  The ZLOGIN_RDBUFSIZ must be less
 * than ZLOGIN_BUFSIZ (because we share the buffer in doio).  This value is
 * also chosen in conjunction with the HI_WATER setting to make sure we
 * don't fill up the pipe.  We can write FIFOHIWAT (16k) into the pipe before
 * blocking.  By having ZLOGIN_RDBUFSIZ set to 1k and HI_WATER set to 8k, we
 * know we can always write a ZLOGIN_RDBUFSIZ chunk into the pipe when there
 * is less than HI_WATER data already in the pipe.
 */
#define	ZLOGIN_BUFSIZ	8192
#define	ZLOGIN_RDBUFSIZ	1024
#define	HI_WATER	8192

/*
 * See canonify() below.  CANONIFY_LEN is the maximum length that a
 * "canonical" sequence will expand to (backslash, three octal digits, NUL).
 */
#define	CANONIFY_LEN 5

static void
usage(void)
{
	(void) fprintf(stderr, gettext("usage: %s [-dinCEINQS] [-e cmdchar] "
	    "[-l user] zonename [command [args ...] ]\n"), pname);
	exit(2);
}

static const char *
getpname(const char *arg0)
{
	const char *p = strrchr(arg0, '/');

	if (p == NULL)
		p = arg0;
	else
		p++;

	pname = p;
	return (p);
}

static void
zerror(const char *fmt, ...)
{
	va_list alist;

	(void) fprintf(stderr, "%s: ", pname);
	va_start(alist, fmt);
	(void) vfprintf(stderr, fmt, alist);
	va_end(alist);
	(void) fprintf(stderr, "\n");
}

static void
zperror(const char *str)
{
	const char *estr;

	if ((estr = strerror(errno)) != NULL)
		(void) fprintf(stderr, "%s: %s: %s\n", pname, str, estr);
	else
		(void) fprintf(stderr, "%s: %s: errno %d\n", pname, str, errno);
}

/*
 * The first part of our privilege dropping scheme needs to be called before
 * fork(), since we must have it for security; we don't want to be surprised
 * later that we couldn't allocate the privset.
 */
static int
prefork_dropprivs()
{
	if ((dropprivs = priv_allocset()) == NULL)
		return (1);

	priv_basicset(dropprivs);
	(void) priv_delset(dropprivs, PRIV_PROC_INFO);
	(void) priv_delset(dropprivs, PRIV_PROC_FORK);
	(void) priv_delset(dropprivs, PRIV_PROC_EXEC);
	(void) priv_delset(dropprivs, PRIV_FILE_LINK_ANY);

	/*
	 * We need to keep the basic privilege PROC_SESSION and all unknown
	 * basic privileges as well as the privileges PROC_ZONE and
	 * PROC_OWNER in order to query session information and
	 * send signals.
	 */
	if (interactive == 0) {
		(void) priv_addset(dropprivs, PRIV_PROC_ZONE);
		(void) priv_addset(dropprivs, PRIV_PROC_OWNER);
	} else {
		(void) priv_delset(dropprivs, PRIV_PROC_SESSION);
	}

	return (0);
}

/*
 * The second part of the privilege drop.  We are paranoid about being attacked
 * by the zone, so we drop all privileges.  This should prevent a compromise
 * which gets us to fork(), exec(), symlink(), etc.
 */
static void
postfork_dropprivs()
{
	if ((setppriv(PRIV_SET, PRIV_PERMITTED, dropprivs)) == -1) {
		zperror(gettext("Warning: could not set permitted privileges"));
	}
	if ((setppriv(PRIV_SET, PRIV_LIMIT, dropprivs)) == -1) {
		zperror(gettext("Warning: could not set limit privileges"));
	}
	if ((setppriv(PRIV_SET, PRIV_INHERITABLE, dropprivs)) == -1) {
		zperror(gettext("Warning: could not set inheritable "
		    "privileges"));
	}
}

static int
connect_zone_sock(const char *zname, const char *suffix, boolean_t verbose)
{
	int sockfd = -1;
	struct sockaddr_un servaddr;

	if ((sockfd = socket(AF_UNIX, SOCK_STREAM, 0)) == -1) {
		if (verbose)
			zperror(gettext("could not create socket"));
		return (-1);
	}

	bzero(&servaddr, sizeof (servaddr));
	servaddr.sun_family = AF_UNIX;
	(void) snprintf(servaddr.sun_path, sizeof (servaddr.sun_path),
	    "%s/%s.%s", ZONES_TMPDIR, zname, suffix);
	if (connect(sockfd, (struct sockaddr *)&servaddr,
	    sizeof (servaddr)) == -1) {
		if (verbose)
			zperror(gettext("Could not connect to zone"));
		(void) close(sockfd);
		return (-1);
	}
	return (sockfd);
}


static int
handshake_zone_sock(int sockfd, unsigned int flags)
{
	char clientid[MAXPATHLEN];
	char handshake[MAXPATHLEN], c;
	int msglen;
	int i = 0, err = 0;

	msglen = snprintf(clientid, sizeof (clientid), "IDENT %s %u\n",
	    setlocale(LC_MESSAGES, NULL), flags);

	if (msglen >= sizeof (clientid) || msglen < 0) {
		zerror("protocol error");
		return (-1);
	}

	if (write(sockfd, clientid, msglen) != msglen) {
		zerror("protocol error");
		return (-1);
	}

	/*
	 * Take care not to accumulate more than our fill, and leave room for
	 * the NUL at the end.
	 */
	bzero(handshake, sizeof (handshake));
	while ((err = read(sockfd, &c, 1)) == 1) {
		if (i >= (sizeof (handshake) - 1))
			break;
		if (c == '\n')
			break;
		handshake[i] = c;
		i++;
	}

	/*
	 * If something went wrong during the handshake we bail.
	 * Perhaps the server died off.
	 */
	if (err == -1) {
		zperror(gettext("Could not connect to zone"));
		return (-1);
	}

	if (strncmp(handshake, "OK", sizeof (handshake)) != 0) {
		zerror(gettext("Zone is already in use by process ID %s."),
		    handshake);
		return (-1);
	}

	return (0);
}

static int
send_ctl_sock(const char *buf, size_t len)
{
	char rbuf[BUFSIZ];
	int i;
	if (ctlfd == -1) {
		return (-1);
	}
	if (write(ctlfd, buf, len) != len) {
		return (-1);
	}
	/* read the response */
	for (i = 0; i < (BUFSIZ - 1); i++) {
		char c;
		if (read(ctlfd, &c, 1) != 1 || c == '\n' || c == '\0') {
			break;
		}
		rbuf[i] = c;
	}
	rbuf[i+1] = '\0';
	if (strncmp("OK", rbuf, BUFSIZ) != 0) {
		return (-1);
	}
	return (0);
}
/*
 * Routines to handle pty creation upon zone entry and to shuttle I/O back
 * and forth between the two terminals.  We also compute and store the
 * name of the slave terminal associated with the master side.
 */
static int
get_master_pty()
{
	if ((masterfd = open("/dev/ptmx", O_RDWR|O_NONBLOCK)) < 0) {
		zperror(gettext("failed to obtain a pseudo-tty"));
		return (-1);
	}
	if (tcgetattr(STDIN_FILENO, &save_termios) == -1) {
		zperror(gettext("failed to get terminal settings from stdin"));
		return (-1);
	}
	(void) ioctl(STDIN_FILENO, TIOCGWINSZ, (char *)&winsize);

	return (0);
}

/*
 * This is a bit tricky; normally a pts device will belong to the zone it
 * is granted to.  But in the case of "entering" a zone, we need to establish
 * the pty before entering the zone so that we can vector I/O to and from it
 * from the global zone.
 *
 * We use the zonept() call to let the ptm driver know what we are up to;
 * the only other hairy bit is the setting of zoneslavename (which happens
 * above, in get_master_pty()).
 */
static int
init_slave_pty(zoneid_t zoneid, char *devroot)
{
	int slavefd = -1;
	char *slavename, zoneslavename[MAXPATHLEN];

	/*
	 * Set slave permissions, zone the pts, then unlock it.
	 */
	if (grantpt(masterfd) != 0) {
		zperror(gettext("grantpt failed"));
		return (-1);
	}

	if (unlockpt(masterfd) != 0) {
		zperror(gettext("unlockpt failed"));
		return (-1);
	}

	/*
	 * We must open the slave side before zoning this pty; otherwise
	 * the kernel would refuse us the open-- zoning a pty makes it
	 * inaccessible to the global zone.  Note we are trying to open
	 * the device node via the $ZONEROOT/dev path for this pty.
	 *
	 * Later we'll close the slave out when once we've opened it again
	 * from within the target zone.  Blarg.
	 */
	if ((slavename = ptsname(masterfd)) == NULL) {
		zperror(gettext("failed to get name for pseudo-tty"));
		return (-1);
	}

	(void) snprintf(zoneslavename, sizeof (zoneslavename), "%s%s",
	    devroot, slavename);

	if ((slavefd = open(zoneslavename, O_RDWR)) < 0) {
		zerror(gettext("failed to open %s: %s"), zoneslavename,
		    strerror(errno));
		return (-1);
	}

	/*
	 * Push hardware emulation (ptem), line discipline (ldterm),
	 * and V7/4BSD/Xenix compatibility (ttcompat) modules.
	 */
	if (ioctl(slavefd, I_PUSH, "ptem") == -1) {
		zperror(gettext("failed to push ptem module"));
		if (!failsafe)
			goto bad;
	}

	/*
	 * Anchor the stream to prevent malicious I_POPs; we prefer to do
	 * this prior to entering the zone so that we can detect any errors
	 * early, and so that we can set the anchor from the global zone.
	 */
	if (ioctl(slavefd, I_ANCHOR) == -1) {
		zperror(gettext("failed to set stream anchor"));
		if (!failsafe)
			goto bad;
	}

	if (ioctl(slavefd, I_PUSH, "ldterm") == -1) {
		zperror(gettext("failed to push ldterm module"));
		if (!failsafe)
			goto bad;
	}
	if (ioctl(slavefd, I_PUSH, "ttcompat") == -1) {
		zperror(gettext("failed to push ttcompat module"));
		if (!failsafe)
			goto bad;
	}

	/*
	 * Propagate terminal settings from the external term to the new one.
	 */
	if (tcsetattr(slavefd, TCSAFLUSH, &save_termios) == -1) {
		zperror(gettext("failed to set terminal settings"));
		if (!failsafe)
			goto bad;
	}
	(void) ioctl(slavefd, TIOCSWINSZ, (char *)&winsize);

	if (zonept(masterfd, zoneid) != 0) {
		zperror(gettext("could not set zoneid of pty"));
		goto bad;
	}

	return (slavefd);

bad:
	(void) close(slavefd);
	return (-1);
}

/*
 * Place terminal into raw mode.
 */
static int
set_tty_rawmode(int fd)
{
	struct termios term;
	if (tcgetattr(fd, &term) < 0) {
		zperror(gettext("failed to get user terminal settings"));
		return (-1);
	}

	/* Stash for later, so we can revert back to previous mode */
	save_termios = term;
	save_fd = fd;

	/* disable 8->7 bit strip, start/stop, enable any char to restart */
	term.c_iflag &= ~(ISTRIP|IXON|IXANY);
	/* disable NL->CR, CR->NL, ignore CR, UPPER->lower */
	term.c_iflag &= ~(INLCR|ICRNL|IGNCR|IUCLC);
	/* disable output post-processing */
	term.c_oflag &= ~OPOST;
	/* disable canonical mode, signal chars, echo & extended functions */
	term.c_lflag &= ~(ICANON|ISIG|ECHO|IEXTEN);

	term.c_cc[VMIN] = 1;    /* byte-at-a-time */
	term.c_cc[VTIME] = 0;

	if (tcsetattr(STDIN_FILENO, TCSAFLUSH, &term)) {
		zperror(gettext("failed to set user terminal to raw mode"));
		return (-1);
	}

	/*
	 * We need to know the value of VEOF so that we can properly process for
	 * client-side ~<EOF>.  But we have obliterated VEOF in term,
	 * because VMIN overloads the same array slot in non-canonical mode.
	 * Stupid @&^%!
	 *
	 * So here we construct the "effective" termios from the current
	 * terminal settings, and the corrected VEOF and VEOL settings.
	 */
	if (tcgetattr(STDIN_FILENO, &effective_termios) < 0) {
		zperror(gettext("failed to get user terminal settings"));
		return (-1);
	}
	effective_termios.c_cc[VEOF] = save_termios.c_cc[VEOF];
	effective_termios.c_cc[VEOL] = save_termios.c_cc[VEOL];

	return (0);
}

/*
 * Copy terminal window size from our terminal to the pts.
 */
/*ARGSUSED*/
static void
sigwinch(int s)
{
	struct winsize ws;

	if (ioctl(0, TIOCGWINSZ, &ws) == 0) {
		if (ctlfd != -1) {
			char buf[BUFSIZ];
			(void) snprintf(buf, sizeof (buf),
			    "TIOCSWINSZ %hu %hu\n", ws.ws_row, ws.ws_col);
			(void) send_ctl_sock(buf, strlen(buf));
		} else {
			(void) ioctl(masterfd, TIOCSWINSZ, &ws);
		}
	}
}

/*
 * Toggle zfd EOF mode and notify zoneadmd
 */
/*ARGSUSED*/
static void
sigusr1(int s)
{
	connect_flags ^= ZLOGIN_ZFD_EOF;
	if (ctlfd != -1) {
		char buf[BUFSIZ];
		(void) snprintf(buf, sizeof (buf), "SETFLAGS %u\n",
		    connect_flags);
		(void) send_ctl_sock(buf, strlen(buf));
	}
}

static volatile int close_on_sig = -1;

static void
/*ARGSUSED*/
sigcld(int s)
{
	int status;
	pid_t pid;

	/*
	 * Peek at the exit status.  If this isn't the process we cared
	 * about, then just reap it.
	 */
	if ((pid = waitpid(child_pid, &status, WNOHANG|WNOWAIT)) != -1) {
		if (pid == child_pid &&
		    (WIFEXITED(status) || WIFSIGNALED(status))) {
			dead = 1;
			if (close_on_sig != -1) {
				(void) write(close_on_sig, "a", 1);
				(void) close(close_on_sig);
				close_on_sig = -1;
			}
		} else {
			(void) waitpid(pid, &status, WNOHANG);
		}
	}
}

/*
 * Some signals (currently, SIGINT) must be forwarded on to the process
 * group of the child process.
 */
static void
sig_forward(int s)
{
	if (child_pid != -1) {
		(void) sigsend(P_PGID, child_pid, s);
	}
}

/*
 * reset terminal settings for global environment
 */
static void
reset_tty()
{
	(void) tcsetattr(save_fd, TCSADRAIN, &save_termios);
}

/*
 * Convert character to printable representation, for display with locally
 * echoed command characters (like when we need to display ~^D)
 */
static void
canonify(char c, char *cc)
{
	if (isprint(c)) {
		cc[0] = c;
		cc[1] = '\0';
	} else if (c >= 0 && c <= 31) {	/* ^@ through ^_ */
		cc[0] = '^';
		cc[1] = c + '@';
		cc[2] = '\0';
	} else {
		cc[0] = '\\';
		cc[1] = ((c >> 6) & 7) + '0';
		cc[2] = ((c >> 3) & 7) + '0';
		cc[3] = (c & 7) + '0';
		cc[4] = '\0';
	}
}

/*
 * process_user_input watches the input stream for the escape sequence for
 * 'quit' (by default, tilde-period).  Because we might be fed just one
 * keystroke at a time, state associated with the user input (are we at the
 * beginning of the line?  are we locally echoing the next character?) is
 * maintained by beginning_of_line and local_echo across calls to the routine.
 * If the write to outfd fails, we'll try to read from infd in an attempt
 * to prevent deadlock between the two processes.
 *
 * This routine returns -1 when the 'quit' escape sequence has been issued,
 * or an error is encountered, 1 if stdin is EOF, and 0 otherwise.
 */
static int
process_user_input(int outfd, int infd)
{
	static boolean_t beginning_of_line = B_TRUE;
	static boolean_t local_echo = B_FALSE;
	char ibuf[ZLOGIN_BUFSIZ];
	int nbytes;
	char *buf = ibuf;

	nbytes = read(STDIN_FILENO, ibuf, ZLOGIN_RDBUFSIZ);
	if (nbytes == -1 && (errno != EINTR || dead))
		return (-1);

	if (nbytes == -1)	/* The read was interrupted. */
		return (0);

	/* 0 read means EOF, close the pipe to the child */
	if (nbytes == 0)
		return (1);

	for (char c = *buf; nbytes > 0; c = *buf, --nbytes) {
		buf++;
		if (beginning_of_line && !nocmdchar) {
			beginning_of_line = B_FALSE;
			if (c == cmdchar) {
				local_echo = B_TRUE;
				continue;
			}
		} else if (local_echo) {
			local_echo = B_FALSE;
			if (c == '.' || c == effective_termios.c_cc[VEOF]) {
				char cc[CANONIFY_LEN];

				canonify(c, cc);
				(void) write(STDOUT_FILENO, &cmdchar, 1);
				(void) write(STDOUT_FILENO, cc, strlen(cc));
				return (-1);
			}
		}
retry:
		if (write(outfd, &c, 1) <= 0) {
			/*
			 * Since the fd we are writing to is opened with
			 * O_NONBLOCK it is possible to get EAGAIN if the
			 * pipe is full.  One way this could happen is if we
			 * are writing a lot of data into the pipe in this loop
			 * and the application on the other end is echoing that
			 * data back out to its stdout.  The output pipe can
			 * fill up since we are stuck here in this loop and not
			 * draining the other pipe.  We can try to read some of
			 * the data to see if we can drain the pipe so that the
			 * application can continue to make progress.  The read
			 * is non-blocking so we won't hang here.  We also wait
			 * a bit before retrying since there could be other
			 * reasons why the pipe is full and we don't want to
			 * continuously retry.
			 */
			if (errno == EAGAIN) {
				struct timespec rqtp;
				int ln;
				char obuf[ZLOGIN_BUFSIZ];

				if ((ln = read(infd, obuf, ZLOGIN_BUFSIZ)) > 0)
					(void) write(STDOUT_FILENO, obuf, ln);

				/* sleep for 10 milliseconds */
				rqtp.tv_sec = 0;
				rqtp.tv_nsec = MSEC2NSEC(10);
				(void) nanosleep(&rqtp, NULL);
				if (!dead)
					goto retry;
			}

			return (-1);
		}
		beginning_of_line = (c == '\r' || c == '\n' ||
		    c == effective_termios.c_cc[VKILL] ||
		    c == effective_termios.c_cc[VEOL] ||
		    c == effective_termios.c_cc[VSUSP] ||
		    c == effective_termios.c_cc[VINTR]);
	}
	return (0);
}

/*
 * This function prevents deadlock between zlogin and the application in the
 * zone that it is talking to.  This can happen when we read from zlogin's
 * stdin and write the data down the pipe to the application.  If the pipe
 * is full, we'll block in the write.  Because zlogin could be blocked in
 * the write, it would never read the application's stdout/stderr so the
 * application can then block on those writes (when the pipe fills up).  If the
 * the application gets blocked this way, it can never get around to reading
 * its stdin so that zlogin can unblock from its write.  Once in this state,
 * the two processes are deadlocked.
 *
 * To prevent this, we want to verify that we can write into the pipe before we
 * read from our stdin.  If the pipe already is pretty full, we bypass the read
 * for now.  We'll circle back here again after the poll() so that we can
 * try again.  When this function is called, we already know there is data
 * ready to read on STDIN_FILENO.  We return -1 if there is a problem, 1 if
 * stdin is EOF, and 0 if everything is ok (even though we might not have
 * read/written any data into the pipe on this iteration).
 */
static int
process_raw_input(int stdin_fd, int appin_fd)
{
	int cc;
	struct stat64 sb;
	char ibuf[ZLOGIN_RDBUFSIZ];

	/* Check how much data is already in the pipe */
	if (fstat64(appin_fd, &sb) == -1) {
		perror("stat failed");
		return (-1);
	}

	if (dead)
		return (-1);

	/*
	 * The pipe already has a lot of data in it,  don't write any more
	 * right now.
	 */
	if (sb.st_size >= HI_WATER)
		return (0);

	cc = read(STDIN_FILENO, ibuf, ZLOGIN_RDBUFSIZ);
	if (cc == -1 && (errno != EINTR || dead))
		return (-1);

	if (cc == -1)	/* The read was interrupted. */
		return (0);

	/* 0 read means EOF, close the pipe to the child */
	if (cc == 0)
		return (1);

	/*
	 * stdin_fd is stdin of the target; so, the thing we'll write the user
	 * data *to*.
	 */
	if (write(stdin_fd, ibuf, cc) == -1)
		return (-1);

	return (0);
}

/*
 * Write the output from the application running in the zone.  We can get
 * a signal during the write (usually it would be SIGCHLD when the application
 * has exited) so we loop to make sure we have written all of the data we read.
 */
static int
process_output(int in_fd, int out_fd)
{
	int wrote = 0;
	int cc;
	char ibuf[ZLOGIN_BUFSIZ];

	cc = read(in_fd, ibuf, ZLOGIN_BUFSIZ);
	if (cc == -1 && (errno != EINTR || dead))
		return (-1);
	if (cc == 0)	/* EOF */
		return (-1);
	if (cc == -1)	/* The read was interrupted. */
		return (0);

	do {
		int len;

		len = write(out_fd, ibuf + wrote, cc - wrote);
		if (len == -1 && errno != EINTR)
			return (-1);
		if (len != -1)
			wrote += len;
	} while (wrote < cc);

	return (0);
}

/*
 * This is the main I/O loop, and is shared across all zlogin modes.
 * Parameters:
 * 	stdin_fd:  The fd representing 'stdin' for the slave side; input to
 *		   the zone will be written here.
 *
 * 	appin_fd:  The fd representing the other end of the 'stdin' pipe (when
 *		   we're running non-interactive); used in process_raw_input
 *		   to ensure we don't fill up the application's stdin pipe.
 *
 *	stdout_fd: The fd representing 'stdout' for the slave side; output
 *		   from the zone will arrive here.
 *
 *	stderr_fd: The fd representing 'stderr' for the slave side; output
 *		   from the zone will arrive here.
 *
 *	raw_mode:  If TRUE, then no processing (for example, for '~.') will
 *		   be performed on the input coming from STDIN.
 *
 * stderr_fd may be specified as -1 if there is no stderr (only non-interactive
 * mode supplies a stderr).
 *
 */
static void
doio(int stdin_fd, int appin_fd, int stdout_fd, int stderr_fd, int sig_fd,
    boolean_t raw_mode)
{
	struct pollfd pollfds[4];
	char ibuf[ZLOGIN_BUFSIZ];
	int cc, ret;

	/* read from stdout of zone and write to stdout of global zone */
	pollfds[0].fd = stdout_fd;
	pollfds[0].events = POLLIN | POLLRDNORM | POLLRDBAND | POLLPRI;

	/* read from stderr of zone and write to stderr of global zone */
	pollfds[1].fd = stderr_fd;
	pollfds[1].events = pollfds[0].events;

	/* read from stdin of global zone and write to stdin of zone */
	pollfds[2].fd = STDIN_FILENO;
	pollfds[2].events = pollfds[0].events;

	/* read from signalling pipe so we know when child dies */
	pollfds[3].fd = sig_fd;
	pollfds[3].events = pollfds[0].events;

	for (;;) {
		pollfds[0].revents = pollfds[1].revents =
		    pollfds[2].revents = pollfds[3].revents = 0;

		if (dead)
			break;

		/*
		 * There is a race condition here where we can receive the
		 * child death signal, set the dead flag, but since we have
		 * passed the test above, we would go into poll and hang.
		 * To avoid this we use the sig_fd as an additional poll fd.
		 * The signal handler writes into the other end of this pipe
		 * when the child dies so that the poll will always see that
		 * input and proceed.  We just loop around at that point and
		 * then notice the dead flag.
		 */

		ret = poll(pollfds,
		    sizeof (pollfds) / sizeof (struct pollfd), -1);

		if (ret == -1 && errno != EINTR) {
			perror("poll failed");
			break;
		}

		if (errno == EINTR && dead) {
			break;
		}

		/* event from master side stderr */
		if (pollfds[1].revents) {
			if (pollfds[1].revents &
			    (POLLIN | POLLRDNORM | POLLRDBAND | POLLPRI)) {
				if (process_output(stderr_fd, STDERR_FILENO)
				    != 0)
					break;
			} else {
				pollerr = pollfds[1].revents;
				break;
			}
		}

		/* event from master side stdout */
		if (pollfds[0].revents) {
			if (pollfds[0].revents &
			    (POLLIN | POLLRDNORM | POLLRDBAND | POLLPRI)) {
				if (process_output(stdout_fd, STDOUT_FILENO)
				    != 0)
					break;
			} else {
				pollerr = pollfds[0].revents;
				break;
			}
		}

		/* event from user STDIN side */
		if (pollfds[2].revents) {
			if (pollfds[2].revents &
			    (POLLIN | POLLRDNORM | POLLRDBAND | POLLPRI)) {
				/*
				 * stdin fd is stdin of the target; so,
				 * the thing we'll write the user data *to*.
				 *
				 * Also, unlike on the output side, we
				 * close the pipe on a zero-length message.
				 */
				int res;

				if (raw_mode)
					res = process_raw_input(stdin_fd,
					    appin_fd);
				else
					res = process_user_input(stdin_fd,
					    stdout_fd);

				if (res < 0)
					break;
				if (res > 0) {
					/* EOF (close) child's stdin_fd */
					pollfds[2].fd = -1;
					while ((res = close(stdin_fd)) != 0 &&
					    errno == EINTR)
						;
					if (res != 0)
						break;
				}

			} else if (raw_mode && pollfds[2].revents & POLLHUP) {
				/*
				 * It's OK to get a POLLHUP on STDIN-- it
				 * always happens if you do:
				 *
				 * echo foo | zlogin <zone> <command>
				 *
				 * We reset fd to -1 in this case to clear
				 * the condition and close the pipe (EOF) to
				 * the other side in order to wrap things up.
				 */
				int res;

				pollfds[2].fd = -1;
				while ((res = close(stdin_fd)) != 0 &&
				    errno == EINTR)
					;
				if (res != 0)
					break;
			} else {
				pollerr = pollfds[2].revents;
				break;
			}
		}
	}

	/*
	 * We are in the midst of dying, but try to poll with a short
	 * timeout to see if we can catch the last bit of I/O from the
	 * children.
	 */
retry:
	pollfds[0].revents = pollfds[1].revents = 0;
	(void) poll(pollfds, 2, 100);
	if (pollfds[0].revents &
	    (POLLIN | POLLRDNORM | POLLRDBAND | POLLPRI)) {
		if ((cc = read(stdout_fd, ibuf, ZLOGIN_BUFSIZ)) > 0) {
			(void) write(STDOUT_FILENO, ibuf, cc);
			goto retry;
		}
	}
	if (pollfds[1].revents &
	    (POLLIN | POLLRDNORM | POLLRDBAND | POLLPRI)) {
		if ((cc = read(stderr_fd, ibuf, ZLOGIN_BUFSIZ)) > 0) {
			(void) write(STDERR_FILENO, ibuf, cc);
			goto retry;
		}
	}
}

/*
 * Fetch the user_cmd brand hook for getting a user's passwd(4) entry.
 */
static const char *
zone_get_user_cmd(brand_handle_t bh, const char *login, char *user_cmd,
    size_t len)
{
	bzero(user_cmd, sizeof (user_cmd));
	if (brand_get_user_cmd(bh, login, user_cmd, len) != 0)
		return (NULL);

	return (user_cmd);
}

/* From libc */
extern int str2passwd(const char *, int, void *, char *, int);

/*
 * exec() the user_cmd brand hook, and convert the output string to a
 * struct passwd.  This is to be called after zone_enter().
 *
 */
static struct passwd *
zone_get_user_pw(const char *user_cmd, struct passwd *pwent, char *pwbuf,
    int pwbuflen)
{
	char pwline[NSS_BUFLEN_PASSWD];
	char *cin = NULL;
	FILE *fin;
	int status;

	assert(getzoneid() != GLOBAL_ZONEID);

	if ((fin = popen(user_cmd, "r")) == NULL)
		return (NULL);

	while (cin == NULL && !feof(fin))
		cin = fgets(pwline, sizeof (pwline), fin);

	if (cin == NULL) {
		(void) pclose(fin);
		return (NULL);
	}

	status = pclose(fin);
	if (!WIFEXITED(status))
		return (NULL);
	if (WEXITSTATUS(status) != 0)
		return (NULL);

	if (str2passwd(pwline, sizeof (pwline), pwent, pwbuf, pwbuflen) == 0)
		return (pwent);
	else
		return (NULL);
}

static char **
zone_login_cmd(brand_handle_t bh, const char *login)
{
	static char result_buf[ARG_MAX];
	char **new_argv, *ptr, *lasts;
	int n, a;

	/* Get the login command for the target zone. */
	bzero(result_buf, sizeof (result_buf));

	if (forced_login) {
		if (brand_get_forcedlogin_cmd(bh, login,
		    result_buf, sizeof (result_buf)) != 0)
			return (NULL);
	} else {
		if (brand_get_login_cmd(bh, login,
		    result_buf, sizeof (result_buf)) != 0)
			return (NULL);
	}

	/*
	 * We got back a string that we'd like to execute.  But since
	 * we're not doing the execution via a shell we'll need to convert
	 * the exec string to an array of strings.  We'll do that here
	 * but we're going to be very simplistic about it and break stuff
	 * up based on spaces.  We're not even going to support any kind
	 * of quoting or escape characters.  It's truly amazing that
	 * there is no library function in Illumos to do this for us.
	 */

	/*
	 * Be paranoid.  Since we're deliniating based on spaces make
	 * sure there are no adjacent spaces.
	 */
	if (strstr(result_buf, "  ") != NULL)
		return (NULL);

	/* Remove any trailing whitespace.  */
	n = strlen(result_buf);
	if (result_buf[n - 1] == ' ')
		result_buf[n - 1] = '\0';

	/* Count how many elements there are in the exec string. */
	ptr = result_buf;
	for (n = 2; ((ptr = strchr(ptr + 1, (int)' ')) != NULL); n++)
		;

	/* Allocate the argv array that we're going to return. */
	if ((new_argv = malloc(sizeof (char *) * n)) == NULL)
		return (NULL);

	/* Tokenize the exec string and return. */
	a = 0;
	new_argv[a++] = result_buf;
	if (n > 2) {
		(void) strtok_r(result_buf, " ", &lasts);
		while ((new_argv[a++] = strtok_r(NULL, " ", &lasts)) != NULL)
			;
	} else {
		new_argv[a++] = NULL;
	}
	assert(n == a);
	return (new_argv);
}

/*
 * Prepare argv array for exec'd process.  If commands are passed to the new
 * process and su(1M) is avalable, use it for the invocation.  Otherwise, use
 * 'login -z <from_zonename> -f' (-z is an undocumented option which tells
 * login that we're coming from another zone, and to disregard its CONSOLE
 * checks).
 */
static char **
prep_args(brand_handle_t bh, char *zonename, const char *login, char **argv)
{
	int argc = 0, i;
	size_t subshell_len = 1;
	char *subshell = NULL, *supath = NULL;
	char **new_argv = NULL;

	if (argv == NULL) {
		if (failsafe) {
			if ((new_argv = malloc(sizeof (char *) * 2)) == NULL)
				return (NULL);
			new_argv[0] = FAILSAFESHELL;
			new_argv[1] = NULL;
		} else {
			new_argv = zone_login_cmd(bh, login);
		}
		return (new_argv);
	}

	/*
	 * Attempt to locate a 'su' binary if not using the failsafe shell.
	 */
	if (!failsafe) {
		struct stat sb;
		char zonepath[MAXPATHLEN];
		char supath_check[MAXPATHLEN];

		if (zone_get_zonepath(zonename, zonepath,
		    sizeof (zonepath)) != Z_OK) {
			zerror(gettext("unable to determine zone "
			    "path"));
			return (NULL);
		}

		(void) snprintf(supath_check, sizeof (supath), "%s/root/%s",
		    zonepath, SUPATH1);
		if (stat(supath_check, &sb) == 0) {
			supath = SUPATH1;
		} else {
			(void) snprintf(supath_check, sizeof (supath_check),
			    "%s/root/%s", zonepath, SUPATH2);
			if (stat(supath_check, &sb) == 0) {
				supath = SUPATH2;
			}
		}
	}

	/*
	 * With no failsafe shell or supath to wrap the incoming command, the
	 * arguments are passed straight through.
	 */
	if (!failsafe && supath == NULL) {
		/*
		 * Such an outcome is not acceptable, however, if the caller
		 * expressed a desire to switch users.
		 */
		if (strcmp(login, "root") != 0) {
			zerror(gettext("unable to find 'su' command"));
			return (NULL);
		}
		return (argv);
	}

	/*
	 * Inventory arguments and allocate a buffer to escape them for the
	 * subshell.
	 */
	while (argv[argc] != NULL) {
		/*
		 * Allocate enough space for the delimiter and 2
		 * quotes which might be needed.
		 */
		subshell_len += strlen(argv[argc]) + 3;
		argc++;
	}
	if ((subshell = calloc(1, subshell_len)) == NULL) {
		return (NULL);
	}

	/*
	 * The handling of quotes in the following block may seem unusual, but
	 * it is done this way for backward compatibility.
	 * When running a command, zlogin is documented as:
	 *    zlogin zonename command args
	 * However, some code has come to depend on the following usage:
	 *    zlogin zonename 'command args'
	 * This relied on the fact that the single argument would be re-parsed
	 * within the zone and excuted as a command with an argument. To remain
	 * compatible with this (incorrect) usage, if there is only a single
	 * argument, it is not quoted, even if it has embedded spaces.
	 *
	 * Here are two examples which both need to work:
	 * 1) zlogin foo 'echo hello'
	 *    This has a single argv member with a space in it but will not be
	 *    quoted on the command passed into the zone.
	 * 2) zlogin foo bash -c 'echo hello'
	 *    This has 3 argv members. The 3rd arg has a space and must be
	 *    quoted on the command passed into the zone.
	 */
	for (i = 0; i < argc; i++) {
		if (i > 0)
			(void) strcat(subshell, " ");

		if (argc > 1 && (strchr(argv[i], ' ') != NULL ||
		    strchr(argv[i], '\t') != NULL)) {
			(void) strcat(subshell, "'");
			(void) strcat(subshell, argv[i]);
			(void) strcat(subshell, "'");
		} else {
			(void) strcat(subshell, argv[i]);
		}
	}

	if (failsafe) {
		int a = 0, n = 4;

		if ((new_argv = malloc(sizeof (char *) * n)) == NULL)
			return (NULL);

		new_argv[a++] = FAILSAFESHELL;
		new_argv[a++] = "-c";
		new_argv[a++] = subshell;
		new_argv[a++] = NULL;
		assert(a == n);
	} else {
		int a = 0, n = 6;

		assert(supath != NULL);
		if ((new_argv = malloc(sizeof (char *) * n)) == NULL)
			return (NULL);

		new_argv[a++] = supath;
		if (strcmp(login, "root") != 0) {
			new_argv[a++] = "-";
		} else {
			n--;
		}
		new_argv[a++] = (char *)login;
		new_argv[a++] = "-c";
		new_argv[a++] = subshell;
		new_argv[a++] = NULL;
		assert(a == n);
	}

	return (new_argv);
}

/*
 * Helper routine for prep_env below.
 */
static char *
add_env(char *name, char *value)
{
	size_t sz = strlen(name) + strlen(value) + 2; /* name, =, value, NUL */
	char *str;

	if ((str = malloc(sz)) == NULL)
		return (NULL);

	(void) snprintf(str, sz, "%s=%s", name, value);
	return (str);
}

/*
 * Prepare envp array for exec'd process.
 */
static char **
prep_env()
{
	int e = 0, size = 1;
	char **new_env, *estr;
	char *term = getenv("TERM");
	char *path;

	size++;	/* for $PATH */
	if (term != NULL)
		size++;

	/*
	 * In failsafe mode we set $HOME, since '-l' isn't valid in this mode.
	 * We also set $SHELL, since neither login nor su will be around to do
	 * it.
	 */
	if (failsafe)
		size += 2;

	if ((new_env = malloc(sizeof (char *) * size)) == NULL)
		return (NULL);

	if (strcmp(zonebrand, "lx") == 0)
		path = LX_DEF_PATH;
	else
		path = DEF_PATH;

	if ((estr = add_env("PATH", path)) == NULL)
		return (NULL);
	new_env[e++] = estr;

	if (term != NULL) {
		if ((estr = add_env("TERM", term)) == NULL)
			return (NULL);
		new_env[e++] = estr;
	}

	if (failsafe) {
		if ((estr = add_env("HOME", "/")) == NULL)
			return (NULL);
		new_env[e++] = estr;

		if ((estr = add_env("SHELL", FAILSAFESHELL)) == NULL)
			return (NULL);
		new_env[e++] = estr;
	}

	new_env[e++] = NULL;

	assert(e == size);

	return (new_env);
}

/*
 * Finish the preparation of the envp array for exec'd non-interactive
 * zlogins.  This is called in the child process *after* we zone_enter(), since
 * it derives things we can only know within the zone, such as $HOME, $SHELL,
 * etc.  We need only do this in the non-interactive, mode, since otherwise
 * login(1) will do it.  We don't do this in failsafe mode, since it presents
 * additional ways in which the command could fail, and we'd prefer to avoid
 * that.
 */
static char **
prep_env_noninteractive(const char *user_cmd, char **env)
{
	size_t size;
	char **new_env;
	int e, i;
	char *estr;
	char varmail[LOGNAME_MAX + 11]; /* strlen(/var/mail/) = 10, NUL */
	char pwbuf[NSS_BUFLEN_PASSWD + 1];
	struct passwd pwent;
	struct passwd *pw = NULL;

	assert(env != NULL);
	assert(failsafe == 0);

	/*
	 * Exec the "user_cmd" brand hook to get a pwent for the
	 * login user.  If this fails, HOME will be set to "/", SHELL
	 * will be set to $DEFAULTSHELL, and we will continue to exec
	 * SUPATH <login> -c <cmd>.
	 */
	pw = zone_get_user_pw(user_cmd, &pwent, pwbuf, sizeof (pwbuf));

	/*
	 * Get existing envp size.
	 */
	for (size = 0; env[size] != NULL; size++)
		;

	e = size;

	/*
	 * Finish filling out the environment; we duplicate the environment
	 * setup described in login(1), for lack of a better precedent.
	 */
	if (pw != NULL)
		size += 3;	/* LOGNAME, HOME, MAIL */
	else
		size += 1;	/* HOME */

	size++;	/* always fill in SHELL */
	size++; /* terminating NULL */

	if ((new_env = malloc(sizeof (char *) * size)) == NULL)
		goto malloc_fail;

	/*
	 * Copy existing elements of env into new_env.
	 */
	for (i = 0; env[i] != NULL; i++) {
		if ((new_env[i] = strdup(env[i])) == NULL)
			goto malloc_fail;
	}
	assert(e == i);

	if (pw != NULL) {
		if ((estr = add_env("LOGNAME", pw->pw_name)) == NULL)
			goto malloc_fail;
		new_env[e++] = estr;

		if ((estr = add_env("HOME", pw->pw_dir)) == NULL)
			goto malloc_fail;
		new_env[e++] = estr;

		if (chdir(pw->pw_dir) != 0)
			zerror(gettext("Could not chdir to home directory "
			    "%s: %s"), pw->pw_dir, strerror(errno));

		(void) snprintf(varmail, sizeof (varmail), "/var/mail/%s",
		    pw->pw_name);
		if ((estr = add_env("MAIL", varmail)) == NULL)
			goto malloc_fail;
		new_env[e++] = estr;
	} else {
		if ((estr = add_env("HOME", "/")) == NULL)
			goto malloc_fail;
		new_env[e++] = estr;
	}

	if (pw != NULL && strlen(pw->pw_shell) > 0) {
		if ((estr = add_env("SHELL", pw->pw_shell)) == NULL)
			goto malloc_fail;
		new_env[e++] = estr;
	} else {
		if ((estr = add_env("SHELL", DEFAULTSHELL)) == NULL)
			goto malloc_fail;
		new_env[e++] = estr;
	}

	new_env[e++] = NULL;	/* add terminating NULL */

	assert(e == size);
	return (new_env);

malloc_fail:
	zperror(gettext("failed to allocate memory for process environment"));
	return (NULL);
}

static int
close_func(void *slavefd, int fd)
{
	if (fd != *(int *)slavefd)
		(void) close(fd);
	return (0);
}

static void
set_cmdchar(char *cmdcharstr)
{
	char c;
	long lc;

	if ((c = *cmdcharstr) != '\\') {
		cmdchar = c;
		return;
	}

	c = cmdcharstr[1];
	if (c == '\0' || c == '\\') {
		cmdchar = '\\';
		return;
	}

	if (c < '0' || c > '7') {
		zerror(gettext("Unrecognized escape character option %s"),
		    cmdcharstr);
		usage();
	}

	lc = strtol(cmdcharstr + 1, NULL, 8);
	if (lc < 0 || lc > 255) {
		zerror(gettext("Octal escape character '%s' too large"),
		    cmdcharstr);
		usage();
	}
	cmdchar = (char)lc;
}

static int
setup_utmpx(char *slavename)
{
	struct utmpx ut;

	bzero(&ut, sizeof (ut));
	(void) strncpy(ut.ut_user, ".zlogin", sizeof (ut.ut_user));
	(void) strncpy(ut.ut_line, slavename, sizeof (ut.ut_line));
	ut.ut_pid = getpid();
	ut.ut_id[0] = 'z';
	ut.ut_id[1] = ut.ut_id[2] = ut.ut_id[3] = (char)SC_WILDC;
	ut.ut_type = LOGIN_PROCESS;
	(void) time(&ut.ut_tv.tv_sec);

	if (makeutx(&ut) == NULL) {
		zerror(gettext("makeutx failed"));
		return (-1);
	}
	return (0);
}

static void
release_lock_file(int lockfd)
{
	(void) close(lockfd);
}

static int
grab_lock_file(const char *zone_name, int *lockfd)
{
	char pathbuf[PATH_MAX];
	struct flock flock;

	if (mkdir(ZONES_TMPDIR, S_IRWXU) < 0 && errno != EEXIST) {
		zerror(gettext("could not mkdir %s: %s"), ZONES_TMPDIR,
		    strerror(errno));
		return (-1);
	}
	(void) chmod(ZONES_TMPDIR, S_IRWXU);
	(void) snprintf(pathbuf, sizeof (pathbuf), "%s/%s.zoneadm.lock",
	    ZONES_TMPDIR, zone_name);

	if ((*lockfd = open(pathbuf, O_RDWR|O_CREAT, S_IRUSR|S_IWUSR)) < 0) {
		zerror(gettext("could not open %s: %s"), pathbuf,
		    strerror(errno));
		return (-1);
	}
	/*
	 * Lock the file to synchronize with other zoneadmds
	 */
	flock.l_type = F_WRLCK;
	flock.l_whence = SEEK_SET;
	flock.l_start = (off_t)0;
	flock.l_len = (off_t)0;
	if (fcntl(*lockfd, F_SETLKW, &flock) < 0) {
		zerror(gettext("unable to lock %s: %s"), pathbuf,
		    strerror(errno));
		release_lock_file(*lockfd);
		return (-1);
	}
	return (Z_OK);
}

static int
start_zoneadmd(const char *zone_name)
{
	pid_t retval;
	int pstatus = 0, error = -1, lockfd, doorfd;
	struct door_info info;
	char doorpath[MAXPATHLEN];

	(void) snprintf(doorpath, sizeof (doorpath), ZONE_DOOR_PATH, zone_name);

	if (grab_lock_file(zone_name, &lockfd) != Z_OK)
		return (-1);
	/*
	 * We must do the door check with the lock held.  Otherwise, we
	 * might race against another zoneadm/zlogin process and wind
	 * up with two processes trying to start zoneadmd at the same
	 * time.  zoneadmd will detect this, and fail, but we prefer this
	 * to be as seamless as is practical, from a user perspective.
	 */
	if ((doorfd = open(doorpath, O_RDONLY)) < 0) {
		if (errno != ENOENT) {
			zerror("failed to open %s: %s", doorpath,
			    strerror(errno));
			goto out;
		}
	} else {
		/*
		 * Seems to be working ok.
		 */
		if (door_info(doorfd, &info) == 0 &&
		    ((info.di_attributes & DOOR_REVOKED) == 0)) {
			error = 0;
			goto out;
		}
	}

	if ((child_pid = fork()) == -1) {
		zperror(gettext("could not fork"));
		goto out;
	} else if (child_pid == 0) {
		/* child process */
		(void) execl("/usr/lib/zones/zoneadmd", "zoneadmd", "-z",
		    zone_name, NULL);
		zperror(gettext("could not exec zoneadmd"));
		_exit(1);
	}

	/* parent process */
	do {
		retval = waitpid(child_pid, &pstatus, 0);
	} while (retval != child_pid);
	if (WIFSIGNALED(pstatus) ||
	    (WIFEXITED(pstatus) && WEXITSTATUS(pstatus) != 0)) {
		zerror(gettext("could not start %s"), "zoneadmd");
		goto out;
	}
	error = 0;
out:
	release_lock_file(lockfd);
	(void) close(doorfd);
	return (error);
}

static int
init_template(void)
{
	int fd;
	int err = 0;

	fd = open64(CTFS_ROOT "/process/template", O_RDWR);
	if (fd == -1)
		return (-1);

	/*
	 * zlogin doesn't do anything with the contract.
	 * Deliver no events, don't inherit, and allow it to be orphaned.
	 */
	err |= ct_tmpl_set_critical(fd, 0);
	err |= ct_tmpl_set_informative(fd, 0);
	err |= ct_pr_tmpl_set_fatal(fd, CT_PR_EV_HWERR);
	err |= ct_pr_tmpl_set_param(fd, CT_PR_PGRPONLY | CT_PR_REGENT);
	if (err || ct_tmpl_activate(fd)) {
		(void) close(fd);
		return (-1);
	}

	return (fd);
}

static int
noninteractive_login(char *zonename, const char *user_cmd, zoneid_t zoneid,
    char **new_args, char **new_env)
{
	pid_t retval;
	int stdin_pipe[2], stdout_pipe[2], stderr_pipe[2], dead_child_pipe[2];
	int child_status;
	int tmpl_fd;
	sigset_t block_cld;

	if ((tmpl_fd = init_template()) == -1) {
		reset_tty();
		zperror(gettext("could not create contract"));
		return (1);
	}

	if (pipe(stdin_pipe) != 0) {
		zperror(gettext("could not create STDIN pipe"));
		return (1);
	}
	/*
	 * When the user types ^D, we get a zero length message on STDIN.
	 * We need to echo that down the pipe to send it to the other side;
	 * but by default, pipes don't propagate zero-length messages.  We
	 * toggle that behavior off using I_SWROPT.  See streamio(7i).
	 */
	if (ioctl(stdin_pipe[0], I_SWROPT, SNDZERO) != 0) {
		zperror(gettext("could not configure STDIN pipe"));
		return (1);

	}
	if (pipe(stdout_pipe) != 0) {
		zperror(gettext("could not create STDOUT pipe"));
		return (1);
	}
	if (pipe(stderr_pipe) != 0) {
		zperror(gettext("could not create STDERR pipe"));
		return (1);
	}

	if (pipe(dead_child_pipe) != 0) {
		zperror(gettext("could not create signalling pipe"));
		return (1);
	}
	close_on_sig = dead_child_pipe[0];

	/*
	 * If any of the pipe FD's winds up being less than STDERR, then we
	 * have a mess on our hands-- and we are lacking some of the I/O
	 * streams we would expect anyway.  So we bail.
	 */
	if (stdin_pipe[0] <= STDERR_FILENO ||
	    stdin_pipe[1] <= STDERR_FILENO ||
	    stdout_pipe[0] <= STDERR_FILENO ||
	    stdout_pipe[1] <= STDERR_FILENO ||
	    stderr_pipe[0] <= STDERR_FILENO ||
	    stderr_pipe[1] <= STDERR_FILENO ||
	    dead_child_pipe[0] <= STDERR_FILENO ||
	    dead_child_pipe[1] <= STDERR_FILENO) {
		zperror(gettext("process lacks valid STDIN, STDOUT, STDERR"));
		return (1);
	}

	if (prefork_dropprivs() != 0) {
		zperror(gettext("could not allocate privilege set"));
		return (1);
	}

	(void) sigset(SIGCLD, sigcld);
	(void) sigemptyset(&block_cld);
	(void) sigaddset(&block_cld, SIGCLD);
	(void) sigprocmask(SIG_BLOCK, &block_cld, NULL);

	if ((child_pid = fork()) == -1) {
		(void) ct_tmpl_clear(tmpl_fd);
		(void) close(tmpl_fd);
		zperror(gettext("could not fork"));
		return (1);
	} else if (child_pid == 0) { /* child process */
		(void) ct_tmpl_clear(tmpl_fd);

		/*
		 * Do a dance to get the pipes hooked up as FD's 0, 1 and 2.
		 */
		(void) close(STDIN_FILENO);
		(void) close(STDOUT_FILENO);
		(void) close(STDERR_FILENO);
		(void) dup2(stdin_pipe[1], STDIN_FILENO);
		(void) dup2(stdout_pipe[1], STDOUT_FILENO);
		(void) dup2(stderr_pipe[1], STDERR_FILENO);
		(void) closefrom(STDERR_FILENO + 1);

		(void) sigset(SIGCLD, SIG_DFL);
		(void) sigprocmask(SIG_UNBLOCK, &block_cld, NULL);
		/*
		 * In case any of stdin, stdout or stderr are streams,
		 * anchor them to prevent malicious I_POPs.
		 */
		(void) ioctl(STDIN_FILENO, I_ANCHOR);
		(void) ioctl(STDOUT_FILENO, I_ANCHOR);
		(void) ioctl(STDERR_FILENO, I_ANCHOR);

		if (zone_enter(zoneid) == -1) {
			zerror(gettext("could not enter zone %s: %s"),
			    zonename, strerror(errno));
			_exit(1);
		}

		/*
		 * For non-native zones, tell libc where it can find locale
		 * specific getttext() messages.
		 */
		if (access("/.SUNWnative/usr/lib/locale", R_OK) == 0)
			(void) bindtextdomain(TEXT_DOMAIN,
			    "/.SUNWnative/usr/lib/locale");
		else if (access("/native/usr/lib/locale", R_OK) == 0)
			(void) bindtextdomain(TEXT_DOMAIN,
			    "/native/usr/lib/locale");

		if (!failsafe)
			new_env = prep_env_noninteractive(user_cmd, new_env);

		if (new_env == NULL) {
			_exit(1);
		}

		/*
		 * Move into a new process group; the zone_enter will have
		 * placed us into zsched's session, and we want to be in
		 * a unique process group.
		 */
		(void) setpgid(getpid(), getpid());

		/*
		 * The child needs to run as root to
		 * execute the su program.
		 */
		if (setuid(0) == -1) {
			zperror(gettext("insufficient privilege"));
			return (1);
		}

		(void) execve(new_args[0], new_args, new_env);
		zperror(gettext("exec failure"));
		_exit(1);
	}
	/* parent */

	/* close pipe sides written by child */
	(void) close(stdout_pipe[1]);
	(void) close(stderr_pipe[1]);

	(void) sigset(SIGINT, sig_forward);

	postfork_dropprivs();

	(void) ct_tmpl_clear(tmpl_fd);
	(void) close(tmpl_fd);

	(void) sigprocmask(SIG_UNBLOCK, &block_cld, NULL);
	doio(stdin_pipe[0], stdin_pipe[1], stdout_pipe[0], stderr_pipe[0],
	    dead_child_pipe[1], B_TRUE);
	do {
		retval = waitpid(child_pid, &child_status, 0);
		if (retval == -1) {
			child_status = 0;
		}
	} while (retval != child_pid && errno != ECHILD);

	return (WEXITSTATUS(child_status));
}

static char *
get_username()
{
	uid_t	uid;
	struct passwd *nptr;

	/*
	 * Authorizations are checked to restrict access based on the
	 * requested operation and zone name, It is assumed that the
	 * program is running with all privileges, but that the real
	 * user ID is that of the user or role on whose behalf we are
	 * operating. So we start by getting the username that will be
	 * used for subsequent authorization checks.
	 */

	uid = getuid();
	if ((nptr = getpwuid(uid)) == NULL) {
		zerror(gettext("could not get user name."));
		_exit(1);
	}
	return (nptr->pw_name);
}

static boolean_t
zlog_mode_logging(char *zonename, boolean_t *found)
{
	boolean_t lm = B_FALSE;
	zone_dochandle_t handle;
	struct zone_attrtab attr;

	*found = B_FALSE;
	if ((handle = zonecfg_init_handle()) == NULL)
		return (lm);

	if (zonecfg_get_handle(zonename, handle) != Z_OK)
		goto done;

	if (zonecfg_setattrent(handle) != Z_OK)
		goto done;
	while (zonecfg_getattrent(handle, &attr) == Z_OK) {
		if (strcmp("zlog-mode", attr.zone_attr_name) == 0) {
			int len = strlen(attr.zone_attr_value);

			*found = B_TRUE;
			if (strncmp("log", attr.zone_attr_value, 3) == 0 ||
			    strncmp("nolog", attr.zone_attr_value, 5) == 0 ||
			    (len >= 3 && attr.zone_attr_value[len - 2] == '-'))
				lm = B_TRUE;
			break;
		}
	}
	(void) zonecfg_endattrent(handle);

done:
	zonecfg_fini_handle(handle);
	return (lm);
}

int
main(int argc, char **argv)
{
	int arg, console = 0, imode = 0;
	int estatus = 0;
	zoneid_t zoneid;
	zone_state_t st;
	char *login = "root";
	int iflag = 0;
	int lflag = 0;
	int nflag = 0;
	char *zonename = NULL;
	char **proc_args = NULL;
	char **new_args, **new_env;
	sigset_t block_cld;
	siginfo_t si;
	char devroot[MAXPATHLEN];
	char *slavename, slaveshortname[MAXPATHLEN];
	priv_set_t *privset;
	int tmpl_fd;
	char default_brand[MAXNAMELEN];
	struct stat sb;
	char kernzone[ZONENAME_MAX];
	brand_handle_t bh;
	char user_cmd[MAXPATHLEN];
	char authname[MAXAUTHS];

	(void) setlocale(LC_ALL, "");
	(void) textdomain(TEXT_DOMAIN);

	(void) getpname(argv[0]);
	username = get_username();

	while ((arg = getopt(argc, argv, "diNnECIR:Se:l:Q")) != EOF) {
		switch (arg) {
		case 'C':
			console = 1;
			break;
		case 'E':
			nocmdchar = 1;
			break;
		case 'I':
			/*
			 * interactive mode is just a slight variation on the
			 * console mode.
			 */
			console = 1;
			imode = 1;
			/* The default is HUP, disconnect on EOF */
			connect_flags ^= ZLOGIN_ZFD_EOF;
			break;
		case 'R':	/* undocumented */
			if (*optarg != '/') {
				zerror(gettext("root path must be absolute."));
				exit(2);
			}
			if (stat(optarg, &sb) == -1 || !S_ISDIR(sb.st_mode)) {
				zerror(
				    gettext("root path must be a directory."));
				exit(2);
			}
			zonecfg_set_root(optarg);
			break;
		case 'Q':
			quiet = 1;
			break;
		case 'S':
			failsafe = 1;
			break;
		case 'd':
			connect_flags |= ZLOGIN_DISCONNECT;
			break;
		case 'e':
			set_cmdchar(optarg);
			break;
		case 'i':
			iflag = 1;
			break;
		case 'l':
			login = optarg;
			lflag = 1;
			break;
		case 'N':
			/* NOHUP - do not send EOF */
			connect_flags ^= ZLOGIN_ZFD_EOF;
			break;
		case 'n':
			nflag = 1;
			break;
		default:
			usage();
		}
	}

	if (console != 0) {

		/*
		 * The only connect option in console mode is ZLOGIN_DISCONNECT
		 */
		if (imode == 0)
			connect_flags &= ZLOGIN_DISCONNECT;

		if (lflag != 0) {
			zerror(gettext(
			    "-l may not be specified for console login"));
			usage();
		}

		if (nflag != 0) {
			zerror(gettext(
			    "-n may not be specified for console login"));
			usage();
		}

		if (failsafe != 0) {
			zerror(gettext(
			    "-S may not be specified for console login"));
			usage();
		}

		if (zonecfg_in_alt_root()) {
			zerror(gettext(
			    "-R may not be specified for console login"));
			exit(2);
		}

	}

	if (iflag != 0 && nflag != 0) {
		zerror(gettext("-i and -n flags are incompatible"));
		usage();
	}

	if (failsafe != 0 && lflag != 0) {
		zerror(gettext("-l may not be specified for failsafe login"));
		usage();
	}

	if (!console && (connect_flags & ZLOGIN_DISCONNECT) != 0) {
		zerror(gettext(
		    "-d may only be specified with console login"));
		usage();
	}

	if (imode == 0 && (connect_flags & ZLOGIN_ZFD_EOF) != 0) {
		zerror(gettext("-N may only be specified with -I"));
		usage();
	}

	if (optind == (argc - 1)) {
		/*
		 * zone name, no process name; this should be an interactive
		 * as long as STDIN is really a tty.
		 */
		if (nflag != 0) {
			zerror(gettext(
			    "-n may not be specified for interactive login"));
			usage();
		}
		if (isatty(STDIN_FILENO))
			interactive = 1;
		zonename = argv[optind];
	} else if (optind < (argc - 1)) {
		if (console) {
			zerror(gettext("Commands may not be specified for "
			    "console login."));
			usage();
		}
		/* zone name and process name, and possibly some args */
		zonename = argv[optind];
		proc_args = &argv[optind + 1];
		if (iflag && isatty(STDIN_FILENO))
			interactive = 1;
	} else {
		usage();
	}

	if (getzoneid() != GLOBAL_ZONEID) {
		zerror(gettext("'%s' may only be used from the global zone"),
		    pname);
		return (1);
	}

	if (strcmp(zonename, GLOBAL_ZONENAME) == 0) {
		zerror(gettext("'%s' not applicable to the global zone"),
		    pname);
		return (1);
	}

	if (zone_get_state(zonename, &st) != Z_OK) {
		zerror(gettext("zone '%s' unknown"), zonename);
		return (1);
	}

	if (st < ZONE_STATE_INSTALLED) {
		zerror(gettext("cannot login to a zone which is '%s'"),
		    zone_state_str(st));
		return (1);
	}

	/*
	 * In both console and non-console cases, we require all privs.
	 * In the console case, because we may need to startup zoneadmd.
	 * In the non-console case in order to do zone_enter(2), zonept()
	 * and other tasks.
	 */

	if ((privset = priv_allocset()) == NULL) {
		zperror(gettext("priv_allocset failed"));
		return (1);
	}

	if (getppriv(PRIV_EFFECTIVE, privset) != 0) {
		zperror(gettext("getppriv failed"));
		priv_freeset(privset);
		return (1);
	}

	if (priv_isfullset(privset) == B_FALSE) {
		zerror(gettext("You lack sufficient privilege to run "
		    "this command (all privs required)"));
		priv_freeset(privset);
		return (1);
	}
	priv_freeset(privset);

	/*
	 * Check if user is authorized for requested usage of the zone
	 */

	(void) snprintf(authname, MAXAUTHS, "%s%s%s",
	    ZONE_MANAGE_AUTH, KV_OBJECT, zonename);
	if (chkauthattr(authname, username) == 0) {
		if (console) {
			zerror(gettext("%s is not authorized for console "
			    "access to  %s zone."),
			    username, zonename);
			return (1);
		} else {
			(void) snprintf(authname, MAXAUTHS, "%s%s%s",
			    ZONE_LOGIN_AUTH, KV_OBJECT, zonename);
			if (failsafe || !interactive) {
				zerror(gettext("%s is not authorized for  "
				    "failsafe or non-interactive login "
				    "to  %s zone."), username, zonename);
				return (1);
			} else if (chkauthattr(authname, username) == 0) {
				zerror(gettext("%s is not authorized "
				    " to login to %s zone."),
				    username, zonename);
				return (1);
			}
		}
	} else {
		forced_login = B_TRUE;
	}

	/*
	 * The console (or standalong interactive mode) is a separate case from
	 * the rest of the code; handle it first.
	 */
	if (console) {
		int gz_stderr_fd = -1;
		int retry;
		boolean_t set_raw = B_TRUE;

		if (imode) {
			boolean_t has_zfd_config;

			if (zlog_mode_logging(zonename, &has_zfd_config))
				set_raw = B_FALSE;

			/*
			 * Asked for standalone interactive mode but the
			 * zlog-mode attribute is not configured on the zone.
			 */
			if (!has_zfd_config) {
				zerror(gettext("'%s' is not configured on "
				    "the zone"), "zlog-mode");
				return (1);
			}
		}

		/*
		 * Ensure that zoneadmd for this zone is running.
		 */
		if (start_zoneadmd(zonename) == -1)
			return (1);

		/*
		 * Make contact with zoneadmd.
		 *
		 * Handshake with the control socket first. We handle retries
		 * here since the relevant thread in zoneadmd might not have
		 * finished setting up yet.
		 */
		for (retry = 0; retry < MAX_RETRY; retry++) {
			masterfd = connect_zone_sock(zonename,
			    (imode ? "server_ctl" : "console_sock"), B_FALSE);
			if (masterfd != -1)
				break;
			(void) sleep(1);
		}

		if (retry == MAX_RETRY) {
			zerror(gettext("unable to connect for %d seconds"),
			    MAX_RETRY);
			return (1);
		}

		if (handshake_zone_sock(masterfd, connect_flags) != 0) {
			(void) close(masterfd);
			return (1);
		}

		if (imode) {
			ctlfd = masterfd;

			/* Now open the io-related sockets */
			masterfd = connect_zone_sock(zonename, "server_out",
			    B_TRUE);
			gz_stderr_fd = connect_zone_sock(zonename,
			    "server_err", B_TRUE);
			if (masterfd == -1 || gz_stderr_fd == -1) {
				(void) close(ctlfd);
				(void) close(masterfd);
				(void) close(gz_stderr_fd);
				return (1);
			}
		}

		if (!quiet) {
			if (imode)
				(void) printf(gettext("[Connected to zone '%s' "
				    "interactively]\n"), zonename);
			else
				(void) printf(gettext("[Connected to zone '%s' "
				    "console]\n"), zonename);
		}

		if (set_raw && set_tty_rawmode(STDIN_FILENO) == -1) {
			reset_tty();
			zperror(gettext("failed to set stdin pty to raw mode"));
			return (1);
		}

		(void) sigset(SIGWINCH, sigwinch);
		(void) sigwinch(0);

		if (imode) {
			/* Allow EOF mode toggling via SIGUSR1 */
			(void) sigset(SIGUSR1, sigusr1);
		}

		/*
		 * Run the I/O loop until we get disconnected.
		 */
		doio(masterfd, -1, masterfd, gz_stderr_fd, -1, B_FALSE);
		reset_tty();
		if (!quiet) {
			if (imode)
				(void) printf(gettext("\n[Interactive "
				    "connection to zone '%s' closed]\n"),
				    zonename);
			else
				(void) printf(gettext("\n[Connection to zone "
				    "'%s' console closed]\n"), zonename);
		}

		return (0);
	}

	if (st != ZONE_STATE_RUNNING && st != ZONE_STATE_MOUNTED) {
		zerror(gettext("login allowed only to running zones "
		    "(%s is '%s')."), zonename, zone_state_str(st));
		return (1);
	}

	(void) strlcpy(kernzone, zonename, sizeof (kernzone));
	if (zonecfg_in_alt_root()) {
		FILE *fp = zonecfg_open_scratch("", B_FALSE);

		if (fp == NULL || zonecfg_find_scratch(fp, zonename,
		    zonecfg_get_root(), kernzone, sizeof (kernzone)) == -1) {
			zerror(gettext("cannot find scratch zone %s"),
			    zonename);
			if (fp != NULL)
				zonecfg_close_scratch(fp);
			return (1);
		}
		zonecfg_close_scratch(fp);
	}

	if ((zoneid = getzoneidbyname(kernzone)) == -1) {
		zerror(gettext("failed to get zoneid for zone '%s'"),
		    zonename);
		return (1);
	}

	/*
	 * We need the zone root path only if we are setting up a pty.
	 */
	if (zone_get_devroot(zonename, devroot, sizeof (devroot)) == -1) {
		zerror(gettext("could not get dev path for zone %s"),
		    zonename);
		return (1);
	}

	if (zone_get_brand(zonename, zonebrand, sizeof (zonebrand)) != Z_OK) {
		zerror(gettext("could not get brand for zone %s"), zonename);
		return (1);
	}
	/*
	 * In the alternate root environment, the only supported
	 * operations are mount and unmount.  In this case, just treat
	 * the zone as native if it is cluster.  Cluster zones can be
	 * native for the purpose of LU or upgrade, and the cluster
	 * brand may not exist in the miniroot (such as in net install
	 * upgrade).
	 */
	if (zonecfg_default_brand(default_brand,
	    sizeof (default_brand)) != Z_OK) {
		zerror(gettext("unable to determine default brand"));
		return (1);
	}
	if (zonecfg_in_alt_root() &&
	    strcmp(zonebrand, CLUSTER_BRAND_NAME) == 0) {
		(void) strlcpy(zonebrand, default_brand, sizeof (zonebrand));
	}

	if ((bh = brand_open(zonebrand)) == NULL) {
		zerror(gettext("could not open brand for zone %s"), zonename);
		return (1);
	}

	/*
	 * The 'interactive' parameter (-i option) indicates that we're running
	 * a command interactively. In this case we skip prep_args so that we
	 * don't prepend the 'su root -c' preamble to the command invocation
	 * since the 'su' command typically will execute a setpgrp which will
	 * disassociate the actual command from the controlling terminal that
	 * we (zlogin) setup.
	 */
	if (!iflag) {
		if ((new_args = prep_args(bh, zonename, login, proc_args))
		    == NULL) {
			zperror(gettext("could not assemble new arguments"));
			brand_close(bh);
			return (1);
		}
	}

	/*
	 * Get the brand specific user_cmd.  This command is used to get
	 * a passwd(4) entry for login.
	 */
	if (!interactive && !failsafe) {
		if (zone_get_user_cmd(bh, login, user_cmd,
		    sizeof (user_cmd)) == NULL) {
			zerror(gettext("could not get user_cmd for zone %s"),
			    zonename);
			brand_close(bh);
			return (1);
		}
	}
	brand_close(bh);

	if ((new_env = prep_env()) == NULL) {
		zperror(gettext("could not assemble new environment"));
		return (1);
	}

	if (!interactive) {
		if (nflag) {
			int nfd;

			if ((nfd = open(_PATH_DEVNULL, O_RDONLY)) < 0) {
				zperror(gettext("failed to open null device"));
				return (1);
			}
			if (nfd != STDIN_FILENO) {
				if (dup2(nfd, STDIN_FILENO) < 0) {
					zperror(gettext(
					    "failed to dup2 null device"));
					return (1);
				}
				(void) close(nfd);
			}
			/* /dev/null is now standard input */
		}
		return (noninteractive_login(zonename, user_cmd, zoneid,
		    new_args, new_env));
	}

	if (zonecfg_in_alt_root()) {
		zerror(gettext("cannot use interactive login with scratch "
		    "zone"));
		return (1);
	}

	/*
	 * Things are more complex in interactive mode; we get the
	 * master side of the pty, then place the user's terminal into
	 * raw mode.
	 */
	if (get_master_pty() == -1) {
		zerror(gettext("could not setup master pty device"));
		return (1);
	}

	/*
	 * Compute the "short name" of the pts.  /dev/pts/2 --> pts/2
	 */
	if ((slavename = ptsname(masterfd)) == NULL) {
		zperror(gettext("failed to get name for pseudo-tty"));
		return (1);
	}
	if (strncmp(slavename, "/dev/", strlen("/dev/")) == 0)
		(void) strlcpy(slaveshortname, slavename + strlen("/dev/"),
		    sizeof (slaveshortname));
	else
		(void) strlcpy(slaveshortname, slavename,
		    sizeof (slaveshortname));

	if (!quiet)
		(void) printf(gettext("[Connected to zone '%s' %s]\n"),
		    zonename, slaveshortname);

	if (set_tty_rawmode(STDIN_FILENO) == -1) {
		reset_tty();
		zperror(gettext("failed to set stdin pty to raw mode"));
		return (1);
	}

	if (prefork_dropprivs() != 0) {
		reset_tty();
		zperror(gettext("could not allocate privilege set"));
		return (1);
	}

	/*
	 * We must mask SIGCLD until after we have coped with the fork
	 * sufficiently to deal with it; otherwise we can race and receive the
	 * signal before child_pid has been initialized (yes, this really
	 * happens).
	 */
	(void) sigset(SIGCLD, sigcld);
	(void) sigemptyset(&block_cld);
	(void) sigaddset(&block_cld, SIGCLD);
	(void) sigprocmask(SIG_BLOCK, &block_cld, NULL);

	/*
	 * We activate the contract template at the last minute to
	 * avoid intermediate functions that could be using fork(2)
	 * internally.
	 */
	if ((tmpl_fd = init_template()) == -1) {
		reset_tty();
		zperror(gettext("could not create contract"));
		return (1);
	}

	if ((child_pid = fork()) == -1) {
		(void) ct_tmpl_clear(tmpl_fd);
		reset_tty();
		zperror(gettext("could not fork"));
		return (1);
	} else if (child_pid == 0) { /* child process */
		int slavefd, newslave;

		(void) ct_tmpl_clear(tmpl_fd);
		(void) close(tmpl_fd);

		(void) sigprocmask(SIG_UNBLOCK, &block_cld, NULL);

		if ((slavefd = init_slave_pty(zoneid, devroot)) == -1)
			return (1);

		/*
		 * Close all fds except for the slave pty.
		 */
		(void) fdwalk(close_func, &slavefd);

		/*
		 * Temporarily dup slavefd to stderr; that way if we have
		 * to print out that zone_enter failed, the output will
		 * have somewhere to go.
		 */
		if (slavefd != STDERR_FILENO)
			(void) dup2(slavefd, STDERR_FILENO);

		if (zone_enter(zoneid) == -1) {
			zerror(gettext("could not enter zone %s: %s"),
			    zonename, strerror(errno));
			return (1);
		}

		/* Note: we're now inside the zone, can't use gettext anymore */

		if (slavefd != STDERR_FILENO)
			(void) close(STDERR_FILENO);

		/*
		 * We take pains to get this process into a new process
		 * group, and subsequently a new session.  In this way,
		 * we'll have a session which doesn't yet have a controlling
		 * terminal.  When we open the slave, it will become the
		 * controlling terminal; no PIDs concerning pgrps or sids
		 * will leak inappropriately into the zone.
		 */
		(void) setpgrp();

		/*
		 * We need the slave pty to be referenced from the zone's
		 * /dev in order to ensure that the devt's, etc are all
		 * correct.  Otherwise we break ttyname and the like.
		 */
		if ((newslave = open(slavename, O_RDWR)) == -1) {
			(void) close(slavefd);
			return (1);
		}
		(void) close(slavefd);
		slavefd = newslave;

		/*
		 * dup the slave to the various FDs, so that when the
		 * spawned process does a write/read it maps to the slave
		 * pty.
		 */
		(void) dup2(slavefd, STDIN_FILENO);
		(void) dup2(slavefd, STDOUT_FILENO);
		(void) dup2(slavefd, STDERR_FILENO);
		if (slavefd != STDIN_FILENO && slavefd != STDOUT_FILENO &&
		    slavefd != STDERR_FILENO) {
			(void) close(slavefd);
		}

		/*
		 * In failsafe mode, we don't use login(1), so don't try
		 * setting up a utmpx entry.
		 *
		 * A branded zone may have very different utmpx semantics.
		 * At the moment, we only have two brand types:
		 * Illumos-like (native, sn1) and Linux.  In the Illumos
		 * case, we know exactly how to do the necessary utmpx
		 * setup.  Fortunately for us, the Linux /bin/login is
		 * prepared to deal with a non-initialized utmpx entry, so
		 * we can simply skip it.  If future brands don't fall into
		 * either category, we'll have to add a per-brand utmpx
		 * setup hook.
		 */
		if (!failsafe && (strcmp(zonebrand, "lx") != 0))
			if (setup_utmpx(slaveshortname) == -1)
				return (1);

		/*
		 * The child needs to run as root to
		 * execute the brand's login program.
		 */
		if (setuid(0) == -1) {
			zperror("insufficient privilege");
			return (1);
		}

		if (iflag) {
			(void) execve(proc_args[0], proc_args, new_env);
		} else {
			(void) execve(new_args[0], new_args, new_env);
		}
		zperror("exec failure");
		return (ENOEXEC);
	}

	(void) ct_tmpl_clear(tmpl_fd);
	(void) close(tmpl_fd);

	/*
	 * The rest is only for the parent process.
	 */
	(void) sigset(SIGWINCH, sigwinch);

	postfork_dropprivs();

	(void) sigprocmask(SIG_UNBLOCK, &block_cld, NULL);
	doio(masterfd, -1, masterfd, -1, -1, B_FALSE);

	reset_tty();
	if (!quiet)
		(void) fprintf(stderr,
		    gettext("\n[Connection to zone '%s' %s closed]\n"),
		    zonename, slaveshortname);

	if (pollerr != 0) {
		(void) fprintf(stderr, gettext("Error: connection closed due "
		    "to unexpected pollevents=0x%x.\n"), pollerr);
		return (EPIPE);
	}

	/* reap child and get its status */
	if (waitid(P_PID, child_pid, &si, WEXITED | WNOHANG) == -1) {
		estatus = errno;
	} else if (si.si_pid == 0) {
		estatus = ECHILD;
	} else if (si.si_code == CLD_EXITED) {
		estatus = si.si_status;
	} else {
		estatus = ECONNABORTED;
	}

	return (estatus);
}<|MERGE_RESOLUTION|>--- conflicted
+++ resolved
@@ -23,11 +23,7 @@
  * Copyright 2013 DEY Storage Systems, Inc.
  * Copyright (c) 2014 Gary Mills
  * Copyright 2015 Nexenta Systems, Inc. All rights reserved.
-<<<<<<< HEAD
- * Copyright 2016 Joyent, Inc.
-=======
  * Copyright 2019 Joyent, Inc.
->>>>>>> a99cb961
  */
 
 /*
