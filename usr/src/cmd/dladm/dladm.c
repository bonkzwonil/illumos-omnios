/*
 * CDDL HEADER START
 *
 * The contents of this file are subject to the terms of the
 * Common Development and Distribution License (the "License").
 * You may not use this file except in compliance with the License.
 *
 * You can obtain a copy of the license at usr/src/OPENSOLARIS.LICENSE
 * or http://www.opensolaris.org/os/licensing.
 * See the License for the specific language governing permissions
 * and limitations under the License.
 *
 * When distributing Covered Code, include this CDDL HEADER in each
 * file and include the License file at usr/src/OPENSOLARIS.LICENSE.
 * If applicable, add the following below this CDDL HEADER, with the
 * fields enclosed by brackets "[]" replaced with your own identifying
 * information: Portions Copyright [yyyy] [name of copyright owner]
 *
 * CDDL HEADER END
 */

/*
 * Copyright (c) 2005, 2010, Oracle and/or its affiliates. All rights reserved.
 * Copyright 2016 Nexenta Systems, Inc.
 * Copyright (c) 2015 Joyent, Inc. All rights reserved.
 * Copyright 2020 Peter Tribble.
 * Copyright 2021 OmniOS Community Edition (OmniOSce) Association.
 * Copyright 2021 RackTop Systems, Inc.
 */

#include <stdio.h>
#include <ctype.h>
#include <dlfcn.h>
#include <locale.h>
#include <signal.h>
#include <stdarg.h>
#include <stdlib.h>
#include <fcntl.h>
#include <string.h>
#include <stropts.h>
#include <sys/stat.h>
#include <errno.h>
#include <kstat.h>
#include <strings.h>
#include <getopt.h>
#include <unistd.h>
#include <priv.h>
#include <limits.h>
#include <termios.h>
#include <pwd.h>
#include <auth_attr.h>
#include <auth_list.h>
#include <libintl.h>
#include <libdevinfo.h>
#include <libdlpi.h>
#include <libdladm.h>
#include <libdllink.h>
#include <libdlstat.h>
#include <libdlaggr.h>
#include <libdlwlan.h>
#include <libdlvlan.h>
#include <libdlvnic.h>
#include <libdlib.h>
#include <libdlether.h>
#include <libdliptun.h>
#include <libdlsim.h>
#include <libdlbridge.h>
#include <libdloverlay.h>
#include <libinetutil.h>
#include <libvrrpadm.h>
#include <bsm/adt.h>
#include <bsm/adt_event.h>
#include <libdlvnic.h>
#include <sys/types.h>
#include <sys/socket.h>
#include <sys/ib/ib_types.h>
#include <sys/processor.h>
#include <netinet/in.h>
#include <arpa/inet.h>
#include <net/if_types.h>
#include <stddef.h>
#include <stp_in.h>
#include <ofmt.h>
#include <libcustr.h>

#define	MAXPORT			256
#define	MAXVNIC			256
#define	BUFLEN(lim, ptr)	(((lim) > (ptr)) ? ((lim) - (ptr)) : 0)
#define	MAXLINELEN		1024
#define	SMF_UPGRADE_FILE		"/var/svc/profile/upgrade"
#define	SMF_UPGRADEDATALINK_FILE	"/var/svc/profile/upgrade_datalink"
#define	SMF_DLADM_UPGRADE_MSG		" # added by dladm(8)"
#define	DLADM_DEFAULT_COL	80

/*
 * used by the wifi show-* commands to set up ofmt_field_t structures.
 */
#define	WIFI_CMD_SCAN		0x00000001
#define	WIFI_CMD_SHOW		0x00000002
#define	WIFI_CMD_ALL		(WIFI_CMD_SCAN | WIFI_CMD_SHOW)

/* No larger than pktsum_t */
typedef struct brsum_s {
	uint64_t	drops;
	uint64_t	forward_dir;
	uint64_t	forward_mb;
	uint64_t	forward_unk;
	uint64_t	recv;
	uint64_t	sent;
} brsum_t;

/* No larger than pktsum_t */
typedef struct brlsum_s {
	uint32_t	cfgbpdu;
	uint32_t	tcnbpdu;
	uint32_t	rstpbpdu;
	uint32_t	txbpdu;
	uint64_t	drops;
	uint64_t	recv;
	uint64_t	xmit;
} brlsum_t;

typedef struct show_state {
	boolean_t	ls_firstonly;
	boolean_t	ls_donefirst;
	pktsum_t	ls_prevstats;
	uint32_t	ls_flags;
	dladm_status_t	ls_status;
	ofmt_handle_t	ls_ofmt;
	boolean_t	ls_parsable;
	boolean_t	ls_mac;
	boolean_t	ls_hwgrp;
} show_state_t;

typedef struct show_grp_state {
	pktsum_t	gs_prevstats[MAXPORT];
	uint32_t	gs_flags;
	dladm_status_t	gs_status;
	boolean_t	gs_parsable;
	boolean_t	gs_lacp;
	boolean_t	gs_extended;
	boolean_t	gs_stats;
	boolean_t	gs_firstonly;
	boolean_t	gs_donefirst;
	ofmt_handle_t	gs_ofmt;
} show_grp_state_t;

typedef struct show_vnic_state {
	datalink_id_t	vs_vnic_id;
	datalink_id_t	vs_link_id;
	char		vs_vnic[MAXLINKNAMELEN];
	char		vs_link[MAXLINKNAMELEN];
	boolean_t	vs_parsable;
	boolean_t	vs_found;
	boolean_t	vs_firstonly;
	boolean_t	vs_donefirst;
	boolean_t	vs_stats;
	boolean_t	vs_printstats;
	pktsum_t	vs_totalstats;
	pktsum_t	vs_prevstats[MAXVNIC];
	boolean_t	vs_etherstub;
	dladm_status_t	vs_status;
	uint32_t	vs_flags;
	ofmt_handle_t	vs_ofmt;
} show_vnic_state_t;

typedef struct show_part_state {
	datalink_id_t	ps_over_id;
	char		ps_part[MAXLINKNAMELEN];
	boolean_t	ps_parsable;
	boolean_t	ps_found;
	dladm_status_t	ps_status;
	uint32_t	ps_flags;
	ofmt_handle_t	ps_ofmt;
} show_part_state_t;

typedef struct show_ib_state {
	datalink_id_t	is_link_id;
	char		is_link[MAXLINKNAMELEN];
	boolean_t	is_parsable;
	dladm_status_t	is_status;
	uint32_t	is_flags;
	ofmt_handle_t	is_ofmt;
} show_ib_state_t;

typedef struct show_usage_state_s {
	boolean_t	us_plot;
	boolean_t	us_parsable;
	boolean_t	us_printheader;
	boolean_t	us_first;
	boolean_t	us_showall;
	ofmt_handle_t	us_ofmt;
} show_usage_state_t;

typedef struct show_overlay_request_s {
	boolean_t	sor_failed;
	ofmt_handle_t	sor_ofmt;
} show_overlay_request_t;

/*
 * callback functions for printing output and error diagnostics.
 */
static ofmt_cb_t print_default_cb, print_link_stats_cb, print_linkprop_cb;
static ofmt_cb_t print_lacp_cb, print_phys_one_mac_cb;
static ofmt_cb_t print_xaggr_cb, print_aggr_stats_cb;
static ofmt_cb_t print_phys_one_hwgrp_cb, print_wlan_attr_cb;
static ofmt_cb_t print_wifi_status_cb, print_link_attr_cb;
static ofmt_cb_t print_overlay_cb, print_overlay_fma_cb, print_overlay_targ_cb;

typedef void cmdfunc_t(int, char **, const char *);

static cmdfunc_t do_help;
static cmdfunc_t do_show_link, do_show_wifi, do_show_phys;
static cmdfunc_t do_create_aggr, do_delete_aggr, do_add_aggr, do_remove_aggr;
static cmdfunc_t do_modify_aggr, do_show_aggr, do_up_aggr;
static cmdfunc_t do_scan_wifi, do_connect_wifi, do_disconnect_wifi;
static cmdfunc_t do_show_linkprop, do_set_linkprop, do_reset_linkprop;
static cmdfunc_t do_create_secobj, do_delete_secobj, do_show_secobj;
static cmdfunc_t do_init_linkprop, do_init_secobj;
static cmdfunc_t do_create_vlan, do_delete_vlan, do_up_vlan, do_show_vlan;
static cmdfunc_t do_rename_link, do_delete_phys, do_init_phys;
static cmdfunc_t do_show_linkmap;
static cmdfunc_t do_show_ether;
static cmdfunc_t do_create_vnic, do_delete_vnic, do_show_vnic;
static cmdfunc_t do_up_vnic;
static cmdfunc_t do_create_part, do_delete_part, do_show_part, do_show_ib;
static cmdfunc_t do_up_part;
static cmdfunc_t do_create_etherstub, do_delete_etherstub, do_show_etherstub;
static cmdfunc_t do_create_simnet, do_modify_simnet;
static cmdfunc_t do_delete_simnet, do_show_simnet, do_up_simnet;
static cmdfunc_t do_show_usage;
static cmdfunc_t do_create_bridge, do_modify_bridge, do_delete_bridge;
static cmdfunc_t do_add_bridge, do_remove_bridge, do_show_bridge;
static cmdfunc_t do_create_iptun, do_modify_iptun, do_delete_iptun;
static cmdfunc_t do_show_iptun, do_up_iptun, do_down_iptun;
static cmdfunc_t do_create_overlay, do_delete_overlay, do_modify_overlay;
static cmdfunc_t do_show_overlay, do_up_overlay;

static void	do_up_vnic_common(int, char **, const char *, boolean_t);

static int show_part(dladm_handle_t, datalink_id_t, void *);

static void	altroot_cmd(char *, int, char **);
static int	show_linkprop_onelink(dladm_handle_t, datalink_id_t, void *);

static void	link_stats(datalink_id_t, uint_t, char *, show_state_t *);
static void	aggr_stats(datalink_id_t, show_grp_state_t *, uint_t);
static void	vnic_stats(show_vnic_state_t *, uint32_t);

static int	get_one_kstat(const char *, const char *, uint8_t,
		    void *, boolean_t);
static void	get_mac_stats(const char *, pktsum_t *);
static void	get_link_stats(const char *, pktsum_t *);
static uint64_t	get_ifspeed(const char *, boolean_t);
static const char	*get_linkstate(const char *, boolean_t, char *);
static const char	*get_linkduplex(const char *, boolean_t, char *);

static iptun_type_t	iptun_gettypebyname(char *);
static const char	*iptun_gettypebyvalue(iptun_type_t);
static dladm_status_t	print_iptun(dladm_handle_t, datalink_id_t,
			    show_state_t *);
static int	print_iptun_walker(dladm_handle_t, datalink_id_t, void *);

static int	show_etherprop(dladm_handle_t, datalink_id_t, void *);
static void	show_ether_xprop(void *, dladm_ether_info_t *);
static boolean_t	link_is_ether(const char *, datalink_id_t *);

static boolean_t str2int(const char *, int *);
static void	die(const char *, ...);
static void	die_optdup(int);
static void	die_opterr(int, int, const char *);
static void	die_dlerr(dladm_status_t, const char *, ...);
static void	die_dlerrlist(dladm_status_t, dladm_errlist_t *,
    const char *, ...);
static void	warn(const char *, ...);
static void	warn_dlerr(dladm_status_t, const char *, ...);
static void	warn_dlerrlist(dladm_errlist_t *);

typedef struct	cmd {
	char		*c_name;
	cmdfunc_t	*c_fn;
	const char	*c_usage;
} cmd_t;

static cmd_t	cmds[] = {
	{ "help",		do_help,		NULL		},
	{ "rename-link",	do_rename_link,
	    "    rename-link      <oldlink> <newlink>"			},
	{ "show-link",		do_show_link,
	    "    show-link        [-pP] [-o <field>,..] [-s [-i <interval>]] "
	    "[<link>]\n"						},
	{ "create-aggr",	do_create_aggr,
	    "    create-aggr      [-t] [-P <policy>] [-L <mode>] [-T <time>] "
	    "[-u <address>]\n"
	    "\t\t     -l <link> [-l <link>...] <link>"			},
	{ "delete-aggr",	do_delete_aggr,
	    "    delete-aggr      [-t] <link>"				},
	{ "add-aggr",		do_add_aggr,
	    "    add-aggr         [-t] -l <link> [-l <link>...] <link>" },
	{ "remove-aggr",	do_remove_aggr,
	    "    remove-aggr      [-t] -l <link> [-l <link>...] <link>" },
	{ "modify-aggr",	do_modify_aggr,
	    "    modify-aggr      [-t] [-P <policy>] [-L <mode>] [-T <time>] "
	    "[-u <address>]\n"
	    "\t\t     <link>"						},
	{ "show-aggr",		do_show_aggr,
	    "    show-aggr        [-pPLx] [-o <field>,..] [-s [-i <interval>]] "
	    "[<link>]\n"						},
	{ "up-aggr",		do_up_aggr,	NULL			},
	{ "scan-wifi",		do_scan_wifi,
	    "    scan-wifi        [-p] [-o <field>,...] [<link>]"	},
	{ "connect-wifi",	do_connect_wifi,
	    "    connect-wifi     [-e <essid>] [-i <bssid>] [-k <key>,...] "
	    "[-s wep|wpa]\n"
	    "\t\t     [-a open|shared] [-b bss|ibss] [-c] [-m a|b|g] "
	    "[-T <time>]\n"
	    "\t\t     [<link>]"						},
	{ "disconnect-wifi",	do_disconnect_wifi,
	    "    disconnect-wifi  [-a] [<link>]"			},
	{ "show-wifi",		do_show_wifi,
	    "    show-wifi        [-p] [-o <field>,...] [<link>]\n"	},
	{ "set-linkprop",	do_set_linkprop,
	    "    set-linkprop     [-t] -p <prop>=<value>[,...] <name>"	},
	{ "reset-linkprop",	do_reset_linkprop,
	    "    reset-linkprop   [-t] [-p <prop>,...] <name>"		},
	{ "show-linkprop",	do_show_linkprop,
	    "    show-linkprop    [-cP] [-o <field>,...] [-p <prop>,...] "
	    "<name>\n"							},
	{ "show-ether",		do_show_ether,
	    "    show-ether       [-px][-o <field>,...] <link>\n"	},
	{ "create-secobj",	do_create_secobj,
	    "    create-secobj    [-t] [-f <file>] -c <class> <secobj>"	},
	{ "delete-secobj",	do_delete_secobj,
	    "    delete-secobj    [-t] <secobj>[,...]"			},
	{ "show-secobj",	do_show_secobj,
	    "    show-secobj      [-pP] [-o <field>,...] [<secobj>,...]\n" },
	{ "init-linkprop",	do_init_linkprop,	NULL		},
	{ "init-secobj",	do_init_secobj,		NULL		},
	{ "create-vlan",	do_create_vlan,
	    "    create-vlan      [-ft] -l <link> -v <vid> [link]"	},
	{ "delete-vlan",	do_delete_vlan,
	    "    delete-vlan      [-t] <link>"				},
	{ "show-vlan",		do_show_vlan,
	    "    show-vlan        [-pP] [-o <field>,..] [<link>]\n"	},
	{ "up-vlan",		do_up_vlan,		NULL		},
	{ "create-iptun",	do_create_iptun,
	    "    create-iptun     [-t] -T <type> "
	    "[-a {local|remote}=<addr>,...] <link>]" },
	{ "delete-iptun",	do_delete_iptun,
	    "    delete-iptun     [-t] <link>"				},
	{ "modify-iptun",	do_modify_iptun,
	    "    modify-iptun     [-t] -a {local|remote}=<addr>,... <link>" },
	{ "show-iptun",		do_show_iptun,
	    "    show-iptun       [-pP] [-o <field>,..] [<link>]\n"	},
	{ "up-iptun",		do_up_iptun,		NULL		},
	{ "down-iptun",		do_down_iptun,		NULL		},
	{ "delete-phys",	do_delete_phys,
	    "    delete-phys      <link>"				},
	{ "show-phys",		do_show_phys,
	    "    show-phys        [-m | -H | -P] [[-p] [-o <field>[,...]] "
	    "[<link>]\n"						},
	{ "init-phys",		do_init_phys,		NULL		},
	{ "show-linkmap",	do_show_linkmap,	NULL		},
	{ "create-vnic",	do_create_vnic,
	    "    create-vnic      [-t] -l <link> [-m <value> | auto |\n"
	    "\t\t     {factory [-n <slot-id>]} | {random [-r <prefix>]} |\n"
	    "\t\t     {vrrp -V <vrid> -A {inet | inet6}} [-v <vid> [-f]]\n"
	    "\t\t     [-p <prop>=<value>[,...]] <vnic-link>"	},
	{ "delete-vnic",	do_delete_vnic,
	    "    delete-vnic      [-t] <vnic-link>"			},
	{ "show-vnic",		do_show_vnic,
	    "    show-vnic        [-pP] [-l <link>] [-s [-i <interval>]] "
	    "[<link>]\n"						},
	{ "up-vnic",		do_up_vnic,		NULL		},
	{ "create-part",	do_create_part,
	    "    create-part      [-t] [-f] -l <link> [-P <pkey>]\n"
	    "\t\t     [-R <root-dir>] <part-link>"			},
	{ "delete-part",	do_delete_part,
	    "    delete-part      [-t] [-R <root-dir>] <part-link>"},
	{ "show-part",		do_show_part,
	    "    show-part        [-pP] [-o <field>,...][-l <linkover>]\n"
	    "\t\t     [<part-link>]"		},
	{ "show-ib",		do_show_ib,
	    "    show-ib          [-p] [-o <field>,...] [<link>]\n"	},
	{ "up-part",		do_up_part,		NULL		},
	{ "create-etherstub",	do_create_etherstub,
	    "    create-etherstub [-t] <link>"				},
	{ "delete-etherstub",	do_delete_etherstub,
	    "    delete-etherstub [-t] <link>"				},
	{ "show-etherstub",	do_show_etherstub,
	    "    show-etherstub   [-t] [<link>]\n"			},
	{ "create-simnet",	do_create_simnet,	NULL		},
	{ "modify-simnet",	do_modify_simnet,	NULL		},
	{ "delete-simnet",	do_delete_simnet,	NULL		},
	{ "show-simnet",	do_show_simnet,		NULL		},
	{ "up-simnet",		do_up_simnet,		NULL		},
	{ "create-bridge",	do_create_bridge,
	    "    create-bridge    [-R <root-dir>] [-P <protect>] "
	    "[-p <priority>]\n"
	    "\t\t     [-m <max-age>] [-h <hello-time>] [-d <forward-delay>]\n"
	    "\t\t     [-f <force-protocol>] [-l <link>]... <bridge>"	},
	{ "modify-bridge",	do_modify_bridge,
	    "    modify-bridge    [-R <root-dir>] [-P <protect>] "
	    "[-p <priority>]\n"
	    "\t\t     [-m <max-age>] [-h <hello-time>] [-d <forward-delay>]\n"
	    "\t\t     [-f <force-protocol>] <bridge>"			},
	{ "delete-bridge",	do_delete_bridge,
	    "    delete-bridge    [-R <root-dir>] <bridge>"		},
	{ "add-bridge",		do_add_bridge,
	    "    add-bridge       [-R <root-dir>] -l <link> [-l <link>]... "
	    "<bridge>"							},
	{ "remove-bridge",	do_remove_bridge,
	    "    remove-bridge    [-R <root-dir>] -l <link> [-l <link>]... "
	    "<bridge>"							},
	{ "show-bridge",	do_show_bridge,
	    "    show-bridge      [-p] [-o <field>,...] [-s [-i <interval>]] "
	    "[<bridge>]\n"
	    "    show-bridge      -l [-p] [-o <field>,...] [-s [-i <interval>]]"
	    " <bridge>\n"
	    "    show-bridge      -f [-p] [-o <field>,...] [-s [-i <interval>]]"
	    " <bridge>\n"
	    "    show-bridge      -t [-p] [-o <field>,...] [-s [-i <interval>]]"
	    " <bridge>\n"						},
	{ "create-overlay",	do_create_overlay,
	    "    create-overlay   [-t] -e <encap> -s <search> -v <vnetid>\n"
	    "\t\t     [ -p <prop>=<value>[,...]] <overlay>"	},
	{ "delete-overlay",	do_delete_overlay,
	    "    delete-overlay   [-t] <overlay>"			},
	{ "modify-overlay",	do_modify_overlay,
	    "    modify-overlay   -d mac | -f | -s mac=ip:port "
	    "<overlay>"						},
	{ "show-overlay",	do_show_overlay,
	    "    show-overlay     [-f | -t] [[-p] -o <field>,...] "
	    "[<overlay>]\n"						},
	{ "up-overlay",		do_up_overlay,		NULL		},
	{ "show-usage",		do_show_usage,
	    "    show-usage       [-a] [-d | -F <format>] "
	    "[-s <DD/MM/YYYY,HH:MM:SS>]\n"
	    "\t\t     [-e <DD/MM/YYYY,HH:MM:SS>] -f <logfile> [<link>]"	}
};

static const struct option lopts[] = {
	{"vlan-id",	required_argument,	0, 'v'},
	{"output",	required_argument,	0, 'o'},
	{"dev",		required_argument,	0, 'd'},
	{"policy",	required_argument,	0, 'P'},
	{"lacp-mode",	required_argument,	0, 'L'},
	{"lacp-timer",	required_argument,	0, 'T'},
	{"unicast",	required_argument,	0, 'u'},
	{"temporary",	no_argument,		0, 't'},
	{"root-dir",	required_argument,	0, 'R'},
	{"link",	required_argument,	0, 'l'},
	{"forcible",	no_argument,		0, 'f'},
	{"bw-limit",	required_argument,	0, 'b'},
	{"mac-address",	required_argument,	0, 'm'},
	{"slot",	required_argument,	0, 'n'},
	{ NULL, 0, NULL, 0 }
};

static const struct option show_lopts[] = {
	{"statistics",	no_argument,		0, 's'},
	{"continuous",	no_argument,		0, 'S'},
	{"interval",	required_argument,	0, 'i'},
	{"parsable",	no_argument,		0, 'p'},
	{"parseable",	no_argument,		0, 'p'},
	{"extended",	no_argument,		0, 'x'},
	{"output",	required_argument,	0, 'o'},
	{"persistent",	no_argument,		0, 'P'},
	{"lacp",	no_argument,		0, 'L'},
	{ NULL, 0, NULL, 0 }
};

static const struct option iptun_lopts[] = {
	{"output",	required_argument,	0, 'o'},
	{"tunnel-type",	required_argument,	0, 'T'},
	{"address",	required_argument,	0, 'a'},
	{"root-dir",	required_argument,	0, 'R'},
	{"parsable",	no_argument,		0, 'p'},
	{"parseable",	no_argument,		0, 'p'},
	{"persistent",	no_argument,		0, 'P'},
	{ NULL, 0, NULL, 0 }
};

static char * const iptun_addropts[] = {
#define	IPTUN_LOCAL	0
	"local",
#define	IPTUN_REMOTE	1
	"remote",
	NULL};

static const struct {
	const char	*type_name;
	iptun_type_t	type_value;
} iptun_types[] = {
	{"ipv4",	IPTUN_TYPE_IPV4},
	{"ipv6",	IPTUN_TYPE_IPV6},
	{"6to4",	IPTUN_TYPE_6TO4},
	{NULL,		0}
};

static const struct option prop_longopts[] = {
	{"temporary",	no_argument,		0, 't'  },
	{"output",	required_argument,	0, 'o'  },
	{"root-dir",	required_argument,	0, 'R'  },
	{"prop",	required_argument,	0, 'p'  },
	{"parsable",	no_argument,		0, 'c'  },
	{"parseable",	no_argument,		0, 'c'  },
	{"persistent",	no_argument,		0, 'P'  },
	{ NULL, 0, NULL, 0 }
};

static const struct option wifi_longopts[] = {
	{"parsable",	no_argument,		0, 'p'  },
	{"parseable",	no_argument,		0, 'p'  },
	{"output",	required_argument,	0, 'o'  },
	{"essid",	required_argument,	0, 'e'  },
	{"bsstype",	required_argument,	0, 'b'  },
	{"mode",	required_argument,	0, 'm'  },
	{"key",		required_argument,	0, 'k'  },
	{"sec",		required_argument,	0, 's'  },
	{"auth",	required_argument,	0, 'a'  },
	{"create-ibss",	required_argument,	0, 'c'  },
	{"timeout",	required_argument,	0, 'T'  },
	{"all-links",	no_argument,		0, 'a'  },
	{"temporary",	no_argument,		0, 't'  },
	{"root-dir",	required_argument,	0, 'R'  },
	{"persistent",	no_argument,		0, 'P'  },
	{"file",	required_argument,	0, 'f'  },
	{ NULL, 0, NULL, 0 }
};

static const struct option showeth_lopts[] = {
	{"parsable",	no_argument,		0, 'p'	},
	{"parseable",	no_argument,		0, 'p'	},
	{"extended",	no_argument,		0, 'x'	},
	{"output",	required_argument,	0, 'o'	},
	{ NULL, 0, NULL, 0 }
};

static const struct option vnic_lopts[] = {
	{"temporary",	no_argument,		0, 't'	},
	{"root-dir",	required_argument,	0, 'R'	},
	{"dev",		required_argument,	0, 'd'	},
	{"mac-address",	required_argument,	0, 'm'	},
	{"cpus",	required_argument,	0, 'c'	},
	{"bw-limit",	required_argument,	0, 'b'	},
	{"slot",	required_argument,	0, 'n'	},
	{"mac-prefix",	required_argument,	0, 'r'	},
	{"vrid",	required_argument,	0, 'V'	},
	{"address-family",	required_argument,	0, 'A'	},
	{ NULL, 0, NULL, 0 }
};

static const struct option part_lopts[] = {
	{"temporary",	no_argument,		0, 't'  },
	{"pkey",	required_argument,	0, 'P'  },
	{"link",	required_argument,	0, 'l'  },
	{"force",	no_argument,		0, 'f'  },
	{"root-dir",	required_argument,	0, 'R'  },
	{"prop",	required_argument,	0, 'p'  },
	{ NULL, 0, NULL, 0 }
};

static const struct option show_part_lopts[] = {
	{"parsable",	no_argument,		0, 'p'  },
	{"parseable",	no_argument,		0, 'p'  },
	{"link",	required_argument,	0, 'l'  },
	{"persistent",	no_argument,		0, 'P'  },
	{"output",	required_argument,	0, 'o'  },
	{ NULL, 0, NULL, 0 }
};

static const struct option etherstub_lopts[] = {
	{"temporary",	no_argument,		0, 't'	},
	{"root-dir",	required_argument,	0, 'R'	},
	{ NULL, 0, NULL, 0 }
};

static const struct option usage_opts[] = {
	{"file",	required_argument,	0, 'f'	},
	{"format",	required_argument,	0, 'F'	},
	{"start",	required_argument,	0, 's'	},
	{"stop",	required_argument,	0, 'e'	},
	{ NULL, 0, NULL, 0 }
};

static const struct option simnet_lopts[] = {
	{"temporary",	no_argument,		0, 't'	},
	{"root-dir",	required_argument,	0, 'R'	},
	{"media",	required_argument,	0, 'm'	},
	{"peer",	required_argument,	0, 'p'	},
	{ NULL, 0, NULL, 0 }
};

static const struct option bridge_lopts[] = {
	{ "protect",		required_argument,	0, 'P' },
	{ "root-dir",		required_argument,	0, 'R'	},
	{ "forward-delay",	required_argument,	0, 'd'	},
	{ "force-protocol",	required_argument,	0, 'f'	},
	{ "hello-time",		required_argument,	0, 'h'	},
	{ "link",		required_argument,	0, 'l'	},
	{ "max-age",		required_argument,	0, 'm'	},
	{ "priority",		required_argument,	0, 'p'	},
	{ NULL, 0, NULL, 0 }
};

static const struct option bridge_show_lopts[] = {
	{ "forwarding", no_argument,		0, 'f' },
	{ "interval",	required_argument,	0, 'i' },
	{ "link",	no_argument,		0, 'l' },
	{ "output",	required_argument,	0, 'o' },
	{ "parsable",	no_argument,		0, 'p' },
	{ "parseable",	no_argument,		0, 'p' },
	{ "statistics",	no_argument,		0, 's' },
	{ "trill",	no_argument,		0, 't' },
	{ NULL, 0, NULL, 0 }
};

/*
 * structures for 'dladm show-ether'
 */
static const char *ptype[] = {LEI_ATTR_NAMES};

typedef struct ether_fields_buf_s
{
	char	eth_link[15];
	char	eth_ptype[8];
	char	eth_state[8];
	char	eth_autoneg[5];
	char	eth_spdx[31];
	char	eth_pause[6];
	char	eth_rem_fault[16];
} ether_fields_buf_t;

static const ofmt_field_t ether_fields[] = {
/* name,	field width,	offset	    callback */
{ "LINK",	16,
	offsetof(ether_fields_buf_t, eth_link), print_default_cb},
{ "PTYPE",	9,
	offsetof(ether_fields_buf_t, eth_ptype), print_default_cb},
{ "STATE",	9,
	offsetof(ether_fields_buf_t, eth_state),
	print_default_cb},
{ "AUTO",	6,
	offsetof(ether_fields_buf_t, eth_autoneg), print_default_cb},
{ "SPEED-DUPLEX", 32,
	offsetof(ether_fields_buf_t, eth_spdx), print_default_cb},
{ "PAUSE",	7,
	offsetof(ether_fields_buf_t, eth_pause), print_default_cb},
{ "REM_FAULT",	17,
	offsetof(ether_fields_buf_t, eth_rem_fault), print_default_cb},
{NULL,		0,
	0,	NULL}}
;

typedef struct print_ether_state {
	const char	*es_link;
	boolean_t	es_parsable;
	boolean_t	es_header;
	boolean_t	es_extended;
	ofmt_handle_t	es_ofmt;
} print_ether_state_t;

/*
 * structures for 'dladm show-link -s' (print statistics)
 */
typedef enum {
	LINK_S_LINK,
	LINK_S_IPKTS,
	LINK_S_RBYTES,
	LINK_S_IERRORS,
	LINK_S_OPKTS,
	LINK_S_OBYTES,
	LINK_S_OERRORS
} link_s_field_index_t;

static const ofmt_field_t link_s_fields[] = {
/* name,	field width,	index,		callback	*/
{ "LINK",	15,		LINK_S_LINK,	print_link_stats_cb},
{ "IPACKETS",	10,		LINK_S_IPKTS,	print_link_stats_cb},
{ "RBYTES",	8,		LINK_S_RBYTES,	print_link_stats_cb},
{ "IERRORS",	10,		LINK_S_IERRORS,	print_link_stats_cb},
{ "OPACKETS",	12,		LINK_S_OPKTS,	print_link_stats_cb},
{ "OBYTES",	12,		LINK_S_OBYTES,	print_link_stats_cb},
{ "OERRORS",	8,		LINK_S_OERRORS,	print_link_stats_cb},
{ NULL,		0,		0,		NULL}};

typedef struct link_args_s {
	char		*link_s_link;
	pktsum_t	*link_s_psum;
} link_args_t;

/*
 * buffer used by print functions for show-{link,phys,vlan} commands.
 */
typedef struct link_fields_buf_s {
	char link_name[MAXLINKNAMELEN];
	char link_class[DLADM_STRSIZE];
	char link_mtu[11];
	char link_state[DLADM_STRSIZE];
	char link_bridge[MAXLINKNAMELEN * MAXPORT];
	char link_over[MAXLINKNAMELEN * MAXPORT];
	char link_phys_state[DLADM_STRSIZE];
	char link_phys_media[DLADM_STRSIZE];
	char link_phys_speed[DLADM_STRSIZE];
	char link_phys_duplex[DLPI_LINKNAME_MAX];
	char link_phys_device[DLPI_LINKNAME_MAX];
	char link_flags[6];
	char link_vlan_vid[6];
} link_fields_buf_t;

/*
 * structures for 'dladm show-link'
 */
static const ofmt_field_t link_fields[] = {
/* name,	field width,	index,	callback */
{ "LINK",	12,
	offsetof(link_fields_buf_t, link_name), print_default_cb},
{ "CLASS",	10,
	offsetof(link_fields_buf_t, link_class), print_default_cb},
{ "MTU",	7,
	offsetof(link_fields_buf_t, link_mtu), print_default_cb},
{ "STATE",	9,
	offsetof(link_fields_buf_t, link_state), print_default_cb},
{ "BRIDGE",	11,
    offsetof(link_fields_buf_t, link_bridge), print_default_cb},
{ "OVER",	30,
	offsetof(link_fields_buf_t, link_over), print_default_cb},
{ NULL,		0, 0, NULL}}
;

/*
 * structures for 'dladm show-aggr'
 */
typedef struct laggr_fields_buf_s {
	char laggr_name[DLPI_LINKNAME_MAX];
	char laggr_policy[9];
	char laggr_addrpolicy[ETHERADDRL * 3 + 3];
	char laggr_lacpactivity[14];
	char laggr_lacptimer[DLADM_STRSIZE];
	char laggr_flags[7];
} laggr_fields_buf_t;

typedef struct laggr_args_s {
	int			laggr_lport; /* -1 indicates the aggr itself */
	const char		*laggr_link;
	dladm_aggr_grp_attr_t	*laggr_ginfop;
	dladm_status_t		*laggr_status;
	pktsum_t		*laggr_pktsumtot; /* -s only */
	pktsum_t		*laggr_diffstats; /* -s only */
	boolean_t		laggr_parsable;
} laggr_args_t;

static const ofmt_field_t laggr_fields[] = {
/* name,	field width,	offset,	callback */
{ "LINK",	16,
	offsetof(laggr_fields_buf_t, laggr_name), print_default_cb},
{ "POLICY",	9,
	offsetof(laggr_fields_buf_t, laggr_policy), print_default_cb},
{ "ADDRPOLICY",	ETHERADDRL * 3 + 3,
	offsetof(laggr_fields_buf_t, laggr_addrpolicy), print_default_cb},
{ "LACPACTIVITY", 14,
	offsetof(laggr_fields_buf_t, laggr_lacpactivity), print_default_cb},
{ "LACPTIMER",	12,
	offsetof(laggr_fields_buf_t, laggr_lacptimer), print_default_cb},
{ "FLAGS",	8,
	offsetof(laggr_fields_buf_t, laggr_flags), print_default_cb},
{ NULL,		0, 0, NULL}}
;

/*
 * structures for 'dladm show-aggr -x'.
 */
typedef enum {
	AGGR_X_LINK,
	AGGR_X_PORT,
	AGGR_X_SPEED,
	AGGR_X_DUPLEX,
	AGGR_X_STATE,
	AGGR_X_ADDRESS,
	AGGR_X_PORTSTATE
} aggr_x_field_index_t;

static const ofmt_field_t aggr_x_fields[] = {
/* name,	field width,	index		callback */
{ "LINK",	12,	AGGR_X_LINK,		print_xaggr_cb},
{ "PORT",	15,	AGGR_X_PORT,		print_xaggr_cb},
{ "SPEED",	9,	AGGR_X_SPEED,		print_xaggr_cb},
{ "DUPLEX",	9,	AGGR_X_DUPLEX,		print_xaggr_cb},
{ "STATE",	9,	AGGR_X_STATE,		print_xaggr_cb},
{ "ADDRESS",	19,	AGGR_X_ADDRESS,		print_xaggr_cb},
{ "PORTSTATE",	16,	AGGR_X_PORTSTATE,	print_xaggr_cb},
{ NULL,		0,	0,			NULL}}
;

/*
 * structures for 'dladm show-aggr -s'.
 */
typedef enum {
	AGGR_S_LINK,
	AGGR_S_PORT,
	AGGR_S_IPKTS,
	AGGR_S_RBYTES,
	AGGR_S_OPKTS,
	AGGR_S_OBYTES,
	AGGR_S_IPKTDIST,
	AGGR_S_OPKTDIST
} aggr_s_field_index_t;

static const ofmt_field_t aggr_s_fields[] = {
{ "LINK",		12,	AGGR_S_LINK, print_aggr_stats_cb},
{ "PORT",		10,	AGGR_S_PORT, print_aggr_stats_cb},
{ "IPACKETS",		8,	AGGR_S_IPKTS, print_aggr_stats_cb},
{ "RBYTES",		8,	AGGR_S_RBYTES, print_aggr_stats_cb},
{ "OPACKETS",		8,	AGGR_S_OPKTS, print_aggr_stats_cb},
{ "OBYTES",		8,	AGGR_S_OBYTES, print_aggr_stats_cb},
{ "IPKTDIST",		9,	AGGR_S_IPKTDIST, print_aggr_stats_cb},
{ "OPKTDIST",		15,	AGGR_S_OPKTDIST, print_aggr_stats_cb},
{ NULL,			0,	0,		NULL}}
;

/*
 * structures for 'dladm show-aggr -L'.
 */
typedef enum {
	AGGR_L_LINK,
	AGGR_L_PORT,
	AGGR_L_AGGREGATABLE,
	AGGR_L_SYNC,
	AGGR_L_COLL,
	AGGR_L_DIST,
	AGGR_L_DEFAULTED,
	AGGR_L_EXPIRED
} aggr_l_field_index_t;

static const ofmt_field_t aggr_l_fields[] = {
/* name,		field width,	index */
{ "LINK",		12,	AGGR_L_LINK,		print_lacp_cb},
{ "PORT",		13,	AGGR_L_PORT,		print_lacp_cb},
{ "AGGREGATABLE",	13,	AGGR_L_AGGREGATABLE,	print_lacp_cb},
{ "SYNC",		5,	AGGR_L_SYNC,		print_lacp_cb},
{ "COLL",		5,	AGGR_L_COLL,		print_lacp_cb},
{ "DIST",		5,	AGGR_L_DIST,		print_lacp_cb},
{ "DEFAULTED",		10,	AGGR_L_DEFAULTED,	print_lacp_cb},
{ "EXPIRED",		15,	AGGR_L_EXPIRED,		print_lacp_cb},
{ NULL,			0,	0,			NULL}}
;

/*
 * structures for 'dladm show-phys'
 */

static const ofmt_field_t phys_fields[] = {
/* name,	field width,	offset */
{ "LINK",	13,
	offsetof(link_fields_buf_t, link_name), print_default_cb},
{ "MEDIA",	21,
	offsetof(link_fields_buf_t, link_phys_media), print_default_cb},
{ "STATE",	11,
	offsetof(link_fields_buf_t, link_phys_state), print_default_cb},
{ "SPEED",	9,
	offsetof(link_fields_buf_t, link_phys_speed), print_default_cb},
{ "DUPLEX",	9,
	offsetof(link_fields_buf_t, link_phys_duplex), print_default_cb},
{ "DEVICE",	13,
	offsetof(link_fields_buf_t, link_phys_device), print_default_cb},
{ "FLAGS",	7,
	offsetof(link_fields_buf_t, link_flags), print_default_cb},
{ NULL,		0, 0, NULL}}
;

/*
 * structures for 'dladm show-phys -m'
 */

typedef enum {
	PHYS_M_LINK,
	PHYS_M_SLOT,
	PHYS_M_ADDRESS,
	PHYS_M_INUSE,
	PHYS_M_CLIENT
} phys_m_field_index_t;

static const ofmt_field_t phys_m_fields[] = {
/* name,	field width,	offset */
{ "LINK",	13,	PHYS_M_LINK,	print_phys_one_mac_cb},
{ "SLOT",	9,	PHYS_M_SLOT,	print_phys_one_mac_cb},
{ "ADDRESS",	19,	PHYS_M_ADDRESS,	print_phys_one_mac_cb},
{ "INUSE",	5,	PHYS_M_INUSE,	print_phys_one_mac_cb},
{ "CLIENT",	13,	PHYS_M_CLIENT,	print_phys_one_mac_cb},
{ NULL,		0,	0,		NULL}}
;

/*
 * structures for 'dladm show-phys -H'
 */

typedef enum {
	PHYS_H_LINK,
	PHYS_H_RINGTYPE,
	PHYS_H_RINGS,
	PHYS_H_CLIENTS
} phys_h_field_index_t;

#define	RINGSTRLEN	21

static const ofmt_field_t phys_h_fields[] = {
{ "LINK",	13,	PHYS_H_LINK,	print_phys_one_hwgrp_cb},
{ "RINGTYPE",	9,	PHYS_H_RINGTYPE,	print_phys_one_hwgrp_cb},
{ "RINGS",	RINGSTRLEN,	PHYS_H_RINGS,	print_phys_one_hwgrp_cb},
{ "CLIENTS",	24,	PHYS_H_CLIENTS,	print_phys_one_hwgrp_cb},
{ NULL,		0,	0,		NULL}}
;

/*
 * structures for 'dladm show-vlan'
 */
static const ofmt_field_t vlan_fields[] = {
{ "LINK",	16,
	offsetof(link_fields_buf_t, link_name), print_default_cb},
{ "VID",	9,
	offsetof(link_fields_buf_t, link_vlan_vid), print_default_cb},
{ "OVER",	13,
	offsetof(link_fields_buf_t, link_over), print_default_cb},
{ "FLAGS",	7,
	offsetof(link_fields_buf_t, link_flags), print_default_cb},
{ NULL,		0, 0, NULL}}
;

/*
 * structures common to 'dladm scan-wifi' and 'dladm show-wifi'
 * callback will be determined in parse_wifi_fields.
 */
static ofmt_field_t wifi_common_fields[] = {
{ "LINK",	11, 0,				NULL},
{ "ESSID",	20, DLADM_WLAN_ATTR_ESSID,	NULL},
{ "BSSID",	18, DLADM_WLAN_ATTR_BSSID,	NULL},
{ "IBSSID",	18, DLADM_WLAN_ATTR_BSSID,	NULL},
{ "MODE",	7,  DLADM_WLAN_ATTR_MODE,	NULL},
{ "SPEED",	7,  DLADM_WLAN_ATTR_SPEED,	NULL},
{ "BSSTYPE",	9,  DLADM_WLAN_ATTR_BSSTYPE,	NULL},
{ "SEC",	7,  DLADM_WLAN_ATTR_SECMODE,	NULL},
{ "STRENGTH",	11, DLADM_WLAN_ATTR_STRENGTH,	NULL},
{ NULL,		0,  0,				NULL}};

/*
 * the 'show-wifi' command supports all the fields in wifi_common_fields
 * plus the AUTH and STATUS fields.
 */
static ofmt_field_t wifi_show_fields[A_CNT(wifi_common_fields) + 2] = {
{ "AUTH",	9,  DLADM_WLAN_ATTR_AUTH,	NULL},
{ "STATUS",	18, DLADM_WLAN_LINKATTR_STATUS,	print_wifi_status_cb},
/* copy wifi_common_fields here */
};

static char *all_scan_wifi_fields =
	"link,essid,bssid,sec,strength,mode,speed,bsstype";
static char *all_show_wifi_fields =
	"link,status,essid,sec,strength,mode,speed,auth,bssid,bsstype";
static char *def_scan_wifi_fields =
	"link,essid,bssid,sec,strength,mode,speed";
static char *def_show_wifi_fields =
	"link,status,essid,sec,strength,mode,speed";

/*
 * structures for 'dladm show-linkprop'
 */
typedef enum {
	LINKPROP_LINK,
	LINKPROP_PROPERTY,
	LINKPROP_PERM,
	LINKPROP_VALUE,
	LINKPROP_DEFAULT,
	LINKPROP_POSSIBLE
} linkprop_field_index_t;

static const ofmt_field_t linkprop_fields[] = {
/* name,	field width,  index */
{ "LINK",	13,	LINKPROP_LINK,		print_linkprop_cb},
{ "PROPERTY",	16,	LINKPROP_PROPERTY,	print_linkprop_cb},
{ "PERM",	5,	LINKPROP_PERM,		print_linkprop_cb},
{ "VALUE",	15,	LINKPROP_VALUE,		print_linkprop_cb},
{ "DEFAULT",	15,	LINKPROP_DEFAULT,	print_linkprop_cb},
{ "POSSIBLE",	20,	LINKPROP_POSSIBLE,	print_linkprop_cb},
{ NULL,		0,	0,			NULL}}
;

#define	MAX_PROP_LINE		512

typedef struct show_linkprop_state {
	char			ls_link[MAXLINKNAMELEN];
	char			*ls_line;
	char			**ls_propvals;
	dladm_arg_list_t	*ls_proplist;
	boolean_t		ls_parsable;
	boolean_t		ls_persist;
	boolean_t		ls_header;
	dladm_status_t		ls_status;
	dladm_status_t		ls_retstatus;
	ofmt_handle_t		ls_ofmt;
} show_linkprop_state_t;

typedef struct set_linkprop_state {
	const char		*ls_name;
	boolean_t		ls_reset;
	boolean_t		ls_temp;
	dladm_status_t		ls_status;
} set_linkprop_state_t;

typedef struct linkprop_args_s {
	show_linkprop_state_t	*ls_state;
	char			*ls_propname;
	datalink_id_t		ls_linkid;
} linkprop_args_t;

/*
 * structures for 'dladm show-secobj'
 */
typedef struct secobj_fields_buf_s {
	char			ss_obj_name[DLADM_SECOBJ_VAL_MAX];
	char			ss_class[20];
	char			ss_val[30];
} secobj_fields_buf_t;

static const ofmt_field_t secobj_fields[] = {
{ "OBJECT",	21,
	offsetof(secobj_fields_buf_t, ss_obj_name), print_default_cb},
{ "CLASS",	21,
	offsetof(secobj_fields_buf_t, ss_class), print_default_cb},
{ "VALUE",	31,
	offsetof(secobj_fields_buf_t, ss_val), print_default_cb},
{ NULL,		0, 0, NULL}}
;

/*
 * structures for 'dladm show-vnic'
 */
typedef struct vnic_fields_buf_s
{
	char vnic_link[DLPI_LINKNAME_MAX];
	char vnic_over[DLPI_LINKNAME_MAX];
	char vnic_speed[10];
	char vnic_macaddr[18];
	char vnic_macaddrtype[19];
	char vnic_vid[6];
	char vnic_zone[ZONENAME_MAX];
} vnic_fields_buf_t;

static const ofmt_field_t vnic_fields[] = {
{ "LINK",		13,
	offsetof(vnic_fields_buf_t, vnic_link),	print_default_cb},
{ "OVER",		11,
	offsetof(vnic_fields_buf_t, vnic_over),	print_default_cb},
<<<<<<< HEAD
{ "SPEED",		6,
=======
{ "SPEED",		9,
>>>>>>> da37308c
	offsetof(vnic_fields_buf_t, vnic_speed), print_default_cb},
{ "MACADDRESS",		18,
	offsetof(vnic_fields_buf_t, vnic_macaddr), print_default_cb},
{ "MACADDRTYPE",	12,
	offsetof(vnic_fields_buf_t, vnic_macaddrtype), print_default_cb},
{ "VID",		5,
	offsetof(vnic_fields_buf_t, vnic_vid), print_default_cb},
{ "ZONE",		20,
	offsetof(vnic_fields_buf_t, vnic_zone), print_default_cb},
{ NULL,			0, 0, NULL}}
;

/*
 * structures for 'dladm show-ib'
 */
typedef struct ib_fields_buf_s
{
	char ib_link[DLPI_LINKNAME_MAX];
	char ib_hcaguid[17];
	char ib_portguid[17];
	char ib_portnum[4];
	char ib_state[6];
	char ib_pkeys[MAXPKEYSTRSZ];
} ib_fields_buf_t;

static const ofmt_field_t ib_fields[] = {
{ "LINK",		13,
	offsetof(ib_fields_buf_t, ib_link),	print_default_cb},
{ "HCAGUID",		IBGUIDSTRLEN,
	offsetof(ib_fields_buf_t, ib_hcaguid),	print_default_cb},
{ "PORTGUID",		IBGUIDSTRLEN,
	offsetof(ib_fields_buf_t, ib_portguid),	print_default_cb},
{ "PORT",		IBPORTSTRLEN,
	offsetof(ib_fields_buf_t, ib_portnum), print_default_cb},
{ "STATE",		7,
	offsetof(ib_fields_buf_t, ib_state), print_default_cb},
{ "PKEYS",	18,
	offsetof(ib_fields_buf_t, ib_pkeys), print_default_cb},
{ NULL,			0, 0, NULL}};

/*
 * structures for 'dladm show-part'
 */
typedef struct part_fields_buf_s
{
	char part_link[DLPI_LINKNAME_MAX];
	char part_pkey[5];
	char part_over[DLPI_LINKNAME_MAX];
	char part_state[8];
	char part_flags[5];
} part_fields_buf_t;

static const ofmt_field_t part_fields[] = {
{ "LINK",		13,
	offsetof(part_fields_buf_t, part_link),	print_default_cb},
{ "PKEY",		MAXPKEYLEN,
	offsetof(part_fields_buf_t, part_pkey),	print_default_cb},
{ "OVER",		13,
	offsetof(part_fields_buf_t, part_over), print_default_cb},
{ "STATE",		9,
	offsetof(part_fields_buf_t, part_state), print_default_cb},
{ "FLAGS",	5,
	offsetof(part_fields_buf_t, part_flags), print_default_cb},
{ NULL,			0, 0, NULL}};

/*
 * structures for 'dladm show-simnet'
 */
typedef struct simnet_fields_buf_s
{
	char simnet_name[DLPI_LINKNAME_MAX];
	char simnet_media[DLADM_STRSIZE];
	char simnet_macaddr[18];
	char simnet_otherlink[DLPI_LINKNAME_MAX];
} simnet_fields_buf_t;

static const ofmt_field_t simnet_fields[] = {
{ "LINK",		12,
	offsetof(simnet_fields_buf_t, simnet_name), print_default_cb},
{ "MEDIA",		20,
	offsetof(simnet_fields_buf_t, simnet_media), print_default_cb},
{ "MACADDRESS",		18,
	offsetof(simnet_fields_buf_t, simnet_macaddr), print_default_cb},
{ "OTHERLINK",		12,
	offsetof(simnet_fields_buf_t, simnet_otherlink), print_default_cb},
{ NULL,			0, 0, NULL}}
;

/*
 * structures for 'dladm show-usage'
 */

typedef struct  usage_fields_buf_s {
	char	usage_link[12];
	char	usage_duration[10];
	char	usage_ipackets[9];
	char	usage_rbytes[10];
	char	usage_opackets[9];
	char	usage_obytes[10];
	char	usage_bandwidth[15];
} usage_fields_buf_t;

static const ofmt_field_t usage_fields[] = {
{ "LINK",	13,
	offsetof(usage_fields_buf_t, usage_link), print_default_cb},
{ "DURATION",	11,
	offsetof(usage_fields_buf_t, usage_duration), print_default_cb},
{ "IPACKETS",	10,
	offsetof(usage_fields_buf_t, usage_ipackets), print_default_cb},
{ "RBYTES",	11,
	offsetof(usage_fields_buf_t, usage_rbytes), print_default_cb},
{ "OPACKETS",	10,
	offsetof(usage_fields_buf_t, usage_opackets), print_default_cb},
{ "OBYTES",	11,
	offsetof(usage_fields_buf_t, usage_obytes), print_default_cb},
{ "BANDWIDTH",	16,
	offsetof(usage_fields_buf_t, usage_bandwidth), print_default_cb},
{ NULL,		0, 0, NULL}}
;


/*
 * structures for 'dladm show-usage link'
 */

typedef struct  usage_l_fields_buf_s {
	char	usage_l_link[12];
	char	usage_l_stime[13];
	char	usage_l_etime[13];
	char	usage_l_rbytes[8];
	char	usage_l_obytes[8];
	char	usage_l_bandwidth[15];
} usage_l_fields_buf_t;

static const ofmt_field_t usage_l_fields[] = {
/* name,	field width,	offset */
{ "LINK",	13,
	offsetof(usage_l_fields_buf_t, usage_l_link), print_default_cb},
{ "START",	14,
	offsetof(usage_l_fields_buf_t, usage_l_stime), print_default_cb},
{ "END",	14,
	offsetof(usage_l_fields_buf_t, usage_l_etime), print_default_cb},
{ "RBYTES",	9,
	offsetof(usage_l_fields_buf_t, usage_l_rbytes), print_default_cb},
{ "OBYTES",	9,
	offsetof(usage_l_fields_buf_t, usage_l_obytes), print_default_cb},
{ "BANDWIDTH",	16,
	offsetof(usage_l_fields_buf_t, usage_l_bandwidth), print_default_cb},
{ NULL,		0, 0, NULL}}
;

/* IPTUN_*FLAG_INDEX values are indices into iptun_flags below. */
enum { IPTUN_SFLAG_INDEX, IPTUN_IFLAG_INDEX, IPTUN_NUM_FLAGS };

/*
 * structures for 'dladm show-iptun'
 */
typedef struct iptun_fields_buf_s {
	char	iptun_name[MAXLINKNAMELEN];
	char	iptun_type[5];
	char	iptun_laddr[NI_MAXHOST];
	char	iptun_raddr[NI_MAXHOST];
	char	iptun_flags[IPTUN_NUM_FLAGS + 1];
} iptun_fields_buf_t;

static const ofmt_field_t iptun_fields[] = {
{ "LINK",	16,
	offsetof(iptun_fields_buf_t, iptun_name), print_default_cb },
{ "TYPE",	6,
	offsetof(iptun_fields_buf_t, iptun_type), print_default_cb },
{ "FLAGS",	7,
	offsetof(iptun_fields_buf_t, iptun_flags), print_default_cb },
{ "LOCAL",	20,
	offsetof(iptun_fields_buf_t, iptun_laddr), print_default_cb },
{ "REMOTE",	20,
	offsetof(iptun_fields_buf_t, iptun_raddr), print_default_cb },
{ NULL, 0, 0, NULL}
};

/*
 * structures for 'dladm show-bridge'.  These are based on sections 14.8.1.1.3
 * and 14.8.1.2.2 of IEEE 802.1D-2004.
 */
typedef struct bridge_fields_buf_s {
	char bridge_name[MAXLINKNAMELEN]; /* 14.4.1.2.3(b) */
	char bridge_protect[7];		/* stp or trill */
	char bridge_address[24];	/* 17.18.3, 7.12.5, 14.4.1.2.3(a) */
	char bridge_priority[7];	/* 17.18.3 9.2.5 - only upper 4 bits */
	char bridge_bmaxage[7];		/* 17.18.4 configured */
	char bridge_bhellotime[7];	/* 17.18.4 configured */
	char bridge_bfwddelay[7];	/* 17.18.4 configured */
	char bridge_forceproto[3];	/* 17.13.4 configured */
	char bridge_tctime[12];		/* 14.8.1.1.3(b) */
	char bridge_tccount[12];	/* 17.17.8 */
	char bridge_tchange[12];	/* 17.17.8 */
	char bridge_desroot[24];	/* 17.18.6 priority "/" MAC */
	char bridge_rootcost[12];	/* 17.18.6 */
	char bridge_rootport[12];	/* 17.18.6 */
	char bridge_maxage[7];		/* 17.18.7 for root */
	char bridge_hellotime[7];	/* 17.13.6 for root */
	char bridge_fwddelay[7];	/* 17.13.5 for root */
	char bridge_holdtime[12];	/* 17.13.12 for root */
} bridge_fields_buf_t;

static ofmt_field_t bridge_fields[] = {
/* name,	field width,	offset,	callback	*/
{ "BRIDGE",	12,
    offsetof(bridge_fields_buf_t, bridge_name), print_default_cb },
{ "PROTECT",	8,
    offsetof(bridge_fields_buf_t, bridge_protect), print_default_cb },
{ "ADDRESS",	19,
    offsetof(bridge_fields_buf_t, bridge_address), print_default_cb },
{ "PRIORITY",	9,
    offsetof(bridge_fields_buf_t, bridge_priority), print_default_cb },
{ "BMAXAGE",	8,
    offsetof(bridge_fields_buf_t, bridge_bmaxage), print_default_cb },
{ "BHELLOTIME",	11,
    offsetof(bridge_fields_buf_t, bridge_bhellotime), print_default_cb },
{ "BFWDDELAY",	10,
    offsetof(bridge_fields_buf_t, bridge_bfwddelay), print_default_cb },
{ "FORCEPROTO",	11,
    offsetof(bridge_fields_buf_t, bridge_forceproto), print_default_cb },
{ "TCTIME",	10,
    offsetof(bridge_fields_buf_t, bridge_tctime), print_default_cb },
{ "TCCOUNT",	10,
    offsetof(bridge_fields_buf_t, bridge_tccount), print_default_cb },
{ "TCHANGE",	10,
    offsetof(bridge_fields_buf_t, bridge_tchange), print_default_cb },
{ "DESROOT",	23,
    offsetof(bridge_fields_buf_t, bridge_desroot), print_default_cb },
{ "ROOTCOST",	11,
    offsetof(bridge_fields_buf_t, bridge_rootcost), print_default_cb },
{ "ROOTPORT",	11,
    offsetof(bridge_fields_buf_t, bridge_rootport), print_default_cb },
{ "MAXAGE",	8,
    offsetof(bridge_fields_buf_t, bridge_maxage), print_default_cb },
{ "HELLOTIME",	10,
    offsetof(bridge_fields_buf_t, bridge_hellotime), print_default_cb },
{ "FWDDELAY",	9,
    offsetof(bridge_fields_buf_t, bridge_fwddelay), print_default_cb },
{ "HOLDTIME",	9,
    offsetof(bridge_fields_buf_t, bridge_holdtime), print_default_cb },
{ NULL,		0, 0, NULL}};

/*
 * structures for 'dladm show-bridge -l'.  These are based on 14.4.1.2.3 and
 * 14.8.2.1.3 of IEEE 802.1D-2004.
 */
typedef struct bridge_link_fields_buf_s {
	char bridgel_link[MAXLINKNAMELEN];
	char bridgel_index[7];			/* 14.4.1.2.3(d1) */
	char bridgel_state[11];			/* 14.8.2.1.3(b) */
	char bridgel_uptime[7];			/* 14.8.2.1.3(a) */
	char bridgel_opercost[7]		/* 14.8.2.1.3(d) */;
	char bridgel_operp2p[4];		/* 14.8.2.1.3(p) */
	char bridgel_operedge[4];		/* 14.8.2.1.3(k) */
	char bridgel_desroot[23];		/* 14.8.2.1.3(e) */
	char bridgel_descost[12];		/* 14.8.2.1.3(f) */
	char bridgel_desbridge[23];		/* 14.8.2.1.3(g) */
	char bridgel_desport[7];		/* 14.8.2.1.3(h) */
	char bridgel_tcack[4];			/* 14.8.2.1.3(i) */
} bridge_link_fields_buf_t;

static ofmt_field_t bridge_link_fields[] = {
/* name,	field width,	offset,	callback	*/
{ "LINK",		12,
    offsetof(bridge_link_fields_buf_t, bridgel_link), print_default_cb },
{ "INDEX",	8,
    offsetof(bridge_link_fields_buf_t, bridgel_index), print_default_cb },
{ "STATE",	12,
    offsetof(bridge_link_fields_buf_t, bridgel_state), print_default_cb },
{ "UPTIME",	8,
    offsetof(bridge_link_fields_buf_t, bridgel_uptime), print_default_cb },
{ "OPERCOST",	9,
    offsetof(bridge_link_fields_buf_t, bridgel_opercost), print_default_cb },
{ "OPERP2P",	8,
    offsetof(bridge_link_fields_buf_t, bridgel_operp2p), print_default_cb },
{ "OPEREDGE",	9,
    offsetof(bridge_link_fields_buf_t, bridgel_operedge), print_default_cb },
{ "DESROOT",	22,
    offsetof(bridge_link_fields_buf_t, bridgel_desroot), print_default_cb },
{ "DESCOST",	11,
    offsetof(bridge_link_fields_buf_t, bridgel_descost), print_default_cb },
{ "DESBRIDGE",	22,
    offsetof(bridge_link_fields_buf_t, bridgel_desbridge), print_default_cb },
{ "DESPORT",	8,
    offsetof(bridge_link_fields_buf_t, bridgel_desport), print_default_cb },
{ "TCACK",	6,
    offsetof(bridge_link_fields_buf_t, bridgel_tcack), print_default_cb },
{ NULL,		0, 0, NULL}};

/*
 * structures for 'dladm show-bridge -s'.  These are not based on IEEE
 * 802.1D-2004.
 */
#define	ULONG_DIG	(((sizeof (ulong_t) * NBBY) * 3 / 10) + 1)
#define	UINT64_DIG	(((sizeof (uint64_t) * NBBY) * 3 / 10) + 1)
typedef struct bridge_statfields_buf_s {
	char bridges_name[MAXLINKNAMELEN];
	char bridges_drops[UINT64_DIG];
	char bridges_forwards[UINT64_DIG];
	char bridges_mbcast[UINT64_DIG];
	char bridges_unknown[UINT64_DIG];
	char bridges_recv[UINT64_DIG];
	char bridges_sent[UINT64_DIG];
} bridge_statfields_buf_t;

static ofmt_field_t bridge_statfields[] = {
/* name,	field width,	offset,	callback	*/
{ "BRIDGE",	12,
    offsetof(bridge_statfields_buf_t, bridges_name), print_default_cb },
{ "DROPS",	12,
    offsetof(bridge_statfields_buf_t, bridges_drops), print_default_cb },
{ "FORWARDS",	12,
    offsetof(bridge_statfields_buf_t, bridges_forwards), print_default_cb },
{ "MBCAST",	12,
    offsetof(bridge_statfields_buf_t, bridges_mbcast), print_default_cb },
{ "UNKNOWN",	12,
    offsetof(bridge_statfields_buf_t, bridges_unknown), print_default_cb },
{ "RECV",	12,
    offsetof(bridge_statfields_buf_t, bridges_recv), print_default_cb },
{ "SENT",	12,
    offsetof(bridge_statfields_buf_t, bridges_sent), print_default_cb },
{ NULL,		0, 0, NULL}};

/*
 * structures for 'dladm show-bridge -s -l'.  These are based in part on
 * section 14.6.1.1.3 of IEEE 802.1D-2004.
 */
typedef struct bridge_link_statfields_buf_s {
	char bridgels_link[MAXLINKNAMELEN];
	char bridgels_cfgbpdu[ULONG_DIG];
	char bridgels_tcnbpdu[ULONG_DIG];
	char bridgels_rstpbpdu[ULONG_DIG];
	char bridgels_txbpdu[ULONG_DIG];
	char bridgels_drops[UINT64_DIG];	/* 14.6.1.1.3(d) */
	char bridgels_recv[UINT64_DIG];		/* 14.6.1.1.3(a) */
	char bridgels_xmit[UINT64_DIG];		/* 14.6.1.1.3(c) */
} bridge_link_statfields_buf_t;

static ofmt_field_t bridge_link_statfields[] = {
/* name,	field width,	offset,	callback	*/
{ "LINK",	12,
    offsetof(bridge_link_statfields_buf_t, bridgels_link), print_default_cb },
{ "CFGBPDU",	9,
    offsetof(bridge_link_statfields_buf_t, bridgels_cfgbpdu),
    print_default_cb },
{ "TCNBPDU",	9,
    offsetof(bridge_link_statfields_buf_t, bridgels_tcnbpdu),
    print_default_cb },
{ "RSTPBPDU",	9,
    offsetof(bridge_link_statfields_buf_t, bridgels_rstpbpdu),
    print_default_cb },
{ "TXBPDU",	9,
    offsetof(bridge_link_statfields_buf_t, bridgels_txbpdu), print_default_cb },
{ "DROPS",	9,
    offsetof(bridge_link_statfields_buf_t, bridgels_drops), print_default_cb },
{ "RECV",	9,
    offsetof(bridge_link_statfields_buf_t, bridgels_recv), print_default_cb },
{ "XMIT",	9,
    offsetof(bridge_link_statfields_buf_t, bridgels_xmit), print_default_cb },
{ NULL,		0, 0, NULL}};

/*
 * structures for 'dladm show-bridge -f'.  These are based in part on
 * section  14.7.6.3.3 of IEEE 802.1D-2004.
 */
typedef struct bridge_fwd_fields_buf_s {
	char bridgef_dest[18];			/* 14.7.6.3.3(a) */
	char bridgef_age[8];
	char bridgef_flags[6];
	char bridgef_output[MAXLINKNAMELEN];	/* 14.7.6.3.3(c) */
} bridge_fwd_fields_buf_t;

static ofmt_field_t bridge_fwd_fields[] = {
/* name,	field width,	offset,	callback	*/
{ "DEST",	17,
    offsetof(bridge_fwd_fields_buf_t, bridgef_dest), print_default_cb },
{ "AGE",	7,
    offsetof(bridge_fwd_fields_buf_t, bridgef_age), print_default_cb },
{ "FLAGS",	6,
    offsetof(bridge_fwd_fields_buf_t, bridgef_flags), print_default_cb },
{ "OUTPUT",	12,
    offsetof(bridge_fwd_fields_buf_t, bridgef_output), print_default_cb },
{ NULL,		0, 0, NULL}};

/*
 * structures for 'dladm show-bridge -t'.
 */
typedef struct bridge_trill_fields_buf_s {
	char bridget_nick[6];
	char bridget_flags[6];
	char bridget_link[MAXLINKNAMELEN];
	char bridget_nexthop[18];
} bridge_trill_fields_buf_t;

static ofmt_field_t bridge_trill_fields[] = {
/* name,	field width,	offset,	callback	*/
{ "NICK",	5,
    offsetof(bridge_trill_fields_buf_t, bridget_nick), print_default_cb },
{ "FLAGS",	6,
    offsetof(bridge_trill_fields_buf_t, bridget_flags), print_default_cb },
{ "LINK",	12,
    offsetof(bridge_trill_fields_buf_t, bridget_link), print_default_cb },
{ "NEXTHOP",	17,
    offsetof(bridge_trill_fields_buf_t, bridget_nexthop), print_default_cb },
{ NULL,		0, 0, NULL}};

static const struct option overlay_create_lopts[] = {
	{ "encap",	required_argument,	NULL,	'e' },
	{ "prop",	required_argument,	NULL,	'p' },
	{ "search",	required_argument,	NULL,	's' },
	{ "temporary",	no_argument,		NULL,	't' },
	{ "vnetid",	required_argument,	NULL,	'v' },
	{ NULL,		0,			NULL,	0 }
};

static const struct option overlay_modify_lopts[] = {
	{ "delete-entry",	required_argument,	NULL,	'd' },
	{ "flush-table",	no_argument,		NULL,	'f' },
	{ "set-entry",		required_argument,	NULL,	's' },
	{ NULL,			0,			NULL,	0 }
};

static const struct option overlay_show_lopts[] = {
	{ "fma",	no_argument,		NULL,	'f' },
	{ "target",	no_argument,		NULL,	't' },
	{ "parsable",	no_argument,		NULL,	'p' },
	{ "parseable",	no_argument,		NULL,	'p' },
	{ "output",	required_argument,	NULL,	'o' },
	{ NULL,		0,			NULL,	0 }
};

/*
 * Structures for dladm show-overlay
 */
typedef enum {
	OVERLAY_LINK,
	OVERLAY_PROPERTY,
	OVERLAY_PERM,
	OVERLAY_REQ,
	OVERLAY_VALUE,
	OVERLAY_DEFAULT,
	OVERLAY_POSSIBLE
} overlay_field_index_t;

static const ofmt_field_t overlay_fields[] = {
/* name,	field width,  index */
{ "LINK",	19,	OVERLAY_LINK,		print_overlay_cb },
{ "PROPERTY",	19,	OVERLAY_PROPERTY,	print_overlay_cb },
{ "PERM",	5,	OVERLAY_PERM,		print_overlay_cb },
{ "REQ",	4,	OVERLAY_REQ,		print_overlay_cb },
{ "VALUE",	11,	OVERLAY_VALUE,		print_overlay_cb },
{ "DEFAULT",	10,	OVERLAY_DEFAULT,	print_overlay_cb },
{ "POSSIBLE",	10,	OVERLAY_POSSIBLE,	print_overlay_cb },
{ NULL,		0,	0,	NULL }
};

typedef enum {
	OVERLAY_FMA_LINK,
	OVERLAY_FMA_STATUS,
	OVERLAY_FMA_DETAILS
} overlay_fma_field_index_t;

static const ofmt_field_t overlay_fma_fields[] = {
{ "LINK",	20,	OVERLAY_FMA_LINK,	print_overlay_fma_cb },
{ "STATUS",	8,	OVERLAY_FMA_STATUS,	print_overlay_fma_cb },
{ "DETAILS",	52,	OVERLAY_FMA_DETAILS,	print_overlay_fma_cb },
{ NULL,		0,	0,			NULL }
};

typedef enum {
	OVERLAY_TARG_LINK,
	OVERLAY_TARG_TARGET,
	OVERLAY_TARG_DEST
} overlay_targ_field_index_t;

static const ofmt_field_t overlay_targ_fields[] = {
{ "LINK",		20,	OVERLAY_TARG_LINK,	print_overlay_targ_cb },
{ "TARGET",		18,	OVERLAY_TARG_TARGET,	print_overlay_targ_cb },
{ "DESTINATION",	42,	OVERLAY_TARG_DEST,	print_overlay_targ_cb },
{ NULL,			0,	0,			NULL }
};

static char *progname;
static sig_atomic_t signalled;

/*
 * Handle to libdladm.  Opened in main() before the sub-command
 * specific function is called.
 */
static dladm_handle_t handle = NULL;

/*
 * Global error list that all routines can use. It's initialized by the main
 * code.
 */
static dladm_errlist_t errlist;

#define	DLADM_ETHERSTUB_NAME	"etherstub"
#define	DLADM_IS_ETHERSTUB(id)	(id == DATALINK_INVALID_LINKID)

static void
usage_text(void)
{
	int	i;
	cmd_t	*cmdp;
	(void) fprintf(stderr, gettext("usage:  dladm <subcommand> <args> ..."
	    "\n"));
	for (i = 0; i < sizeof (cmds) / sizeof (cmds[0]); i++) {
		cmdp = &cmds[i];
		if (cmdp->c_usage != NULL)
			(void) fprintf(stderr, "%s\n", gettext(cmdp->c_usage));
	}
}

static void
usage(void)
{
	usage_text();

	/* close dladm handle if it was opened */
	if (handle != NULL)
		dladm_close(handle);

	exit(EXIT_FAILURE);
}

static void
do_help(int argc __unused, char *argv[] __unused, const char *use __unused)
{
	usage_text();
}

int
main(int argc, char *argv[])
{
	int	i;
	cmd_t	*cmdp;
	dladm_status_t status;

	(void) setlocale(LC_ALL, "");
#if !defined(TEXT_DOMAIN)
#define	TEXT_DOMAIN "SYS_TEST"
#endif
	(void) textdomain(TEXT_DOMAIN);

	if ((progname = strrchr(argv[0], '/')) == NULL)
		progname = argv[0];
	else
		progname++;

	if (argc < 2) {
		argv[1] = "show-link";
		argc = 2;
	}

	for (i = 0; i < sizeof (cmds) / sizeof (cmds[0]); i++) {
		cmdp = &cmds[i];
		if (strcmp(argv[1], cmdp->c_name) == 0) {
			/* Open the libdladm handle */
			if ((status = dladm_open(&handle)) != DLADM_STATUS_OK) {
				die_dlerr(status,
				    "could not open /dev/dld");
			}

			dladm_errlist_init(&errlist);

			cmdp->c_fn(argc - 1, &argv[1], cmdp->c_usage);

			dladm_close(handle);
			return (EXIT_SUCCESS);
		}
	}

	(void) fprintf(stderr, gettext("%s: unknown subcommand '%s'\n"),
	    progname, argv[1]);
	usage();
	return (EXIT_FAILURE);
}

/*ARGSUSED*/
static int
show_usage_date(dladm_usage_t *usage, void *arg)
{
	show_usage_state_t	*state = (show_usage_state_t *)arg;
	time_t			stime;
	char			timebuf[20];
	dladm_status_t		status;
	uint32_t		flags;

	/*
	 * Only show usage information for existing links unless '-a'
	 * is specified.
	 */
	if (!state->us_showall) {
		if ((status = dladm_name2info(handle, usage->du_name,
		    NULL, &flags, NULL, NULL)) != DLADM_STATUS_OK) {
			return (status);
		}
		if ((flags & DLADM_OPT_ACTIVE) == 0)
			return (DLADM_STATUS_LINKINVAL);
	}

	stime = usage->du_stime;
	(void) strftime(timebuf, sizeof (timebuf), "%m/%d/%Y",
	    localtime(&stime));
	(void) printf("%s\n", timebuf);

	return (DLADM_STATUS_OK);
}

static int
show_usage_time(dladm_usage_t *usage, void *arg)
{
	show_usage_state_t	*state = (show_usage_state_t *)arg;
	char			buf[DLADM_STRSIZE];
	usage_l_fields_buf_t	ubuf;
	time_t			time;
	double			bw;
	dladm_status_t		status;
	uint32_t		flags;

	/*
	 * Only show usage information for existing links unless '-a'
	 * is specified.
	 */
	if (!state->us_showall) {
		if ((status = dladm_name2info(handle, usage->du_name,
		    NULL, &flags, NULL, NULL)) != DLADM_STATUS_OK) {
			return (status);
		}
		if ((flags & DLADM_OPT_ACTIVE) == 0)
			return (DLADM_STATUS_LINKINVAL);
	}

	if (state->us_plot) {
		if (!state->us_printheader) {
			if (state->us_first) {
				(void) printf("# Time");
				state->us_first = B_FALSE;
			}
			(void) printf(" %s", usage->du_name);
			if (usage->du_last) {
				(void) printf("\n");
				state->us_first = B_TRUE;
				state->us_printheader = B_TRUE;
			}
		} else {
			if (state->us_first) {
				time = usage->du_etime;
				(void) strftime(buf, sizeof (buf), "%T",
				    localtime(&time));
				state->us_first = B_FALSE;
				(void) printf("%s", buf);
			}
			bw = (double)usage->du_bandwidth/1000;
			(void) printf(" %.2f", bw);
			if (usage->du_last) {
				(void) printf("\n");
				state->us_first = B_TRUE;
			}
		}
		return (DLADM_STATUS_OK);
	}

	bzero(&ubuf, sizeof (ubuf));

	(void) snprintf(ubuf.usage_l_link, sizeof (ubuf.usage_l_link), "%s",
	    usage->du_name);
	time = usage->du_stime;
	(void) strftime(buf, sizeof (buf), "%T", localtime(&time));
	(void) snprintf(ubuf.usage_l_stime, sizeof (ubuf.usage_l_stime), "%s",
	    buf);
	time = usage->du_etime;
	(void) strftime(buf, sizeof (buf), "%T", localtime(&time));
	(void) snprintf(ubuf.usage_l_etime, sizeof (ubuf.usage_l_etime), "%s",
	    buf);
	(void) snprintf(ubuf.usage_l_rbytes, sizeof (ubuf.usage_l_rbytes),
	    "%llu", usage->du_rbytes);
	(void) snprintf(ubuf.usage_l_obytes, sizeof (ubuf.usage_l_obytes),
	    "%llu", usage->du_obytes);
	(void) snprintf(ubuf.usage_l_bandwidth, sizeof (ubuf.usage_l_bandwidth),
	    "%s Mbps", dladm_bw2str(usage->du_bandwidth, buf));

	ofmt_print(state->us_ofmt, &ubuf);
	return (DLADM_STATUS_OK);
}

static int
show_usage_res(dladm_usage_t *usage, void *arg)
{
	show_usage_state_t	*state = (show_usage_state_t *)arg;
	char			buf[DLADM_STRSIZE];
	usage_fields_buf_t	ubuf;
	dladm_status_t		status;
	uint32_t		flags;

	/*
	 * Only show usage information for existing links unless '-a'
	 * is specified.
	 */
	if (!state->us_showall) {
		if ((status = dladm_name2info(handle, usage->du_name,
		    NULL, &flags, NULL, NULL)) != DLADM_STATUS_OK) {
			return (status);
		}
		if ((flags & DLADM_OPT_ACTIVE) == 0)
			return (DLADM_STATUS_LINKINVAL);
	}

	bzero(&ubuf, sizeof (ubuf));

	(void) snprintf(ubuf.usage_link, sizeof (ubuf.usage_link), "%s",
	    usage->du_name);
	(void) snprintf(ubuf.usage_duration, sizeof (ubuf.usage_duration),
	    "%llu", usage->du_duration);
	(void) snprintf(ubuf.usage_ipackets, sizeof (ubuf.usage_ipackets),
	    "%llu", usage->du_ipackets);
	(void) snprintf(ubuf.usage_rbytes, sizeof (ubuf.usage_rbytes),
	    "%llu", usage->du_rbytes);
	(void) snprintf(ubuf.usage_opackets, sizeof (ubuf.usage_opackets),
	    "%llu", usage->du_opackets);
	(void) snprintf(ubuf.usage_obytes, sizeof (ubuf.usage_obytes),
	    "%llu", usage->du_obytes);
	(void) snprintf(ubuf.usage_bandwidth, sizeof (ubuf.usage_bandwidth),
	    "%s Mbps", dladm_bw2str(usage->du_bandwidth, buf));

	ofmt_print(state->us_ofmt, &ubuf);

	return (DLADM_STATUS_OK);
}

static boolean_t
valid_formatspec(char *formatspec_str)
{
	if (strcmp(formatspec_str, "gnuplot") == 0)
		return (B_TRUE);
	return (B_FALSE);

}

/*ARGSUSED*/
static void
do_show_usage(int argc, char *argv[], const char *use)
{
	char			*file = NULL;
	int			opt;
	dladm_status_t		status;
	boolean_t		d_arg = B_FALSE;
	char			*stime = NULL;
	char			*etime = NULL;
	char			*resource = NULL;
	show_usage_state_t	state;
	boolean_t		o_arg = B_FALSE;
	boolean_t		F_arg = B_FALSE;
	char			*fields_str = NULL;
	char			*formatspec_str = NULL;
	char			*all_l_fields =
	    "link,start,end,rbytes,obytes,bandwidth";
	ofmt_handle_t		ofmt;
	ofmt_status_t		oferr;
	uint_t			ofmtflags = 0;

	bzero(&state, sizeof (show_usage_state_t));
	state.us_parsable = B_FALSE;
	state.us_printheader = B_FALSE;
	state.us_plot = B_FALSE;
	state.us_first = B_TRUE;

	while ((opt = getopt_long(argc, argv, "das:e:o:f:F:",
	    usage_opts, NULL)) != -1) {
		switch (opt) {
		case 'd':
			d_arg = B_TRUE;
			break;
		case 'a':
			state.us_showall = B_TRUE;
			break;
		case 'f':
			file = optarg;
			break;
		case 's':
			stime = optarg;
			break;
		case 'e':
			etime = optarg;
			break;
		case 'o':
			o_arg = B_TRUE;
			fields_str = optarg;
			break;
		case 'F':
			state.us_plot = F_arg = B_TRUE;
			formatspec_str = optarg;
			break;
		default:
			die_opterr(optopt, opt, use);
			break;
		}
	}

	if (file == NULL)
		die("show-usage requires a file");

	if (optind == (argc-1)) {
		uint32_t	flags;

		resource = argv[optind];
		if (!state.us_showall &&
		    (((status = dladm_name2info(handle, resource, NULL, &flags,
		    NULL, NULL)) != DLADM_STATUS_OK) ||
		    ((flags & DLADM_OPT_ACTIVE) == 0))) {
			die("invalid link: '%s'", resource);
		}
	}

	if (F_arg && d_arg)
		die("incompatible -d and -F options");

	if (F_arg && valid_formatspec(formatspec_str) == B_FALSE)
		die("Format specifier %s not supported", formatspec_str);

	if (state.us_parsable)
		ofmtflags |= OFMT_PARSABLE;

	if (resource == NULL && stime == NULL && etime == NULL) {
		oferr = ofmt_open(fields_str, usage_fields, ofmtflags, 0,
		    &ofmt);
	} else {
		if (!o_arg || (o_arg && strcasecmp(fields_str, "all") == 0))
			fields_str = all_l_fields;
		oferr = ofmt_open(fields_str, usage_l_fields, ofmtflags, 0,
		    &ofmt);

	}
	ofmt_check(oferr, state.us_parsable, ofmt, die, warn);
	state.us_ofmt = ofmt;

	if (d_arg) {
		/* Print log dates */
		status = dladm_usage_dates(show_usage_date,
		    DLADM_LOGTYPE_LINK, file, resource, &state);
	} else if (resource == NULL && stime == NULL && etime == NULL &&
	    !F_arg) {
		/* Print summary */
		status = dladm_usage_summary(show_usage_res,
		    DLADM_LOGTYPE_LINK, file, &state);
	} else if (resource != NULL) {
		/* Print log entries for named resource */
		status = dladm_walk_usage_res(show_usage_time,
		    DLADM_LOGTYPE_LINK, file, resource, stime, etime, &state);
	} else {
		/* Print time and information for each link */
		status = dladm_walk_usage_time(show_usage_time,
		    DLADM_LOGTYPE_LINK, file, stime, etime, &state);
	}

	if (status != DLADM_STATUS_OK)
		die_dlerr(status, "show-usage");
	ofmt_close(ofmt);
}

static void
do_create_aggr(int argc, char *argv[], const char *use)
{
	int			option;
	int			key = 0;
	uint32_t		policy = AGGR_POLICY_L4;
	aggr_lacp_mode_t	lacp_mode = AGGR_LACP_OFF;
	aggr_lacp_timer_t	lacp_timer = AGGR_LACP_TIMER_SHORT;
	dladm_aggr_port_attr_db_t	port[MAXPORT];
	uint_t			n, ndev, nlink;
	uint8_t			mac_addr[ETHERADDRL];
	boolean_t		mac_addr_fixed = B_FALSE;
	boolean_t		P_arg = B_FALSE;
	boolean_t		l_arg = B_FALSE;
	boolean_t		u_arg = B_FALSE;
	boolean_t		T_arg = B_FALSE;
	uint32_t		flags = DLADM_OPT_ACTIVE | DLADM_OPT_PERSIST;
	char			*altroot = NULL;
	char			name[MAXLINKNAMELEN];
	char			*devs[MAXPORT];
	char			*links[MAXPORT];
	dladm_status_t		status;
	dladm_status_t		pstatus;
	char			propstr[DLADM_STRSIZE];
	dladm_arg_list_t	*proplist = NULL;
	int			i;
	datalink_id_t		linkid;

	ndev = nlink = opterr = 0;
	bzero(propstr, DLADM_STRSIZE);

	while ((option = getopt_long(argc, argv, ":d:l:L:P:R:tfu:T:p:",
	    lopts, NULL)) != -1) {
		switch (option) {
		case 'd':
			if (ndev + nlink >= MAXPORT)
				die("too many ports specified");

			devs[ndev++] = optarg;
			break;
		case 'P':
			if (P_arg)
				die_optdup(option);

			P_arg = B_TRUE;
			if (!dladm_aggr_str2policy(optarg, &policy))
				die("invalid policy '%s'", optarg);
			break;
		case 'u':
			if (u_arg)
				die_optdup(option);

			u_arg = B_TRUE;
			if (!dladm_aggr_str2macaddr(optarg, &mac_addr_fixed,
			    mac_addr))
				die("invalid MAC address '%s'", optarg);
			break;
		case 'l':
			if (isdigit(optarg[strlen(optarg) - 1])) {

				/*
				 * Ended with digit, possibly a link name.
				 */
				if (ndev + nlink >= MAXPORT)
					die("too many ports specified");

				links[nlink++] = optarg;
				break;
			}
			/* FALLTHROUGH */
		case 'L':
			if (l_arg)
				die_optdup(option);

			l_arg = B_TRUE;
			if (!dladm_aggr_str2lacpmode(optarg, &lacp_mode))
				die("invalid LACP mode '%s'", optarg);
			break;
		case 'T':
			if (T_arg)
				die_optdup(option);

			T_arg = B_TRUE;
			if (!dladm_aggr_str2lacptimer(optarg, &lacp_timer))
				die("invalid LACP timer value '%s'", optarg);
			break;
		case 't':
			flags &= ~DLADM_OPT_PERSIST;
			break;
		case 'f':
			flags |= DLADM_OPT_FORCE;
			break;
		case 'R':
			altroot = optarg;
			break;
		case 'p':
			(void) strlcat(propstr, optarg, DLADM_STRSIZE);
			if (strlcat(propstr, ",", DLADM_STRSIZE) >=
			    DLADM_STRSIZE)
				die("property list too long '%s'", propstr);
			break;

		default:
			die_opterr(optopt, option, use);
			break;
		}
	}

	if (ndev + nlink == 0)
		usage();

	/* get key value or the aggregation name (required last argument) */
	if (optind != (argc-1))
		usage();

	if (!str2int(argv[optind], &key)) {
		if (strlcpy(name, argv[optind], MAXLINKNAMELEN) >=
		    MAXLINKNAMELEN) {
			die("link name too long '%s'", argv[optind]);
		}

		if (!dladm_valid_linkname(name))
			die("invalid link name '%s'", argv[optind]);
	} else {
		(void) snprintf(name, MAXLINKNAMELEN, "aggr%d", key);
	}

	if (altroot != NULL)
		altroot_cmd(altroot, argc, argv);

	for (n = 0; n < ndev; n++) {
		if ((status = dladm_dev2linkid(handle, devs[n],
		    &port[n].lp_linkid)) != DLADM_STATUS_OK) {
			die_dlerr(status, "invalid dev name '%s'", devs[n]);
		}
	}

	for (n = 0; n < nlink; n++) {
		if ((status = dladm_name2info(handle, links[n],
		    &port[ndev + n].lp_linkid, NULL, NULL, NULL)) !=
		    DLADM_STATUS_OK) {
			die_dlerr(status, "invalid link name '%s'", links[n]);
		}
	}

	status = dladm_aggr_create(handle, name, key, ndev + nlink, port,
	    policy, mac_addr_fixed, (const uchar_t *)mac_addr, lacp_mode,
	    lacp_timer, flags);
	if (status != DLADM_STATUS_OK)
		goto done;

	if (dladm_parse_link_props(propstr, &proplist, B_FALSE)
	    != DLADM_STATUS_OK)
		die("invalid aggregation property");

	if (proplist == NULL)
		return;

	status = dladm_name2info(handle, name, &linkid, NULL, NULL, NULL);
	if (status != DLADM_STATUS_OK)
		goto done;

	for (i = 0; i < proplist->al_count; i++) {
		dladm_arg_info_t	*aip = &proplist->al_info[i];

		pstatus = dladm_set_linkprop(handle, linkid, aip->ai_name,
		    aip->ai_val, aip->ai_count, flags);

		if (pstatus != DLADM_STATUS_OK) {
			die_dlerr(pstatus,
			    "aggr creation succeeded but "
			    "could not set property '%s'", aip->ai_name);
		}
	}
done:
	dladm_free_props(proplist);
	if (status != DLADM_STATUS_OK) {
		if (status == DLADM_STATUS_NONOTIF) {
			die("not all links have link up/down detection; must "
			    "use -f (see dladm(8))");
		} else {
			die_dlerr(status, "create operation failed");
		}
	}
}

/*
 * arg is either the key or the aggr name. Validate it and convert it to
 * the linkid if altroot is NULL.
 */
static dladm_status_t
i_dladm_aggr_get_linkid(const char *altroot, const char *arg,
    datalink_id_t *linkidp, uint32_t flags)
{
	int		key = 0;
	char		*aggr = NULL;
	dladm_status_t	status;

	if (!str2int(arg, &key))
		aggr = (char *)arg;

	if (aggr == NULL && key == 0)
		return (DLADM_STATUS_LINKINVAL);

	if (altroot != NULL)
		return (DLADM_STATUS_OK);

	if (aggr != NULL) {
		status = dladm_name2info(handle, aggr, linkidp, NULL, NULL,
		    NULL);
	} else {
		status = dladm_key2linkid(handle, key, linkidp, flags);
	}

	return (status);
}

static void
do_delete_aggr(int argc, char *argv[], const char *use)
{
	int			option;
	char			*altroot = NULL;
	uint32_t		flags = DLADM_OPT_ACTIVE | DLADM_OPT_PERSIST;
	dladm_status_t		status;
	datalink_id_t		linkid;

	opterr = 0;
	while ((option = getopt_long(argc, argv, ":R:t", lopts, NULL)) != -1) {
		switch (option) {
		case 't':
			flags &= ~DLADM_OPT_PERSIST;
			break;
		case 'R':
			altroot = optarg;
			break;
		default:
			die_opterr(optopt, option, use);
			break;
		}
	}

	/* get key value or the aggregation name (required last argument) */
	if (optind != (argc-1))
		usage();

	status = i_dladm_aggr_get_linkid(altroot, argv[optind], &linkid, flags);
	if (status != DLADM_STATUS_OK)
		goto done;

	if (altroot != NULL)
		altroot_cmd(altroot, argc, argv);

	status = dladm_aggr_delete(handle, linkid, flags);
done:
	if (status != DLADM_STATUS_OK)
		die_dlerr(status, "delete operation failed");
}

static void
do_add_aggr(int argc, char *argv[], const char *use)
{
	int			option;
	uint_t			n, ndev, nlink;
	char			*altroot = NULL;
	uint32_t		flags = DLADM_OPT_ACTIVE | DLADM_OPT_PERSIST;
	datalink_id_t		linkid;
	dladm_status_t		status;
	dladm_aggr_port_attr_db_t	port[MAXPORT];
	char			*devs[MAXPORT];
	char			*links[MAXPORT];

	ndev = nlink = opterr = 0;
	while ((option = getopt_long(argc, argv, ":d:l:R:tf", lopts,
	    NULL)) != -1) {
		switch (option) {
		case 'd':
			if (ndev + nlink >= MAXPORT)
				die("too many ports specified");

			devs[ndev++] = optarg;
			break;
		case 'l':
			if (ndev + nlink >= MAXPORT)
				die("too many ports specified");

			links[nlink++] = optarg;
			break;
		case 't':
			flags &= ~DLADM_OPT_PERSIST;
			break;
		case 'f':
			flags |= DLADM_OPT_FORCE;
			break;
		case 'R':
			altroot = optarg;
			break;
		default:
			die_opterr(optopt, option, use);
			break;
		}
	}

	if (ndev + nlink == 0)
		usage();

	/* get key value or the aggregation name (required last argument) */
	if (optind != (argc-1))
		usage();

	if ((status = i_dladm_aggr_get_linkid(altroot, argv[optind], &linkid,
	    flags & (DLADM_OPT_ACTIVE | DLADM_OPT_PERSIST))) !=
	    DLADM_STATUS_OK) {
		goto done;
	}

	if (altroot != NULL)
		altroot_cmd(altroot, argc, argv);

	for (n = 0; n < ndev; n++) {
		if ((status = dladm_dev2linkid(handle, devs[n],
		    &(port[n].lp_linkid))) != DLADM_STATUS_OK) {
			die_dlerr(status, "invalid <dev> '%s'", devs[n]);
		}
	}

	for (n = 0; n < nlink; n++) {
		if ((status = dladm_name2info(handle, links[n],
		    &port[n + ndev].lp_linkid, NULL, NULL, NULL)) !=
		    DLADM_STATUS_OK) {
			die_dlerr(status, "invalid <link> '%s'", links[n]);
		}
	}

	status = dladm_aggr_add(handle, linkid, ndev + nlink, port, flags);
done:
	if (status != DLADM_STATUS_OK) {
		/*
		 * checking DLADM_STATUS_NOTSUP is a temporary workaround
		 * and should be removed once 6399681 is fixed.
		 */
		if (status == DLADM_STATUS_NOTSUP) {
			die("add operation failed: link capabilities don't "
			    "match");
		} else if (status == DLADM_STATUS_NONOTIF) {
			die("not all links have link up/down detection; must "
			    "use -f (see dladm(8))");
		} else {
			die_dlerr(status, "add operation failed");
		}
	}
}

static void
do_remove_aggr(int argc, char *argv[], const char *use)
{
	int				option;
	dladm_aggr_port_attr_db_t	port[MAXPORT];
	uint_t				n, ndev, nlink;
	char				*devs[MAXPORT];
	char				*links[MAXPORT];
	char				*altroot = NULL;
	uint32_t			flags;
	datalink_id_t			linkid;
	dladm_status_t			status;

	flags = DLADM_OPT_ACTIVE | DLADM_OPT_PERSIST;
	ndev = nlink = opterr = 0;
	while ((option = getopt_long(argc, argv, ":d:l:R:t",
	    lopts, NULL)) != -1) {
		switch (option) {
		case 'd':
			if (ndev + nlink >= MAXPORT)
				die("too many ports specified");

			devs[ndev++] = optarg;
			break;
		case 'l':
			if (ndev + nlink >= MAXPORT)
				die("too many ports specified");

			links[nlink++] = optarg;
			break;
		case 't':
			flags &= ~DLADM_OPT_PERSIST;
			break;
		case 'R':
			altroot = optarg;
			break;
		default:
			die_opterr(optopt, option, use);
			break;
		}
	}

	if (ndev + nlink == 0)
		usage();

	/* get key value or the aggregation name (required last argument) */
	if (optind != (argc-1))
		usage();

	status = i_dladm_aggr_get_linkid(altroot, argv[optind], &linkid, flags);
	if (status != DLADM_STATUS_OK)
		goto done;

	if (altroot != NULL)
		altroot_cmd(altroot, argc, argv);

	for (n = 0; n < ndev; n++) {
		if ((status = dladm_dev2linkid(handle, devs[n],
		    &(port[n].lp_linkid))) != DLADM_STATUS_OK) {
			die_dlerr(status, "invalid <dev> '%s'", devs[n]);
		}
	}

	for (n = 0; n < nlink; n++) {
		if ((status = dladm_name2info(handle, links[n],
		    &port[n + ndev].lp_linkid, NULL, NULL, NULL)) !=
		    DLADM_STATUS_OK) {
			die_dlerr(status, "invalid <link> '%s'", links[n]);
		}
	}

	status = dladm_aggr_remove(handle, linkid, ndev + nlink, port, flags);
done:
	if (status != DLADM_STATUS_OK)
		die_dlerr(status, "remove operation failed");
}

static void
do_modify_aggr(int argc, char *argv[], const char *use)
{
	int			option;
	uint32_t		policy = AGGR_POLICY_L4;
	aggr_lacp_mode_t	lacp_mode = AGGR_LACP_OFF;
	aggr_lacp_timer_t	lacp_timer = AGGR_LACP_TIMER_SHORT;
	uint8_t			mac_addr[ETHERADDRL];
	boolean_t		mac_addr_fixed = B_FALSE;
	uint8_t			modify_mask = 0;
	char			*altroot = NULL;
	uint32_t		flags = DLADM_OPT_ACTIVE | DLADM_OPT_PERSIST;
	datalink_id_t		linkid;
	dladm_status_t		status;

	opterr = 0;
	while ((option = getopt_long(argc, argv, ":L:l:P:R:tu:T:", lopts,
	    NULL)) != -1) {
		switch (option) {
		case 'P':
			if (modify_mask & DLADM_AGGR_MODIFY_POLICY)
				die_optdup(option);

			modify_mask |= DLADM_AGGR_MODIFY_POLICY;

			if (!dladm_aggr_str2policy(optarg, &policy))
				die("invalid policy '%s'", optarg);
			break;
		case 'u':
			if (modify_mask & DLADM_AGGR_MODIFY_MAC)
				die_optdup(option);

			modify_mask |= DLADM_AGGR_MODIFY_MAC;

			if (!dladm_aggr_str2macaddr(optarg, &mac_addr_fixed,
			    mac_addr))
				die("invalid MAC address '%s'", optarg);
			break;
		case 'l':
		case 'L':
			if (modify_mask & DLADM_AGGR_MODIFY_LACP_MODE)
				die_optdup(option);

			modify_mask |= DLADM_AGGR_MODIFY_LACP_MODE;

			if (!dladm_aggr_str2lacpmode(optarg, &lacp_mode))
				die("invalid LACP mode '%s'", optarg);
			break;
		case 'T':
			if (modify_mask & DLADM_AGGR_MODIFY_LACP_TIMER)
				die_optdup(option);

			modify_mask |= DLADM_AGGR_MODIFY_LACP_TIMER;

			if (!dladm_aggr_str2lacptimer(optarg, &lacp_timer))
				die("invalid LACP timer value '%s'", optarg);
			break;
		case 't':
			flags &= ~DLADM_OPT_PERSIST;
			break;
		case 'R':
			altroot = optarg;
			break;
		default:
			die_opterr(optopt, option, use);
			break;
		}
	}

	if (modify_mask == 0)
		die("at least one of the -PulT options must be specified");

	/* get key value or the aggregation name (required last argument) */
	if (optind != (argc-1))
		usage();

	status = i_dladm_aggr_get_linkid(altroot, argv[optind], &linkid, flags);
	if (status != DLADM_STATUS_OK)
		goto done;

	if (altroot != NULL)
		altroot_cmd(altroot, argc, argv);

	status = dladm_aggr_modify(handle, linkid, modify_mask, policy,
	    mac_addr_fixed, (const uchar_t *)mac_addr, lacp_mode, lacp_timer,
	    flags);

done:
	if (status != DLADM_STATUS_OK)
		die_dlerr(status, "modify operation failed");
}

/*ARGSUSED*/
static void
do_up_aggr(int argc, char *argv[], const char *use)
{
	datalink_id_t	linkid = DATALINK_ALL_LINKID;
	dladm_status_t	status;

	/*
	 * get the key or the name of the aggregation (optional last argument)
	 */
	if (argc == 2) {
		if ((status = i_dladm_aggr_get_linkid(NULL, argv[1], &linkid,
		    DLADM_OPT_PERSIST)) != DLADM_STATUS_OK)
			goto done;
	} else if (argc > 2) {
		usage();
	}

	status = dladm_aggr_up(handle, linkid);
done:
	if (status != DLADM_STATUS_OK) {
		if (argc == 2) {
			die_dlerr(status,
			    "could not bring up aggregation '%s'", argv[1]);
		} else {
			die_dlerr(status, "could not bring aggregations up");
		}
	}
}

static void
do_create_vlan(int argc, char *argv[], const char *use)
{
	char			*link = NULL;
	char			drv[DLPI_LINKNAME_MAX];
	uint_t			ppa;
	datalink_id_t		linkid;
	datalink_id_t		dev_linkid;
	int			vid = 0;
	int			option;
	uint32_t		flags = (DLADM_OPT_ACTIVE | DLADM_OPT_PERSIST);
	char			*altroot = NULL;
	char			vlan[MAXLINKNAMELEN];
	char			propstr[DLADM_STRSIZE];
	dladm_arg_list_t	*proplist = NULL;
	dladm_status_t		status;

	opterr = 0;
	bzero(propstr, DLADM_STRSIZE);

	while ((option = getopt_long(argc, argv, ":tfR:l:v:p:",
	    lopts, NULL)) != -1) {
		switch (option) {
		case 'v':
			if (vid != 0)
				die_optdup(option);

			if (!str2int(optarg, &vid) || vid < 1 || vid > 4094)
				die("invalid VLAN identifier '%s'", optarg);

			break;
		case 'l':
			if (link != NULL)
				die_optdup(option);

			link = optarg;
			break;
		case 't':
			flags &= ~DLADM_OPT_PERSIST;
			break;
		case 'R':
			altroot = optarg;
			break;
		case 'p':
			(void) strlcat(propstr, optarg, DLADM_STRSIZE);
			if (strlcat(propstr, ",", DLADM_STRSIZE) >=
			    DLADM_STRSIZE)
				die("property list too long '%s'", propstr);
			break;
		case 'f':
			flags |= DLADM_OPT_FORCE;
			break;
		default:
			die_opterr(optopt, option, use);
			break;
		}
	}

	/* get vlan name if there is any */
	if ((vid == 0) || (link == NULL) || (argc - optind > 1))
		usage();

	if (optind == (argc - 1)) {
		if (strlcpy(vlan, argv[optind], MAXLINKNAMELEN) >=
		    MAXLINKNAMELEN) {
			die("vlan name too long '%s'", argv[optind]);
		}
	} else {
		if ((dlpi_parselink(link, drv, &ppa) != DLPI_SUCCESS) ||
		    (ppa >= 1000) ||
		    (dlpi_makelink(vlan, drv, vid * 1000 + ppa) !=
		    DLPI_SUCCESS)) {
			die("invalid link name '%s'", link);
		}
	}

	if (altroot != NULL)
		altroot_cmd(altroot, argc, argv);

	if (dladm_name2info(handle, link, &dev_linkid, NULL, NULL, NULL) !=
	    DLADM_STATUS_OK) {
		die("invalid link name '%s'", link);
	}

	if (dladm_parse_link_props(propstr, &proplist, B_FALSE)
	    != DLADM_STATUS_OK)
		die("invalid vlan property");

	status = dladm_vlan_create(handle, vlan, dev_linkid, vid, proplist,
	    flags, &linkid);
	switch (status) {
	case DLADM_STATUS_OK:
		break;

	case DLADM_STATUS_NOTSUP:
		die("VLAN over '%s' may require lowered MTU; must use -f (see "
		    "dladm(8))", link);
		break;

	case DLADM_STATUS_LINKBUSY:
		die("VLAN over '%s' may not use default_tag ID "
		    "(see dladm(8))", link);
		break;

	default:
		die_dlerr(status, "create operation failed");
	}
}

static void
do_delete_vlan(int argc, char *argv[], const char *use)
{
	int		option;
	uint32_t	flags = (DLADM_OPT_ACTIVE | DLADM_OPT_PERSIST);
	char		*altroot = NULL;
	datalink_id_t	linkid;
	dladm_status_t	status;

	opterr = 0;
	while ((option = getopt_long(argc, argv, ":R:t", lopts, NULL)) != -1) {
		switch (option) {
		case 't':
			flags &= ~DLADM_OPT_PERSIST;
			break;
		case 'R':
			altroot = optarg;
			break;
		default:
			die_opterr(optopt, option, use);
			break;
		}
	}

	/* get VLAN link name (required last argument) */
	if (optind != (argc - 1))
		usage();

	if (altroot != NULL)
		altroot_cmd(altroot, argc, argv);

	status = dladm_name2info(handle, argv[optind], &linkid, NULL, NULL,
	    NULL);
	if (status != DLADM_STATUS_OK)
		goto done;

	status = dladm_vlan_delete(handle, linkid, flags);
done:
	if (status != DLADM_STATUS_OK)
		die_dlerr(status, "delete operation failed");
}

/*ARGSUSED*/
static void
do_up_vlan(int argc, char *argv[], const char *use)
{
	do_up_vnic_common(argc, argv, use, B_TRUE);
}

static void
do_rename_link(int argc, char *argv[], const char *use)
{
	int		option;
	char		*link1, *link2;
	char		*altroot = NULL;
	dladm_status_t	status;

	opterr = 0;
	while ((option = getopt_long(argc, argv, ":R:", lopts, NULL)) != -1) {
		switch (option) {
		case 'R':
			altroot = optarg;
			break;
		default:
			die_opterr(optopt, option, use);
			break;
		}
	}

	/* get link1 and link2 name (required the last 2 arguments) */
	if (optind != (argc - 2))
		usage();

	if (altroot != NULL)
		altroot_cmd(altroot, argc, argv);

	link1 = argv[optind++];
	link2 = argv[optind];
	if ((status = dladm_rename_link(handle, link1, link2)) !=
	    DLADM_STATUS_OK)
		die_dlerr(status, "rename operation failed");
}

/*ARGSUSED*/
static void
do_delete_phys(int argc, char *argv[], const char *use)
{
	datalink_id_t	linkid = DATALINK_ALL_LINKID;
	dladm_status_t	status;

	/* get link name (required the last argument) */
	if (argc > 2)
		usage();

	if (argc == 2) {
		if ((status = dladm_name2info(handle, argv[1], &linkid, NULL,
		    NULL, NULL)) != DLADM_STATUS_OK)
			die_dlerr(status, "cannot delete '%s'", argv[1]);
	}

	if ((status = dladm_phys_delete(handle, linkid)) != DLADM_STATUS_OK) {
		if (argc == 2)
			die_dlerr(status, "cannot delete '%s'", argv[1]);
		else
			die_dlerr(status, "delete operation failed");
	}
}

/*ARGSUSED*/
static int
i_dladm_walk_linkmap(dladm_handle_t dh, datalink_id_t linkid, void *arg)
{
	char			name[MAXLINKNAMELEN];
	char			mediabuf[DLADM_STRSIZE];
	char			classbuf[DLADM_STRSIZE];
	datalink_class_t	class;
	uint32_t		media;
	uint32_t		flags;

	if (dladm_datalink_id2info(dh, linkid, &flags, &class, &media, name,
	    MAXLINKNAMELEN) == DLADM_STATUS_OK) {
		(void) dladm_class2str(class, classbuf);
		(void) dladm_media2str(media, mediabuf);
		(void) printf("%-12s%8d  %-12s%-20s %6d\n", name,
		    linkid, classbuf, mediabuf, flags);
	}
	return (DLADM_WALK_CONTINUE);
}

/*ARGSUSED*/
static void
do_show_linkmap(int argc, char *argv[], const char *use)
{
	if (argc != 1)
		die("invalid arguments");

	(void) printf("%-12s%8s  %-12s%-20s %6s\n", "NAME", "LINKID",
	    "CLASS", "MEDIA", "FLAGS");

	(void) dladm_walk_datalink_id(i_dladm_walk_linkmap, handle, NULL,
	    DATALINK_CLASS_ALL, DATALINK_ANY_MEDIATYPE,
	    DLADM_OPT_ACTIVE | DLADM_OPT_PERSIST);
}

/*
 * Delete inactive physical links.
 */
/*ARGSUSED*/
static int
purge_phys(dladm_handle_t dh, datalink_id_t linkid, void *arg)
{
	datalink_class_t	class;
	uint32_t		flags;

	if (dladm_datalink_id2info(dh, linkid, &flags, &class, NULL, NULL, 0)
	    != DLADM_STATUS_OK) {
		return (DLADM_WALK_CONTINUE);
	}

	if (class == DATALINK_CLASS_PHYS && !(flags & DLADM_OPT_ACTIVE))
		(void) dladm_phys_delete(dh, linkid);

	return (DLADM_WALK_CONTINUE);
}

/*ARGSUSED*/
static void
do_init_phys(int argc, char *argv[], const char *use)
{
	di_node_t	devtree;

	if (argc > 1)
		usage();

	/*
	 * Force all the devices to attach, therefore all the network physical
	 * devices can be known to the dlmgmtd daemon.
	 */
	if ((devtree = di_init("/", DINFOFORCE | DINFOSUBTREE)) != DI_NODE_NIL)
		di_fini(devtree);

	(void) dladm_walk_datalink_id(purge_phys, handle, NULL,
	    DATALINK_CLASS_PHYS, DATALINK_ANY_MEDIATYPE, DLADM_OPT_PERSIST);
}

/*
 * Print the active topology information.
 */
void
print_link_topology(show_state_t *state, datalink_id_t linkid,
    datalink_class_t class, link_fields_buf_t *lbuf)
{
	uint32_t	flags = state->ls_flags;
	dladm_status_t	status;
	char		tmpbuf[MAXLINKNAMELEN];

	lbuf->link_over[0] = '\0';
	lbuf->link_bridge[0] = '\0';

	switch (class) {
	case DATALINK_CLASS_AGGR:
	case DATALINK_CLASS_PHYS:
	case DATALINK_CLASS_ETHERSTUB:
		status = dladm_bridge_getlink(handle, linkid, lbuf->link_bridge,
		    sizeof (lbuf->link_bridge));
		if (status != DLADM_STATUS_OK &&
		    status != DLADM_STATUS_NOTFOUND)
			(void) strcpy(lbuf->link_bridge, "?");
		break;
	}

	switch (class) {
	case DATALINK_CLASS_VLAN: {
		dladm_vlan_attr_t	vinfo;

		if (dladm_vlan_info(handle, linkid, &vinfo, flags) !=
		    DLADM_STATUS_OK) {
			(void) strcpy(lbuf->link_over, "?");
			break;
		}
		if (dladm_datalink_id2info(handle, vinfo.dv_linkid, NULL, NULL,
		    NULL, lbuf->link_over, sizeof (lbuf->link_over)) !=
		    DLADM_STATUS_OK)
			(void) strcpy(lbuf->link_over, "?");
		break;
	}
	case DATALINK_CLASS_AGGR: {
		dladm_aggr_grp_attr_t	ginfo;
		int			i;

		if (dladm_aggr_info(handle, linkid, &ginfo, flags) !=
		    DLADM_STATUS_OK || ginfo.lg_nports == 0) {
			(void) strcpy(lbuf->link_over, "?");
			break;
		}
		for (i = 0; i < ginfo.lg_nports; i++) {
			if (dladm_datalink_id2info(handle,
			    ginfo.lg_ports[i].lp_linkid, NULL, NULL, NULL,
			    tmpbuf, sizeof (tmpbuf)) != DLADM_STATUS_OK) {
				(void) strcpy(lbuf->link_over, "?");
				break;
			}
			(void) strlcat(lbuf->link_over, tmpbuf,
			    sizeof (lbuf->link_over));
			if (i != (ginfo.lg_nports - 1)) {
				(void) strlcat(lbuf->link_over, ",",
				    sizeof (lbuf->link_over));
			}
		}
		free(ginfo.lg_ports);
		break;
	}
	case DATALINK_CLASS_VNIC: {
		dladm_vnic_attr_t	vinfo;

		if (dladm_vnic_info(handle, linkid, &vinfo, flags) !=
		    DLADM_STATUS_OK) {
			(void) strcpy(lbuf->link_over, "?");
			break;
		}
		if (dladm_datalink_id2info(handle, vinfo.va_link_id, NULL, NULL,
		    NULL, lbuf->link_over, sizeof (lbuf->link_over)) !=
		    DLADM_STATUS_OK)
			(void) strcpy(lbuf->link_over, "?");
		break;
	}

	case DATALINK_CLASS_PART: {
		dladm_part_attr_t	pinfo;

		if (dladm_part_info(handle, linkid, &pinfo, flags) !=
		    DLADM_STATUS_OK) {
			(void) strcpy(lbuf->link_over, "?");
			break;
		}
		if (dladm_datalink_id2info(handle, pinfo.dia_physlinkid, NULL,
		    NULL, NULL, lbuf->link_over, sizeof (lbuf->link_over)) !=
		    DLADM_STATUS_OK)
			(void) strcpy(lbuf->link_over, "?");
		break;
	}

	case DATALINK_CLASS_BRIDGE: {
		datalink_id_t *dlp;
		uint_t i, nports;

		if (dladm_datalink_id2info(handle, linkid, NULL, NULL,
		    NULL, tmpbuf, sizeof (tmpbuf)) != DLADM_STATUS_OK) {
			(void) strcpy(lbuf->link_over, "?");
			break;
		}
		if (tmpbuf[0] != '\0')
			tmpbuf[strlen(tmpbuf) - 1] = '\0';
		dlp = dladm_bridge_get_portlist(tmpbuf, &nports);
		if (dlp == NULL) {
			(void) strcpy(lbuf->link_over, "?");
			break;
		}
		for (i = 0; i < nports; i++) {
			if (dladm_datalink_id2info(handle, dlp[i], NULL,
			    NULL, NULL, tmpbuf, sizeof (tmpbuf)) !=
			    DLADM_STATUS_OK) {
				(void) strcpy(lbuf->link_over, "?");
				break;
			}
			(void) strlcat(lbuf->link_over, tmpbuf,
			    sizeof (lbuf->link_over));
			if (i != nports - 1) {
				(void) strlcat(lbuf->link_over, ",",
				    sizeof (lbuf->link_over));
			}
		}
		dladm_bridge_free_portlist(dlp);
		break;
	}

	case DATALINK_CLASS_SIMNET: {
		dladm_simnet_attr_t	slinfo;

		if (dladm_simnet_info(handle, linkid, &slinfo, flags) !=
		    DLADM_STATUS_OK) {
			(void) strcpy(lbuf->link_over, "?");
			break;
		}
		if (slinfo.sna_peer_link_id != DATALINK_INVALID_LINKID) {
			if (dladm_datalink_id2info(handle,
			    slinfo.sna_peer_link_id, NULL, NULL, NULL,
			    lbuf->link_over, sizeof (lbuf->link_over)) !=
			    DLADM_STATUS_OK)
				(void) strcpy(lbuf->link_over, "?");
		}
		break;
	}
	}
}

static dladm_status_t
print_link(show_state_t *state, datalink_id_t linkid, link_fields_buf_t *lbuf)
{
	char			link[MAXLINKNAMELEN];
	datalink_class_t	class;
	uint_t			mtu;
	uint32_t		flags;
	dladm_status_t		status;

	if ((status = dladm_datalink_id2info(handle, linkid, &flags, &class,
	    NULL, link, sizeof (link))) != DLADM_STATUS_OK) {
		goto done;
	}

	if (!(state->ls_flags & flags)) {
		status = DLADM_STATUS_NOTFOUND;
		goto done;
	}

	(void) snprintf(lbuf->link_name, sizeof (lbuf->link_name),
	    "%s", link);
	(void) dladm_class2str(class, lbuf->link_class);

	if (state->ls_flags == DLADM_OPT_ACTIVE) {
		dladm_attr_t	dlattr;

		if (class == DATALINK_CLASS_PHYS) {
			dladm_phys_attr_t	dpa;
			dlpi_handle_t		dh;
			dlpi_info_t		dlinfo;

			if ((status = dladm_phys_info(handle, linkid, &dpa,
			    DLADM_OPT_ACTIVE)) != DLADM_STATUS_OK) {
				goto done;
			}

			if (!dpa.dp_novanity)
				goto link_mtu;

			/*
			 * This is a physical link that does not have
			 * vanity naming support.
			 */
			if (dlpi_open(dpa.dp_dev, &dh, DLPI_DEVONLY) !=
			    DLPI_SUCCESS) {
				status = DLADM_STATUS_NOTFOUND;
				goto done;
			}

			if (dlpi_info(dh, &dlinfo, 0) != DLPI_SUCCESS) {
				dlpi_close(dh);
				status = DLADM_STATUS_BADARG;
				goto done;
			}

			dlpi_close(dh);
			mtu = dlinfo.di_max_sdu;
		} else {
link_mtu:
			status = dladm_info(handle, linkid, &dlattr);
			if (status != DLADM_STATUS_OK)
				goto done;
			mtu = dlattr.da_max_sdu;
		}

		(void) snprintf(lbuf->link_mtu, sizeof (lbuf->link_mtu),
		    "%u", mtu);
		(void) get_linkstate(link, B_TRUE, lbuf->link_state);
	}

	print_link_topology(state, linkid, class, lbuf);
done:
	return (status);
}

/* ARGSUSED */
static int
show_link(dladm_handle_t dh, datalink_id_t linkid, void *arg)
{
	show_state_t		*state = (show_state_t *)arg;
	dladm_status_t		status;
	link_fields_buf_t	lbuf;

	/*
	 * first get all the link attributes into lbuf;
	 */
	bzero(&lbuf, sizeof (link_fields_buf_t));
	if ((status = print_link(state, linkid, &lbuf)) == DLADM_STATUS_OK)
		ofmt_print(state->ls_ofmt, &lbuf);
	state->ls_status = status;
	return (DLADM_WALK_CONTINUE);
}

static boolean_t
print_link_stats_cb(ofmt_arg_t *ofarg, char *buf, uint_t bufsize)
{
	link_args_t *largs = ofarg->ofmt_cbarg;
	pktsum_t *diff_stats = largs->link_s_psum;

	switch (ofarg->ofmt_id) {
	case LINK_S_LINK:
		(void) snprintf(buf, bufsize, "%s", largs->link_s_link);
		break;
	case LINK_S_IPKTS:
		(void) snprintf(buf, bufsize, "%llu", diff_stats->ipackets);
		break;
	case LINK_S_RBYTES:
		(void) snprintf(buf, bufsize, "%llu", diff_stats->rbytes);
		break;
	case LINK_S_IERRORS:
		(void) snprintf(buf, bufsize, "%u", diff_stats->ierrors);
		break;
	case LINK_S_OPKTS:
		(void) snprintf(buf, bufsize, "%llu", diff_stats->opackets);
		break;
	case LINK_S_OBYTES:
		(void) snprintf(buf, bufsize, "%llu", diff_stats->obytes);
		break;
	case LINK_S_OERRORS:
		(void) snprintf(buf, bufsize, "%u", diff_stats->oerrors);
		break;
	default:
		die("invalid input");
		break;
	}
	return (B_TRUE);
}

static int
show_link_stats(dladm_handle_t dh, datalink_id_t linkid, void *arg)
{
	char			link[DLPI_LINKNAME_MAX];
	datalink_class_t	class;
	show_state_t		*state = arg;
	pktsum_t		stats, diff_stats;
	dladm_phys_attr_t	dpa;
	link_args_t		largs;

	if (state->ls_firstonly) {
		if (state->ls_donefirst)
			return (DLADM_WALK_CONTINUE);
		state->ls_donefirst = B_TRUE;
	} else {
		bzero(&state->ls_prevstats, sizeof (state->ls_prevstats));
	}

	if (dladm_datalink_id2info(dh, linkid, NULL, &class, NULL, link,
	    DLPI_LINKNAME_MAX) != DLADM_STATUS_OK) {
		return (DLADM_WALK_CONTINUE);
	}

	if (class == DATALINK_CLASS_PHYS) {
		if (dladm_phys_info(dh, linkid, &dpa, DLADM_OPT_ACTIVE) !=
		    DLADM_STATUS_OK) {
			return (DLADM_WALK_CONTINUE);
		}
		if (dpa.dp_novanity)
			get_mac_stats(dpa.dp_dev, &stats);
		else
			get_link_stats(link, &stats);
	} else {
		get_link_stats(link, &stats);
	}
	dladm_stats_diff(&diff_stats, &stats, &state->ls_prevstats);

	largs.link_s_link = link;
	largs.link_s_psum = &diff_stats;
	ofmt_print(state->ls_ofmt, &largs);

	state->ls_prevstats = stats;
	return (DLADM_WALK_CONTINUE);
}


static dladm_status_t
print_aggr_info(show_grp_state_t *state, const char *link,
    dladm_aggr_grp_attr_t *ginfop)
{
	char			addr_str[ETHERADDRL * 3];
	laggr_fields_buf_t	lbuf;

	(void) snprintf(lbuf.laggr_name, sizeof (lbuf.laggr_name),
	    "%s", link);

	(void) dladm_aggr_policy2str(ginfop->lg_policy,
	    lbuf.laggr_policy);

	if (ginfop->lg_mac_fixed) {
		(void) dladm_aggr_macaddr2str(ginfop->lg_mac, addr_str);
		(void) snprintf(lbuf.laggr_addrpolicy,
		    sizeof (lbuf.laggr_addrpolicy), "fixed (%s)", addr_str);
	} else {
		(void) snprintf(lbuf.laggr_addrpolicy,
		    sizeof (lbuf.laggr_addrpolicy), "auto");
	}

	(void) dladm_aggr_lacpmode2str(ginfop->lg_lacp_mode,
	    lbuf.laggr_lacpactivity);
	(void) dladm_aggr_lacptimer2str(ginfop->lg_lacp_timer,
	    lbuf.laggr_lacptimer);
	(void) snprintf(lbuf.laggr_flags, sizeof (lbuf.laggr_flags), "%c----",
	    ginfop->lg_force ? 'f' : '-');

	ofmt_print(state->gs_ofmt, &lbuf);

	return (DLADM_STATUS_OK);
}

static boolean_t
print_xaggr_cb(ofmt_arg_t *ofarg, char *buf, uint_t bufsize)
{
	const laggr_args_t	*l = ofarg->ofmt_cbarg;
	boolean_t		is_port = (l->laggr_lport >= 0);
	char			tmpbuf[DLADM_STRSIZE];
	const char		*objname;
	dladm_aggr_port_attr_t	*portp = NULL;
	dladm_phys_attr_t	dpa;

	if (is_port) {
		portp = &(l->laggr_ginfop->lg_ports[l->laggr_lport]);
		if (dladm_phys_info(handle, portp->lp_linkid, &dpa,
		    DLADM_OPT_ACTIVE) != DLADM_STATUS_OK)
			objname = "?";
		else
			objname = dpa.dp_dev;
	} else {
		objname = l->laggr_link;
	}

	switch (ofarg->ofmt_id) {
	case AGGR_X_LINK:
		(void) snprintf(buf, bufsize, "%s",
		    (is_port && !l->laggr_parsable ? " " : l->laggr_link));
		break;
	case AGGR_X_PORT:
		if (is_port) {
			if (dladm_datalink_id2info(handle, portp->lp_linkid,
			    NULL, NULL, NULL, buf, bufsize) != DLADM_STATUS_OK)
				(void) sprintf(buf, "?");
		}
		break;

	case AGGR_X_SPEED:
		(void) snprintf(buf, bufsize, "%uMb",
		    (uint_t)((get_ifspeed(objname, !is_port)) / 1000000ull));
		break;

	case AGGR_X_DUPLEX:
		(void) get_linkduplex(objname, !is_port, tmpbuf);
		(void) strlcpy(buf, tmpbuf, bufsize);
		break;

	case AGGR_X_STATE:
		(void) get_linkstate(objname, !is_port, tmpbuf);
		(void) strlcpy(buf, tmpbuf, bufsize);
		break;
	case AGGR_X_ADDRESS:
		(void) dladm_aggr_macaddr2str(
		    (is_port ? portp->lp_mac : l->laggr_ginfop->lg_mac),
		    tmpbuf);
		(void) strlcpy(buf, tmpbuf, bufsize);
		break;
	case AGGR_X_PORTSTATE:
		if (is_port) {
			(void) dladm_aggr_portstate2str(portp->lp_state,
			    tmpbuf);
			(void) strlcpy(buf, tmpbuf, bufsize);
		}
		break;
	}
err:
	*(l->laggr_status) = DLADM_STATUS_OK;
	return (B_TRUE);
}

static dladm_status_t
print_aggr_extended(show_grp_state_t *state, const char *link,
    dladm_aggr_grp_attr_t *ginfop)
{
	int			i;
	dladm_status_t		status;
	laggr_args_t		largs;

	largs.laggr_lport = -1;
	largs.laggr_link = link;
	largs.laggr_ginfop = ginfop;
	largs.laggr_status = &status;
	largs.laggr_parsable = state->gs_parsable;

	ofmt_print(state->gs_ofmt, &largs);

	if (status != DLADM_STATUS_OK)
		goto done;

	for (i = 0; i < ginfop->lg_nports; i++) {
		largs.laggr_lport = i;
		ofmt_print(state->gs_ofmt, &largs);
		if (status != DLADM_STATUS_OK)
			goto done;
	}

	status = DLADM_STATUS_OK;
done:
	return (status);
}

static boolean_t
print_lacp_cb(ofmt_arg_t *ofarg, char *buf, uint_t bufsize)
{
	const laggr_args_t	*l = ofarg->ofmt_cbarg;
	int			portnum;
	boolean_t		is_port = (l->laggr_lport >= 0);
	dladm_aggr_port_attr_t	*portp;
	aggr_lacp_state_t	*lstate;

	if (!is_port)
		return (B_FALSE); /* cannot happen! */

	portnum = l->laggr_lport;
	portp = &(l->laggr_ginfop->lg_ports[portnum]);
	lstate = &(portp->lp_lacp_state);

	switch (ofarg->ofmt_id) {
	case AGGR_L_LINK:
		(void) snprintf(buf, bufsize, "%s",
		    (portnum > 0 ? "" : l->laggr_link));
		break;

	case AGGR_L_PORT:
		if (dladm_datalink_id2info(handle, portp->lp_linkid, NULL, NULL,
		    NULL, buf, bufsize) != DLADM_STATUS_OK)
			(void) sprintf(buf, "?");
		break;

	case AGGR_L_AGGREGATABLE:
		(void) snprintf(buf, bufsize, "%s",
		    (lstate->bit.aggregation ? "yes" : "no"));
		break;

	case AGGR_L_SYNC:
		(void) snprintf(buf, bufsize, "%s",
		    (lstate->bit.sync ? "yes" : "no"));
		break;

	case AGGR_L_COLL:
		(void) snprintf(buf, bufsize, "%s",
		    (lstate->bit.collecting ? "yes" : "no"));
		break;

	case AGGR_L_DIST:
		(void) snprintf(buf, bufsize, "%s",
		    (lstate->bit.distributing ? "yes" : "no"));
		break;

	case AGGR_L_DEFAULTED:
		(void) snprintf(buf, bufsize, "%s",
		    (lstate->bit.defaulted ? "yes" : "no"));
		break;

	case AGGR_L_EXPIRED:
		(void) snprintf(buf, bufsize, "%s",
		    (lstate->bit.expired ? "yes" : "no"));
		break;
	}

	*(l->laggr_status) = DLADM_STATUS_OK;
	return (B_TRUE);
}

static dladm_status_t
print_aggr_lacp(show_grp_state_t *state, const char *link,
    dladm_aggr_grp_attr_t *ginfop)
{
	int		i;
	dladm_status_t	status;
	laggr_args_t	largs;

	largs.laggr_link = link;
	largs.laggr_ginfop = ginfop;
	largs.laggr_status = &status;

	for (i = 0; i < ginfop->lg_nports; i++) {
		largs.laggr_lport = i;
		ofmt_print(state->gs_ofmt, &largs);
		if (status != DLADM_STATUS_OK)
			goto done;
	}

	status = DLADM_STATUS_OK;
done:
	return (status);
}

static boolean_t
print_aggr_stats_cb(ofmt_arg_t *ofarg, char *buf, uint_t bufsize)
{
	const laggr_args_t	*l = ofarg->ofmt_cbarg;
	int			portnum;
	boolean_t		is_port = (l->laggr_lport >= 0);
	dladm_aggr_port_attr_t	*portp;
	dladm_status_t		*stat, status;
	pktsum_t		*diff_stats = NULL;

	stat = l->laggr_status;
	*stat = DLADM_STATUS_OK;

	if (is_port) {
		portnum = l->laggr_lport;
		portp = &(l->laggr_ginfop->lg_ports[portnum]);

		if ((status = dladm_datalink_id2info(handle,
		    portp->lp_linkid, NULL, NULL, NULL, buf, bufsize)) !=
		    DLADM_STATUS_OK) {
			goto err;
		}
		diff_stats = l->laggr_diffstats;
		if (diff_stats == NULL) {
			status = DLADM_STATUS_BADVAL;
			goto err;
		}
	}

	switch (ofarg->ofmt_id) {
	case AGGR_S_LINK:
		(void) snprintf(buf, bufsize, "%s",
		    (is_port ? "" : l->laggr_link));
		break;
	case AGGR_S_PORT:
		/*
		 * if (is_port), buf has port name. Otherwise we print
		 * STR_UNDEF_VAL
		 */
		break;

	case AGGR_S_IPKTS:
		if (is_port) {
			(void) snprintf(buf, bufsize, "%llu",
			    diff_stats->ipackets);
		} else {
			(void) snprintf(buf, bufsize, "%llu",
			    l->laggr_pktsumtot->ipackets);
		}
		break;

	case AGGR_S_RBYTES:
		if (is_port) {
			(void) snprintf(buf, bufsize, "%llu",
			    diff_stats->rbytes);
		} else {
			(void) snprintf(buf, bufsize, "%llu",
			    l->laggr_pktsumtot->rbytes);
		}
		break;

	case AGGR_S_OPKTS:
		if (is_port) {
			(void) snprintf(buf, bufsize, "%llu",
			    diff_stats->opackets);
		} else {
			(void) snprintf(buf, bufsize, "%llu",
			    l->laggr_pktsumtot->opackets);
		}
		break;
	case AGGR_S_OBYTES:
		if (is_port) {
			(void) snprintf(buf, bufsize, "%llu",
			    diff_stats->obytes);
		} else {
			(void) snprintf(buf, bufsize, "%llu",
			    l->laggr_pktsumtot->obytes);
		}
		break;

	case AGGR_S_IPKTDIST:
		if (is_port) {
			(void) snprintf(buf, bufsize, "%-6.1f",
			    (double)diff_stats->ipackets/
			    (double)l->laggr_pktsumtot->ipackets * 100);
		}
		break;
	case AGGR_S_OPKTDIST:
		if (is_port) {
			(void) snprintf(buf, bufsize, "%-6.1f",
			    (double)diff_stats->opackets/
			    (double)l->laggr_pktsumtot->opackets * 100);
		}
		break;
	}
	return (B_TRUE);

err:
	*stat = status;
	return (B_TRUE);
}

static dladm_status_t
print_aggr_stats(show_grp_state_t *state, const char *link,
    dladm_aggr_grp_attr_t *ginfop)
{
	dladm_phys_attr_t	dpa;
	dladm_aggr_port_attr_t	*portp;
	pktsum_t		pktsumtot, *port_stat;
	dladm_status_t		status;
	int			i;
	laggr_args_t		largs;

	/* sum the ports statistics */
	bzero(&pktsumtot, sizeof (pktsumtot));

	/* Allocate memory to keep stats of each port */
	port_stat = malloc(ginfop->lg_nports * sizeof (pktsum_t));
	if (port_stat == NULL) {
		/* Bail out; no memory */
		return (DLADM_STATUS_NOMEM);
	}


	for (i = 0; i < ginfop->lg_nports; i++) {

		portp = &(ginfop->lg_ports[i]);
		if ((status = dladm_phys_info(handle, portp->lp_linkid, &dpa,
		    DLADM_OPT_ACTIVE)) != DLADM_STATUS_OK) {
			goto done;
		}

		get_mac_stats(dpa.dp_dev, &port_stat[i]);

		/*
		 * Let's re-use gs_prevstats[] to store the difference of the
		 * counters since last use. We will store the new stats from
		 * port_stat[] once we have the stats displayed.
		 */

		dladm_stats_diff(&state->gs_prevstats[i], &port_stat[i],
		    &state->gs_prevstats[i]);
		dladm_stats_total(&pktsumtot, &pktsumtot,
		    &state->gs_prevstats[i]);
	}

	largs.laggr_lport = -1;
	largs.laggr_link = link;
	largs.laggr_ginfop = ginfop;
	largs.laggr_status = &status;
	largs.laggr_pktsumtot = &pktsumtot;

	ofmt_print(state->gs_ofmt, &largs);

	if (status != DLADM_STATUS_OK)
		goto done;

	for (i = 0; i < ginfop->lg_nports; i++) {
		largs.laggr_lport = i;
		largs.laggr_diffstats = &state->gs_prevstats[i];
		ofmt_print(state->gs_ofmt, &largs);
		if (status != DLADM_STATUS_OK)
			goto done;
	}

	status = DLADM_STATUS_OK;
	for (i = 0; i < ginfop->lg_nports; i++)
		state->gs_prevstats[i] = port_stat[i];

done:
	free(port_stat);
	return (status);
}

static dladm_status_t
print_aggr(show_grp_state_t *state, datalink_id_t linkid)
{
	char			link[MAXLINKNAMELEN];
	dladm_aggr_grp_attr_t	ginfo;
	uint32_t		flags;
	dladm_status_t		status;

	bzero(&ginfo, sizeof (dladm_aggr_grp_attr_t));
	if ((status = dladm_datalink_id2info(handle, linkid, &flags, NULL,
	    NULL, link, MAXLINKNAMELEN)) != DLADM_STATUS_OK) {
		return (status);
	}

	if (!(state->gs_flags & flags))
		return (DLADM_STATUS_NOTFOUND);

	status = dladm_aggr_info(handle, linkid, &ginfo, state->gs_flags);
	if (status != DLADM_STATUS_OK)
		return (status);

	if (state->gs_lacp)
		status = print_aggr_lacp(state, link, &ginfo);
	else if (state->gs_extended)
		status = print_aggr_extended(state, link, &ginfo);
	else if (state->gs_stats)
		status = print_aggr_stats(state, link, &ginfo);
	else
		status = print_aggr_info(state, link, &ginfo);

done:
	free(ginfo.lg_ports);
	return (status);
}

/* ARGSUSED */
static int
show_aggr(dladm_handle_t dh, datalink_id_t linkid, void *arg)
{
	show_grp_state_t	*state = arg;

	state->gs_status = print_aggr(state, linkid);
	return (DLADM_WALK_CONTINUE);
}

static void
do_show_link(int argc, char *argv[], const char *use)
{
	int		option;
	boolean_t	s_arg = B_FALSE;
	boolean_t	i_arg = B_FALSE;
	uint32_t	flags = DLADM_OPT_ACTIVE;
	boolean_t	p_arg = B_FALSE;
	datalink_id_t	linkid = DATALINK_ALL_LINKID;
	char		linkname[MAXLINKNAMELEN];
	uint32_t	interval = 0;
	show_state_t	state;
	dladm_status_t	status;
	boolean_t	o_arg = B_FALSE;
	char		*fields_str = NULL;
	char		*all_active_fields = "link,class,mtu,state,bridge,over";
	char		*all_inactive_fields = "link,class,bridge,over";
	char		*allstat_fields =
	    "link,ipackets,rbytes,ierrors,opackets,obytes,oerrors";
	ofmt_handle_t	ofmt;
	ofmt_status_t	oferr;
	uint_t		ofmtflags = 0;

	bzero(&state, sizeof (state));

	opterr = 0;
	while ((option = getopt_long(argc, argv, ":pPsi:o:",
	    show_lopts, NULL)) != -1) {
		switch (option) {
		case 'p':
			if (p_arg)
				die_optdup(option);

			p_arg = B_TRUE;
			break;
		case 's':
			if (s_arg)
				die_optdup(option);

			s_arg = B_TRUE;
			break;
		case 'P':
			if (flags != DLADM_OPT_ACTIVE)
				die_optdup(option);

			flags = DLADM_OPT_PERSIST;
			break;
		case 'o':
			o_arg = B_TRUE;
			fields_str = optarg;
			break;
		case 'i':
			if (i_arg)
				die_optdup(option);

			i_arg = B_TRUE;
			if (!dladm_str2interval(optarg, &interval))
				die("invalid interval value '%s'", optarg);
			break;
		default:
			die_opterr(optopt, option, use);
			break;
		}
	}

	if (i_arg && !s_arg)
		die("the option -i can be used only with -s");

	if (s_arg && flags != DLADM_OPT_ACTIVE)
		die("the option -P cannot be used with -s");

	/* get link name (optional last argument) */
	if (optind == (argc-1)) {
		uint32_t	f;

		if (strlcpy(linkname, argv[optind], MAXLINKNAMELEN) >=
		    MAXLINKNAMELEN)
			die("link name too long");
		if ((status = dladm_name2info(handle, linkname, &linkid, &f,
		    NULL, NULL)) != DLADM_STATUS_OK) {
			die_dlerr(status, "link %s is not valid", linkname);
		}

		if (!(f & flags)) {
			die_dlerr(DLADM_STATUS_BADARG, "link %s is %s",
			    argv[optind], flags == DLADM_OPT_PERSIST ?
			    "a temporary link" : "temporarily removed");
		}
	} else if (optind != argc) {
		usage();
	}

	if (p_arg && !o_arg)
		die("-p requires -o");

	if (p_arg && strcasecmp(fields_str, "all") == 0)
		die("\"-o all\" is invalid with -p");

	if (!o_arg || (o_arg && strcasecmp(fields_str, "all") == 0)) {
		if (s_arg)
			fields_str = allstat_fields;
		else if (flags & DLADM_OPT_ACTIVE)
			fields_str = all_active_fields;
		else
			fields_str = all_inactive_fields;
	}

	state.ls_parsable = p_arg;
	state.ls_flags = flags;
	state.ls_donefirst = B_FALSE;

	if (s_arg) {
		link_stats(linkid, interval, fields_str, &state);
		return;
	}
	if (state.ls_parsable)
		ofmtflags |= OFMT_PARSABLE;
	else
		ofmtflags |= OFMT_WRAP;

	oferr = ofmt_open(fields_str, link_fields, ofmtflags, 0, &ofmt);
	ofmt_check(oferr, state.ls_parsable, ofmt, die, warn);
	state.ls_ofmt = ofmt;

	if (linkid == DATALINK_ALL_LINKID) {
		(void) dladm_walk_datalink_id(show_link, handle, &state,
		    DATALINK_CLASS_ALL, DATALINK_ANY_MEDIATYPE, flags);
	} else {
		(void) show_link(handle, linkid, &state);
		if (state.ls_status != DLADM_STATUS_OK) {
			die_dlerr(state.ls_status, "failed to show link %s",
			    argv[optind]);
		}
	}
	ofmt_close(ofmt);
}

static void
do_show_aggr(int argc, char *argv[], const char *use)
{
	boolean_t		L_arg = B_FALSE;
	boolean_t		s_arg = B_FALSE;
	boolean_t		i_arg = B_FALSE;
	boolean_t		p_arg = B_FALSE;
	boolean_t		x_arg = B_FALSE;
	show_grp_state_t	state;
	uint32_t		flags = DLADM_OPT_ACTIVE;
	datalink_id_t		linkid = DATALINK_ALL_LINKID;
	int			option;
	uint32_t		interval = 0;
	int			key;
	dladm_status_t		status;
	boolean_t		o_arg = B_FALSE;
	char			*fields_str = NULL;
	char			*all_fields =
	    "link,policy,addrpolicy,lacpactivity,lacptimer,flags";
	char			*all_lacp_fields =
	    "link,port,aggregatable,sync,coll,dist,defaulted,expired";
	char			*all_stats_fields =
	    "link,port,ipackets,rbytes,opackets,obytes,ipktdist,opktdist";
	char			*all_extended_fields =
	    "link,port,speed,duplex,state,address,portstate";
	const ofmt_field_t	*pf;
	ofmt_handle_t		ofmt;
	ofmt_status_t		oferr;
	uint_t			ofmtflags = 0;

	opterr = 0;
	while ((option = getopt_long(argc, argv, ":LpPxsi:o:",
	    show_lopts, NULL)) != -1) {
		switch (option) {
		case 'L':
			if (L_arg)
				die_optdup(option);

			L_arg = B_TRUE;
			break;
		case 'p':
			if (p_arg)
				die_optdup(option);

			p_arg = B_TRUE;
			break;
		case 'x':
			if (x_arg)
				die_optdup(option);

			x_arg = B_TRUE;
			break;
		case 'P':
			if (flags != DLADM_OPT_ACTIVE)
				die_optdup(option);

			flags = DLADM_OPT_PERSIST;
			break;
		case 's':
			if (s_arg)
				die_optdup(option);

			s_arg = B_TRUE;
			break;
		case 'o':
			o_arg = B_TRUE;
			fields_str = optarg;
			break;
		case 'i':
			if (i_arg)
				die_optdup(option);

			i_arg = B_TRUE;
			if (!dladm_str2interval(optarg, &interval))
				die("invalid interval value '%s'", optarg);
			break;
		default:
			die_opterr(optopt, option, use);
			break;
		}
	}

	if (p_arg && !o_arg)
		die("-p requires -o");

	if (p_arg && strcasecmp(fields_str, "all") == 0)
		die("\"-o all\" is invalid with -p");

	if (i_arg && !s_arg)
		die("the option -i can be used only with -s");

	if (s_arg && (L_arg || p_arg || x_arg || flags != DLADM_OPT_ACTIVE)) {
		die("the option -%c cannot be used with -s",
		    L_arg ? 'L' : (p_arg ? 'p' : (x_arg ? 'x' : 'P')));
	}

	if (L_arg && flags != DLADM_OPT_ACTIVE)
		die("the option -P cannot be used with -L");

	if (x_arg && (L_arg || flags != DLADM_OPT_ACTIVE))
		die("the option -%c cannot be used with -x", L_arg ? 'L' : 'P');

	/* get aggregation key or aggrname (optional last argument) */
	if (optind == (argc-1)) {
		if (!str2int(argv[optind], &key)) {
			status = dladm_name2info(handle, argv[optind],
			    &linkid, NULL, NULL, NULL);
		} else {
			status = dladm_key2linkid(handle, (uint16_t)key,
			    &linkid, DLADM_OPT_ACTIVE);
		}

		if (status != DLADM_STATUS_OK)
			die("non-existent aggregation '%s'", argv[optind]);

	} else if (optind != argc) {
		usage();
	}

	bzero(&state, sizeof (state));
	state.gs_lacp = L_arg;
	state.gs_stats = s_arg;
	state.gs_flags = flags;
	state.gs_parsable = p_arg;
	state.gs_extended = x_arg;

	if (!o_arg || (o_arg && strcasecmp(fields_str, "all") == 0)) {
		if (state.gs_lacp)
			fields_str = all_lacp_fields;
		else if (state.gs_stats)
			fields_str = all_stats_fields;
		else if (state.gs_extended)
			fields_str = all_extended_fields;
		else
			fields_str = all_fields;
	}

	if (state.gs_lacp) {
		pf = aggr_l_fields;
	} else if (state.gs_stats) {
		pf = aggr_s_fields;
	} else if (state.gs_extended) {
		pf = aggr_x_fields;
	} else {
		pf = laggr_fields;
	}

	if (state.gs_parsable)
		ofmtflags |= OFMT_PARSABLE;
	oferr = ofmt_open(fields_str, pf, ofmtflags, 0, &ofmt);
	ofmt_check(oferr, state.gs_parsable, ofmt, die, warn);
	state.gs_ofmt = ofmt;

	if (s_arg) {
		aggr_stats(linkid, &state, interval);
		ofmt_close(ofmt);
		return;
	}

	if (linkid == DATALINK_ALL_LINKID) {
		(void) dladm_walk_datalink_id(show_aggr, handle, &state,
		    DATALINK_CLASS_AGGR, DATALINK_ANY_MEDIATYPE, flags);
	} else {
		(void) show_aggr(handle, linkid, &state);
		if (state.gs_status != DLADM_STATUS_OK) {
			die_dlerr(state.gs_status, "failed to show aggr %s",
			    argv[optind]);
		}
	}
	ofmt_close(ofmt);
}

static dladm_status_t
print_phys_default(show_state_t *state, datalink_id_t linkid,
    const char *link, uint32_t flags, uint32_t media)
{
	dladm_phys_attr_t dpa;
	dladm_status_t status;
	link_fields_buf_t pattr;

	status = dladm_phys_info(handle, linkid, &dpa, state->ls_flags);
	if (status != DLADM_STATUS_OK)
		goto done;

	bzero(&pattr, sizeof (pattr));
	(void) snprintf(pattr.link_phys_device,
	    sizeof (pattr.link_phys_device), "%s", dpa.dp_dev);
	(void) dladm_media2str(media, pattr.link_phys_media);
	if (state->ls_flags == DLADM_OPT_ACTIVE) {
		boolean_t	islink;

		if (!dpa.dp_novanity) {
			(void) strlcpy(pattr.link_name, link,
			    sizeof (pattr.link_name));
			islink = B_TRUE;
		} else {
			/*
			 * This is a physical link that does not have
			 * vanity naming support.
			 */
			(void) strlcpy(pattr.link_name, dpa.dp_dev,
			    sizeof (pattr.link_name));
			islink = B_FALSE;
		}

		(void) get_linkstate(pattr.link_name, islink,
		    pattr.link_phys_state);
		(void) snprintf(pattr.link_phys_speed,
		    sizeof (pattr.link_phys_speed), "%u",
		    (uint_t)((get_ifspeed(pattr.link_name,
		    islink)) / 1000000ull));
		(void) get_linkduplex(pattr.link_name, islink,
		    pattr.link_phys_duplex);
	} else {
		(void) snprintf(pattr.link_name, sizeof (pattr.link_name),
		    "%s", link);
		(void) snprintf(pattr.link_flags, sizeof (pattr.link_flags),
		    "%c----", flags & DLADM_OPT_ACTIVE ? '-' : 'r');
	}

	ofmt_print(state->ls_ofmt, &pattr);

done:
	return (status);
}

typedef struct {
	show_state_t	*ms_state;
	char		*ms_link;
	dladm_macaddr_attr_t *ms_mac_attr;
} print_phys_mac_state_t;

/*
 *  callback for ofmt_print()
 */
static boolean_t
print_phys_one_mac_cb(ofmt_arg_t *ofarg, char *buf, uint_t bufsize)
{
	print_phys_mac_state_t *mac_state = ofarg->ofmt_cbarg;
	dladm_macaddr_attr_t *attr = mac_state->ms_mac_attr;
	boolean_t is_primary = (attr->ma_slot == 0);
	boolean_t is_parsable = mac_state->ms_state->ls_parsable;

	switch (ofarg->ofmt_id) {
	case PHYS_M_LINK:
		(void) snprintf(buf, bufsize, "%s",
		    (is_primary || is_parsable) ? mac_state->ms_link : " ");
		break;
	case PHYS_M_SLOT:
		if (is_primary)
			(void) snprintf(buf, bufsize, gettext("primary"));
		else
			(void) snprintf(buf, bufsize, "%d", attr->ma_slot);
		break;
	case PHYS_M_ADDRESS:
		(void) dladm_aggr_macaddr2str(attr->ma_addr, buf);
		break;
	case PHYS_M_INUSE:
		(void) snprintf(buf, bufsize, "%s",
		    attr->ma_flags & DLADM_MACADDR_USED ? gettext("yes") :
		    gettext("no"));
		break;
	case PHYS_M_CLIENT:
		/*
		 * CR 6678526: resolve link id to actual link name if
		 * it is valid.
		 */
		(void) snprintf(buf, bufsize, "%s", attr->ma_client_name);
		break;
	}

	return (B_TRUE);
}

typedef struct {
	show_state_t	*hs_state;
	char		*hs_link;
	dladm_hwgrp_attr_t *hs_grp_attr;
} print_phys_hwgrp_state_t;

static boolean_t
print_phys_one_hwgrp_cb(ofmt_arg_t *ofarg, char *buf, uint_t bufsize)
{
	int		i;
	boolean_t	first = B_TRUE;
	int		start = -1;
	int		end = -1;
	char		ringstr[RINGSTRLEN];
	char		ringsubstr[RINGSTRLEN];

	print_phys_hwgrp_state_t *hg_state = ofarg->ofmt_cbarg;
	dladm_hwgrp_attr_t *attr = hg_state->hs_grp_attr;

	switch (ofarg->ofmt_id) {
	case PHYS_H_LINK:
		(void) snprintf(buf, bufsize, "%s", attr->hg_link_name);
		break;
	case PHYS_H_RINGTYPE:
		(void) snprintf(buf, bufsize, "%s",
		    attr->hg_grp_type == DLADM_HWGRP_TYPE_RX ? "RX" : "TX");
		break;
	case PHYS_H_RINGS:
		ringstr[0] = '\0';
		for (i = 0; i < attr->hg_n_rings; i++) {
			uint_t	index = attr->hg_rings[i];

			if (start == -1) {
				start = index;
				end = index;
			} else if (index == end + 1) {
				end = index;
			} else {
				if (start == end) {
					if (first) {
						(void) snprintf(
						    ringsubstr,
						    RINGSTRLEN, "%d",
						    start);
						first = B_FALSE;
					} else {
						(void) snprintf(
						    ringsubstr,
						    RINGSTRLEN, ",%d",
						    start);
					}
				} else {
					if (first) {
						(void) snprintf(
						    ringsubstr,
						    RINGSTRLEN,
						    "%d-%d",
						    start, end);
						first = B_FALSE;
					} else {
						(void) snprintf(
						    ringsubstr,
						    RINGSTRLEN,
						    ",%d-%d",
						    start, end);
					}
				}
				(void) strlcat(ringstr, ringsubstr,
				    RINGSTRLEN);
				start = index;
				end = index;
			}
		}
		/* The last one */
		if (start != -1) {
			if (first) {
				if (start == end) {
					(void) snprintf(buf, bufsize, "%d",
					    start);
				} else {
					(void) snprintf(buf, bufsize, "%d-%d",
					    start, end);
				}
			} else {
				if (start == end) {
					(void) snprintf(ringsubstr, RINGSTRLEN,
					    ",%d", start);
				} else {
					(void) snprintf(ringsubstr, RINGSTRLEN,
					    ",%d-%d", start, end);
				}
				(void) strlcat(ringstr, ringsubstr, RINGSTRLEN);
				(void) snprintf(buf, bufsize, "%s", ringstr);
			}
		}
		break;
	case PHYS_H_CLIENTS:
		if (attr->hg_client_names[0] == '\0') {
			(void) snprintf(buf, bufsize, "--");
		} else {
			(void) snprintf(buf, bufsize, "%s ",
			    attr->hg_client_names);
		}
		break;
	}

	return (B_TRUE);
}

/*
 * callback for dladm_walk_macaddr, invoked for each MAC address slot
 */
static boolean_t
print_phys_mac_callback(void *arg, dladm_macaddr_attr_t *attr)
{
	print_phys_mac_state_t *mac_state = arg;
	show_state_t *state = mac_state->ms_state;

	mac_state->ms_mac_attr = attr;
	ofmt_print(state->ls_ofmt, mac_state);

	return (B_TRUE);
}

/*
 * invoked by show-phys -m for each physical data-link
 */
static dladm_status_t
print_phys_mac(show_state_t *state, datalink_id_t linkid, char *link)
{
	print_phys_mac_state_t mac_state;

	mac_state.ms_state = state;
	mac_state.ms_link = link;

	return (dladm_walk_macaddr(handle, linkid, &mac_state,
	    print_phys_mac_callback));
}

/*
 * callback for dladm_walk_hwgrp, invoked for each MAC hwgrp
 */
static boolean_t
print_phys_hwgrp_callback(void *arg, dladm_hwgrp_attr_t *attr)
{
	print_phys_hwgrp_state_t *hwgrp_state = arg;
	show_state_t *state = hwgrp_state->hs_state;

	hwgrp_state->hs_grp_attr = attr;
	ofmt_print(state->ls_ofmt, hwgrp_state);

	return (B_TRUE);
}

/* invoked by show-phys -H for each physical data-link */
static dladm_status_t
print_phys_hwgrp(show_state_t *state, datalink_id_t linkid, char *link)
{
	print_phys_hwgrp_state_t hwgrp_state;

	hwgrp_state.hs_state = state;
	hwgrp_state.hs_link = link;
	return (dladm_walk_hwgrp(handle, linkid, &hwgrp_state,
	    print_phys_hwgrp_callback));
}

/*
 * Parse the "local=<laddr>,remote=<raddr>" sub-options for the -a option of
 * *-iptun subcommands.
 */
static void
iptun_process_addrarg(char *addrarg, iptun_params_t *params)
{
	char *addrval;

	while (*addrarg != '\0') {
		switch (getsubopt(&addrarg, iptun_addropts, &addrval)) {
		case IPTUN_LOCAL:
			if (addrval == NULL)
				die("tunnel source address value is missing");
			params->iptun_param_flags |= IPTUN_PARAM_LADDR;
			if (strlcpy(params->iptun_param_laddr, addrval,
			    sizeof (params->iptun_param_laddr)) >=
			    sizeof (params->iptun_param_laddr))
				die("tunnel source address is too long");
			break;
		case IPTUN_REMOTE:
			if (addrval == NULL)
				die("tunnel destination address value "
				    "is missing");
			params->iptun_param_flags |= IPTUN_PARAM_RADDR;
			if (strlcpy(params->iptun_param_raddr, addrval,
			    sizeof (params->iptun_param_raddr)) >=
			    sizeof (params->iptun_param_raddr))
				die("tunnel destination address is too long");
			break;
		default:
			die("invalid address type: %s", addrval);
			break;
		}
	}
}

/*
 * Convenience routine to process iptun-create/modify/delete subcommand
 * arguments.
 */
static void
iptun_process_args(int argc, char *argv[], const char *opts,
    iptun_params_t *params, uint32_t *flags, char *name, const char *use)
{
	int	option;
	char	*altroot = NULL;

	if (params != NULL)
		bzero(params, sizeof (*params));
	*flags = DLADM_OPT_ACTIVE | DLADM_OPT_PERSIST;

	opterr = 0;
	while ((option = getopt_long(argc, argv, opts, iptun_lopts, NULL)) !=
	    -1) {
		switch (option) {
		case 'a':
			iptun_process_addrarg(optarg, params);
			break;
		case 'R':
			altroot = optarg;
			break;
		case 't':
			*flags &= ~DLADM_OPT_PERSIST;
			break;
		case 'T':
			params->iptun_param_type = iptun_gettypebyname(optarg);
			if (params->iptun_param_type == IPTUN_TYPE_UNKNOWN)
				die("unknown tunnel type: %s", optarg);
			params->iptun_param_flags |= IPTUN_PARAM_TYPE;
			break;
		default:
			die_opterr(optopt, option, use);
			break;
		}
	}

	/* Get the required tunnel name argument. */
	if (argc - optind != 1)
		usage();

	if (strlcpy(name, argv[optind], MAXLINKNAMELEN) >= MAXLINKNAMELEN)
		die("tunnel name is too long");

	if (altroot != NULL)
		altroot_cmd(altroot, argc, argv);
}

static void
do_create_iptun(int argc, char *argv[], const char *use)
{
	iptun_params_t	params;
	dladm_status_t	status;
	uint32_t	flags;
	char		name[MAXLINKNAMELEN];

	iptun_process_args(argc, argv, ":a:R:tT:", &params, &flags, name,
	    use);

	status = dladm_iptun_create(handle, name, &params, flags);
	if (status != DLADM_STATUS_OK)
		die_dlerr(status, "could not create tunnel");
}

static void
do_delete_iptun(int argc, char *argv[], const char *use)
{
	uint32_t	flags;
	datalink_id_t	linkid;
	dladm_status_t	status;
	char		name[MAXLINKNAMELEN];

	iptun_process_args(argc, argv, ":R:t", NULL, &flags, name, use);

	status = dladm_name2info(handle, name, &linkid, NULL, NULL, NULL);
	if (status != DLADM_STATUS_OK)
		die_dlerr(status, "could not delete tunnel");
	status = dladm_iptun_delete(handle, linkid, flags);
	if (status != DLADM_STATUS_OK)
		die_dlerr(status, "could not delete tunnel");
}

static void
do_modify_iptun(int argc, char *argv[], const char *use)
{
	iptun_params_t	params;
	uint32_t	flags;
	dladm_status_t	status;
	char		name[MAXLINKNAMELEN];

	iptun_process_args(argc, argv, ":a:R:t", &params, &flags, name, use);

	if ((status = dladm_name2info(handle, name, &params.iptun_param_linkid,
	    NULL, NULL, NULL)) != DLADM_STATUS_OK)
		die_dlerr(status, "could not modify tunnel");
	status = dladm_iptun_modify(handle, &params, flags);
	if (status != DLADM_STATUS_OK)
		die_dlerr(status, "could not modify tunnel");
}

static void
do_show_iptun(int argc, char *argv[], const char *use)
{
	char		option;
	datalink_id_t	linkid;
	uint32_t	flags = DLADM_OPT_ACTIVE;
	char		*name = NULL;
	dladm_status_t	status;
	const char	*fields_str = NULL;
	show_state_t	state;
	ofmt_handle_t	ofmt;
	ofmt_status_t	oferr;
	uint_t		ofmtflags = 0;

	bzero(&state, sizeof (state));
	opterr = 0;
	while ((option = getopt_long(argc, argv, ":pPo:",
	    iptun_lopts, NULL)) != -1) {
		switch (option) {
		case 'o':
			fields_str = optarg;
			break;
		case 'p':
			state.ls_parsable = B_TRUE;
			ofmtflags = OFMT_PARSABLE;
			break;
		case 'P':
			flags = DLADM_OPT_PERSIST;
			break;
		default:
			die_opterr(optopt, option, use);
			break;
		}
	}

	/*
	 * Get the optional tunnel name argument.  If there is one, it must
	 * be the last thing remaining on the command-line.
	 */
	if (argc - optind > 1)
		die(gettext(use));
	if (argc - optind == 1)
		name = argv[optind];

	oferr = ofmt_open(fields_str, iptun_fields, ofmtflags,
	    DLADM_DEFAULT_COL, &ofmt);
	ofmt_check(oferr, state.ls_parsable, ofmt, die, warn);

	state.ls_ofmt = ofmt;
	state.ls_flags = flags;

	if (name == NULL) {
		(void) dladm_walk_datalink_id(print_iptun_walker, handle,
		    &state, DATALINK_CLASS_IPTUN, DATALINK_ANY_MEDIATYPE,
		    flags);
		status = state.ls_status;
	} else {
		if ((status = dladm_name2info(handle, name, &linkid, NULL, NULL,
		    NULL)) == DLADM_STATUS_OK)
			status = print_iptun(handle, linkid, &state);
	}

	if (status != DLADM_STATUS_OK)
		die_dlerr(status, "unable to obtain tunnel status");
}

/* ARGSUSED */
static void
do_up_iptun(int argc, char *argv[], const char *use)
{
	datalink_id_t	linkid = DATALINK_ALL_LINKID;
	dladm_status_t	status = DLADM_STATUS_OK;

	/*
	 * Get the optional tunnel name argument.  If there is one, it must
	 * be the last thing remaining on the command-line.
	 */
	if (argc - optind > 1)
		usage();
	if (argc - optind == 1) {
		status = dladm_name2info(handle, argv[optind], &linkid, NULL,
		    NULL, NULL);
	}
	if (status == DLADM_STATUS_OK)
		status = dladm_iptun_up(handle, linkid);
	if (status != DLADM_STATUS_OK)
		die_dlerr(status, "unable to configure IP tunnel links");
}

/* ARGSUSED */
static void
do_down_iptun(int argc, char *argv[], const char *use)
{
	datalink_id_t	linkid = DATALINK_ALL_LINKID;
	dladm_status_t	status = DLADM_STATUS_OK;

	/*
	 * Get the optional tunnel name argument.  If there is one, it must
	 * be the last thing remaining on the command-line.
	 */
	if (argc - optind > 1)
		usage();
	if (argc - optind == 1) {
		status = dladm_name2info(handle, argv[optind], &linkid, NULL,
		    NULL, NULL);
	}
	if (status == DLADM_STATUS_OK)
		status = dladm_iptun_down(handle, linkid);
	if (status != DLADM_STATUS_OK)
		die_dlerr(status, "unable to bring down IP tunnel links");
}

static iptun_type_t
iptun_gettypebyname(char *typestr)
{
	int i;

	for (i = 0; iptun_types[i].type_name != NULL; i++) {
		if (strncmp(iptun_types[i].type_name, typestr,
		    strlen(iptun_types[i].type_name)) == 0) {
			return (iptun_types[i].type_value);
		}
	}
	return (IPTUN_TYPE_UNKNOWN);
}

static const char *
iptun_gettypebyvalue(iptun_type_t type)
{
	int i;

	for (i = 0; iptun_types[i].type_name != NULL; i++) {
		if (iptun_types[i].type_value == type)
			return (iptun_types[i].type_name);
	}
	return (NULL);
}

static dladm_status_t
print_iptun(dladm_handle_t dh, datalink_id_t linkid, show_state_t *state)
{
	dladm_status_t		status;
	iptun_params_t		params;
	iptun_fields_buf_t	lbuf;
	const char		*laddr;
	const char		*raddr;

	params.iptun_param_linkid = linkid;
	status = dladm_iptun_getparams(dh, &params, state->ls_flags);
	if (status != DLADM_STATUS_OK)
		return (status);

	/* LINK */
	status = dladm_datalink_id2info(dh, linkid, NULL, NULL, NULL,
	    lbuf.iptun_name, sizeof (lbuf.iptun_name));
	if (status != DLADM_STATUS_OK)
		return (status);

	/* TYPE */
	(void) strlcpy(lbuf.iptun_type,
	    iptun_gettypebyvalue(params.iptun_param_type),
	    sizeof (lbuf.iptun_type));

	/* FLAGS */
	(void) memset(lbuf.iptun_flags, '-', IPTUN_NUM_FLAGS);
	lbuf.iptun_flags[IPTUN_NUM_FLAGS] = '\0';
	if (params.iptun_param_flags & IPTUN_PARAM_IPSECPOL)
		lbuf.iptun_flags[IPTUN_SFLAG_INDEX] = 's';
	if (params.iptun_param_flags & IPTUN_PARAM_IMPLICIT)
		lbuf.iptun_flags[IPTUN_IFLAG_INDEX] = 'i';

	/* LOCAL */
	if (params.iptun_param_flags & IPTUN_PARAM_LADDR)
		laddr = params.iptun_param_laddr;
	else
		laddr = (state->ls_parsable) ? "" : "--";
	(void) strlcpy(lbuf.iptun_laddr, laddr, sizeof (lbuf.iptun_laddr));

	/* REMOTE */
	if (params.iptun_param_flags & IPTUN_PARAM_RADDR)
		raddr = params.iptun_param_raddr;
	else
		raddr = (state->ls_parsable) ? "" : "--";
	(void) strlcpy(lbuf.iptun_raddr, raddr, sizeof (lbuf.iptun_raddr));

	ofmt_print(state->ls_ofmt, &lbuf);

	return (DLADM_STATUS_OK);
}

static int
print_iptun_walker(dladm_handle_t dh, datalink_id_t linkid, void *arg)
{
	((show_state_t *)arg)->ls_status = print_iptun(dh, linkid, arg);
	return (DLADM_WALK_CONTINUE);
}

static dladm_status_t
print_phys(show_state_t *state, datalink_id_t linkid)
{
	char			link[MAXLINKNAMELEN];
	uint32_t		flags;
	dladm_status_t		status;
	datalink_class_t	class;
	uint32_t		media;

	if ((status = dladm_datalink_id2info(handle, linkid, &flags, &class,
	    &media, link, MAXLINKNAMELEN)) != DLADM_STATUS_OK) {
		goto done;
	}

	if (class != DATALINK_CLASS_PHYS) {
		status = DLADM_STATUS_BADARG;
		goto done;
	}

	if (!(state->ls_flags & flags)) {
		status = DLADM_STATUS_NOTFOUND;
		goto done;
	}

	if (state->ls_mac)
		status = print_phys_mac(state, linkid, link);
	else if (state->ls_hwgrp)
		status = print_phys_hwgrp(state, linkid, link);
	else
		status = print_phys_default(state, linkid, link, flags, media);

done:
	return (status);
}

/* ARGSUSED */
static int
show_phys(dladm_handle_t dh, datalink_id_t linkid, void *arg)
{
	show_state_t	*state = arg;

	state->ls_status = print_phys(state, linkid);
	return (DLADM_WALK_CONTINUE);
}

/*
 * Print the active topology information.
 */
static dladm_status_t
print_vlan(show_state_t *state, datalink_id_t linkid, link_fields_buf_t *l)
{
	dladm_vlan_attr_t	vinfo;
	uint32_t		flags;
	dladm_status_t		status;

	if ((status = dladm_datalink_id2info(handle, linkid, &flags, NULL, NULL,
	    l->link_name, sizeof (l->link_name))) != DLADM_STATUS_OK) {
		goto done;
	}

	if (!(state->ls_flags & flags)) {
		status = DLADM_STATUS_NOTFOUND;
		goto done;
	}

	if ((status = dladm_vlan_info(handle, linkid, &vinfo,
	    state->ls_flags)) != DLADM_STATUS_OK ||
	    (status = dladm_datalink_id2info(handle, vinfo.dv_linkid, NULL,
	    NULL, NULL, l->link_over, sizeof (l->link_over))) !=
	    DLADM_STATUS_OK) {
		goto done;
	}

	(void) snprintf(l->link_vlan_vid, sizeof (l->link_vlan_vid), "%d",
	    vinfo.dv_vid);
	(void) snprintf(l->link_flags, sizeof (l->link_flags), "%c----",
	    vinfo.dv_force ? 'f' : '-');

done:
	return (status);
}

/* ARGSUSED */
static int
show_vlan(dladm_handle_t dh, datalink_id_t linkid, void *arg)
{
	show_state_t		*state = arg;
	dladm_status_t		status;
	link_fields_buf_t	lbuf;

	bzero(&lbuf, sizeof (link_fields_buf_t));
	status = print_vlan(state, linkid, &lbuf);
	if (status != DLADM_STATUS_OK)
		goto done;

	ofmt_print(state->ls_ofmt, &lbuf);

done:
	state->ls_status = status;
	return (DLADM_WALK_CONTINUE);
}

static void
do_show_phys(int argc, char *argv[], const char *use)
{
	int		option;
	uint32_t	flags = DLADM_OPT_ACTIVE;
	boolean_t	p_arg = B_FALSE;
	boolean_t	o_arg = B_FALSE;
	boolean_t	m_arg = B_FALSE;
	boolean_t	H_arg = B_FALSE;
	datalink_id_t	linkid = DATALINK_ALL_LINKID;
	show_state_t	state;
	dladm_status_t	status;
	char		*fields_str = NULL;
	char		*all_active_fields =
	    "link,media,state,speed,duplex,device";
	char		*all_inactive_fields = "link,device,media,flags";
	char		*all_mac_fields = "link,slot,address,inuse,client";
	char		*all_hwgrp_fields = "link,ringtype,rings,clients";
	const ofmt_field_t *pf;
	ofmt_handle_t	ofmt;
	ofmt_status_t	oferr;
	uint_t		ofmtflags = 0;

	bzero(&state, sizeof (state));
	opterr = 0;
	while ((option = getopt_long(argc, argv, ":pPo:mH",
	    show_lopts, NULL)) != -1) {
		switch (option) {
		case 'p':
			if (p_arg)
				die_optdup(option);

			p_arg = B_TRUE;
			break;
		case 'P':
			if (flags != DLADM_OPT_ACTIVE)
				die_optdup(option);

			flags = DLADM_OPT_PERSIST;
			break;
		case 'o':
			o_arg = B_TRUE;
			fields_str = optarg;
			break;
		case 'm':
			m_arg = B_TRUE;
			break;
		case 'H':
			H_arg = B_TRUE;
			break;
		default:
			die_opterr(optopt, option, use);
			break;
		}
	}

	if (p_arg && !o_arg)
		die("-p requires -o");

	if (m_arg && H_arg)
		die("-m cannot combine with -H");

	if (p_arg && strcasecmp(fields_str, "all") == 0)
		die("\"-o all\" is invalid with -p");

	/* get link name (optional last argument) */
	if (optind == (argc-1)) {
		if ((status = dladm_name2info(handle, argv[optind], &linkid,
		    NULL, NULL, NULL)) != DLADM_STATUS_OK) {
			die_dlerr(status, "link %s is not valid", argv[optind]);
		}
	} else if (optind != argc) {
		usage();
	}

	state.ls_parsable = p_arg;
	state.ls_flags = flags;
	state.ls_donefirst = B_FALSE;
	state.ls_mac = m_arg;
	state.ls_hwgrp = H_arg;

	if (m_arg && !(flags & DLADM_OPT_ACTIVE)) {
		/*
		 * We can only display the factory MAC addresses of
		 * active data-links.
		 */
		die("-m not compatible with -P");
	}

	if (!o_arg || (o_arg && strcasecmp(fields_str, "all") == 0)) {
		if (state.ls_mac)
			fields_str = all_mac_fields;
		else if (state.ls_hwgrp)
			fields_str = all_hwgrp_fields;
		else if (state.ls_flags & DLADM_OPT_ACTIVE) {
			fields_str = all_active_fields;
		} else {
			fields_str = all_inactive_fields;
		}
	}

	if (state.ls_mac) {
		pf = phys_m_fields;
	} else if (state.ls_hwgrp) {
		pf = phys_h_fields;
	} else {
		pf = phys_fields;
	}

	if (state.ls_parsable)
		ofmtflags |= OFMT_PARSABLE;
	oferr = ofmt_open(fields_str, pf, ofmtflags, 0, &ofmt);
	ofmt_check(oferr, state.ls_parsable, ofmt, die, warn);
	state.ls_ofmt = ofmt;

	if (linkid == DATALINK_ALL_LINKID) {
		(void) dladm_walk_datalink_id(show_phys, handle, &state,
		    DATALINK_CLASS_PHYS, DATALINK_ANY_MEDIATYPE, flags);
	} else {
		(void) show_phys(handle, linkid, &state);
		if (state.ls_status != DLADM_STATUS_OK) {
			die_dlerr(state.ls_status,
			    "failed to show physical link %s", argv[optind]);
		}
	}
	ofmt_close(ofmt);
}

static void
do_show_vlan(int argc, char *argv[], const char *use)
{
	int		option;
	uint32_t	flags = DLADM_OPT_ACTIVE;
	boolean_t	p_arg = B_FALSE;
	datalink_id_t	linkid = DATALINK_ALL_LINKID;
	show_state_t	state;
	dladm_status_t	status;
	boolean_t	o_arg = B_FALSE;
	char		*fields_str = NULL;
	ofmt_handle_t	ofmt;
	ofmt_status_t	oferr;
	uint_t		ofmtflags = 0;

	bzero(&state, sizeof (state));

	opterr = 0;
	while ((option = getopt_long(argc, argv, ":pPo:",
	    show_lopts, NULL)) != -1) {
		switch (option) {
		case 'p':
			if (p_arg)
				die_optdup(option);

			p_arg = B_TRUE;
			break;
		case 'P':
			if (flags != DLADM_OPT_ACTIVE)
				die_optdup(option);

			flags = DLADM_OPT_PERSIST;
			break;
		case 'o':
			o_arg = B_TRUE;
			fields_str = optarg;
			break;
		default:
			die_opterr(optopt, option, use);
			break;
		}
	}

	/* get link name (optional last argument) */
	if (optind == (argc-1)) {
		if ((status = dladm_name2info(handle, argv[optind], &linkid,
		    NULL, NULL, NULL)) != DLADM_STATUS_OK) {
			die_dlerr(status, "link %s is not valid", argv[optind]);
		}
	} else if (optind != argc) {
		usage();
	}

	state.ls_parsable = p_arg;
	state.ls_flags = flags;
	state.ls_donefirst = B_FALSE;

	if (!o_arg || (o_arg && strcasecmp(fields_str, "all") == 0))
		fields_str = NULL;

	if (state.ls_parsable)
		ofmtflags |= OFMT_PARSABLE;
	oferr = ofmt_open(fields_str, vlan_fields, ofmtflags, 0, &ofmt);
	ofmt_check(oferr, state.ls_parsable, ofmt, die, warn);
	state.ls_ofmt = ofmt;

	if (linkid == DATALINK_ALL_LINKID) {
		(void) dladm_walk_datalink_id(show_vlan, handle, &state,
		    DATALINK_CLASS_VLAN, DATALINK_ANY_MEDIATYPE, flags);
	} else {
		(void) show_vlan(handle, linkid, &state);
		if (state.ls_status != DLADM_STATUS_OK) {
			die_dlerr(state.ls_status, "failed to show vlan %s",
			    argv[optind]);
		}
	}
	ofmt_close(ofmt);
}

static void
do_create_vnic(int argc, char *argv[], const char *use)
{
	datalink_id_t		linkid, dev_linkid;
	char			devname[MAXLINKNAMELEN];
	char			name[MAXLINKNAMELEN];
	boolean_t		l_arg = B_FALSE;
	uint32_t		flags = DLADM_OPT_ACTIVE | DLADM_OPT_PERSIST;
	char			*altroot = NULL;
	int			option;
	char			*endp = NULL;
	dladm_status_t		status;
	vnic_mac_addr_type_t	mac_addr_type = VNIC_MAC_ADDR_TYPE_UNKNOWN;
	uchar_t			*mac_addr = NULL;
	int			mac_slot = -1;
	uint_t			maclen = 0, mac_prefix_len = 0;
	char			propstr[DLADM_STRSIZE];
	dladm_arg_list_t	*proplist = NULL;
	int			vid = 0;
	int			af = AF_UNSPEC;
	vrid_t			vrid = VRRP_VRID_NONE;

	opterr = 0;
	bzero(propstr, DLADM_STRSIZE);

	while ((option = getopt_long(argc, argv, ":tfR:l:m:n:p:r:v:V:A:H",
	    vnic_lopts, NULL)) != -1) {
		switch (option) {
		case 't':
			flags &= ~DLADM_OPT_PERSIST;
			break;
		case 'R':
			altroot = optarg;
			break;
		case 'l':
			if (strlcpy(devname, optarg, MAXLINKNAMELEN) >=
			    MAXLINKNAMELEN)
				die("link name too long");
			l_arg = B_TRUE;
			break;
		case 'm':
			if (mac_addr_type != VNIC_MAC_ADDR_TYPE_UNKNOWN)
				die("cannot specify -m option twice");

			if (strcmp(optarg, "fixed") == 0) {
				/*
				 * A fixed MAC address must be specified
				 * by its value, not by the keyword 'fixed'.
				 */
				die("'fixed' is not a valid MAC address");
			}
			if (dladm_vnic_str2macaddrtype(optarg,
			    &mac_addr_type) != DLADM_STATUS_OK) {
				mac_addr_type = VNIC_MAC_ADDR_TYPE_FIXED;
				/* MAC address specified by value */
				mac_addr = _link_aton(optarg, (int *)&maclen);
				if (mac_addr == NULL) {
					if (maclen == (uint_t)-1)
						die("invalid MAC address");
					else
						die("out of memory");
				}
			}
			break;
		case 'n':
			errno = 0;
			mac_slot = (int)strtol(optarg, &endp, 10);
			if (errno != 0 || *endp != '\0')
				die("invalid slot number");
			break;
		case 'p':
			(void) strlcat(propstr, optarg, DLADM_STRSIZE);
			if (strlcat(propstr, ",", DLADM_STRSIZE) >=
			    DLADM_STRSIZE)
				die("property list too long '%s'", propstr);
			break;
		case 'r':
			mac_addr = _link_aton(optarg, (int *)&mac_prefix_len);
			if (mac_addr == NULL) {
				if (mac_prefix_len == (uint_t)-1)
					die("invalid MAC address");
				else
					die("out of memory");
			}
			break;
		case 'V':
			if (!str2int(optarg, (int *)&vrid) ||
			    vrid < VRRP_VRID_MIN || vrid > VRRP_VRID_MAX) {
				die("invalid VRRP identifier '%s'", optarg);
			}

			break;
		case 'A':
			if (strcmp(optarg, "inet") == 0)
				af = AF_INET;
			else if (strcmp(optarg, "inet6") == 0)
				af = AF_INET6;
			else
				die("invalid address family '%s'", optarg);
			break;
		case 'v':
			if (vid != 0)
				die_optdup(option);

			if (!str2int(optarg, &vid) || vid < 1 || vid > 4094)
				die("invalid VLAN identifier '%s'", optarg);

			break;
		case 'f':
			flags |= DLADM_OPT_FORCE;
			break;
		default:
			die_opterr(optopt, option, use);
		}
	}

	if (mac_addr_type == VNIC_MAC_ADDR_TYPE_UNKNOWN)
		mac_addr_type = VNIC_MAC_ADDR_TYPE_AUTO;

	/*
	 * 'f' - force, flag can be specified only with 'v' - vlan.
	 */
	if ((flags & DLADM_OPT_FORCE) != 0 && vid == 0)
		die("-f option can only be used with -v");

	if (mac_prefix_len != 0 && mac_addr_type != VNIC_MAC_ADDR_TYPE_RANDOM &&
	    mac_addr_type != VNIC_MAC_ADDR_TYPE_FIXED)
		usage();

	if (mac_addr_type == VNIC_MAC_ADDR_TYPE_VRID) {
		if (vrid == VRRP_VRID_NONE || af == AF_UNSPEC ||
		    mac_addr != NULL || maclen != 0 || mac_slot != -1 ||
		    mac_prefix_len != 0) {
			usage();
		}
	} else if ((af != AF_UNSPEC || vrid != VRRP_VRID_NONE)) {
		usage();
	}

	/* check required options */
	if (!l_arg)
		usage();

	if (mac_slot != -1 && mac_addr_type != VNIC_MAC_ADDR_TYPE_FACTORY)
		usage();

	/* the VNIC id is the required operand */
	if (optind != (argc - 1))
		usage();

	if (strlcpy(name, argv[optind], MAXLINKNAMELEN) >= MAXLINKNAMELEN)
		die("link name too long '%s'", argv[optind]);

	if (!dladm_valid_linkname(name))
		die("invalid link name '%s'", argv[optind]);

	if (altroot != NULL)
		altroot_cmd(altroot, argc, argv);

	if (dladm_name2info(handle, devname, &dev_linkid, NULL, NULL, NULL) !=
	    DLADM_STATUS_OK)
		die("invalid link name '%s'", devname);

	if (dladm_parse_link_props(propstr, &proplist, B_FALSE)
	    != DLADM_STATUS_OK)
		die("invalid vnic property");

	status = dladm_vnic_create(handle, name, dev_linkid, mac_addr_type,
	    mac_addr, maclen, &mac_slot, mac_prefix_len, vid, vrid, af,
	    &linkid, proplist, &errlist, flags);
	switch (status) {
	case DLADM_STATUS_OK:
		break;

	case DLADM_STATUS_LINKBUSY:
		die("VLAN over '%s' may not use default_tag ID "
		    "(see dladm(8))", devname);
		break;

	default:
		die_dlerrlist(status, &errlist, "vnic creation over %s failed",
		    devname);
	}

	dladm_free_props(proplist);
	free(mac_addr);
}

static void
do_etherstub_check(const char *name, datalink_id_t linkid, boolean_t etherstub,
    uint32_t flags)
{
	boolean_t is_etherstub;
	dladm_vnic_attr_t attr;

	if (dladm_vnic_info(handle, linkid, &attr, flags) != DLADM_STATUS_OK) {
		/*
		 * Let the delete continue anyway.
		 */
		return;
	}
	is_etherstub = (attr.va_link_id == DATALINK_INVALID_LINKID);
	if (is_etherstub != etherstub) {
		die("'%s' is not %s", name,
		    (is_etherstub ? "a vnic" : "an etherstub"));
	}
}

static void
do_delete_vnic_common(int argc, char *argv[], const char *use,
    boolean_t etherstub)
{
	int option;
	uint32_t flags = DLADM_OPT_ACTIVE | DLADM_OPT_PERSIST;
	datalink_id_t linkid;
	char *altroot = NULL;
	dladm_status_t status;

	opterr = 0;
	while ((option = getopt_long(argc, argv, ":R:t", lopts,
	    NULL)) != -1) {
		switch (option) {
		case 't':
			flags &= ~DLADM_OPT_PERSIST;
			break;
		case 'R':
			altroot = optarg;
			break;
		default:
			die_opterr(optopt, option, use);
		}
	}

	/* get vnic name (required last argument) */
	if (optind != (argc - 1))
		usage();

	if (altroot != NULL)
		altroot_cmd(altroot, argc, argv);

	status = dladm_name2info(handle, argv[optind], &linkid, NULL, NULL,
	    NULL);
	if (status != DLADM_STATUS_OK)
		die("invalid link name '%s'", argv[optind]);

	if ((flags & DLADM_OPT_ACTIVE) != 0) {
		do_etherstub_check(argv[optind], linkid, etherstub,
		    DLADM_OPT_ACTIVE);
	}
	if ((flags & DLADM_OPT_PERSIST) != 0) {
		do_etherstub_check(argv[optind], linkid, etherstub,
		    DLADM_OPT_PERSIST);
	}

	status = dladm_vnic_delete(handle, linkid, flags);
	if (status != DLADM_STATUS_OK)
		die_dlerr(status, "vnic deletion failed");
}

static void
do_delete_vnic(int argc, char *argv[], const char *use)
{
	do_delete_vnic_common(argc, argv, use, B_FALSE);
}

/* ARGSUSED */
static void
do_up_vnic_common(int argc, char *argv[], const char *use, boolean_t vlan)
{
	datalink_id_t	linkid = DATALINK_ALL_LINKID;
	dladm_status_t	status;
	char		*type;

	type = vlan ? "vlan" : "vnic";

	/*
	 * get the id or the name of the vnic/vlan (optional last argument)
	 */
	if (argc == 2) {
		status = dladm_name2info(handle, argv[1], &linkid, NULL, NULL,
		    NULL);
		if (status != DLADM_STATUS_OK)
			goto done;

	} else if (argc > 2) {
		usage();
	}

	if (vlan)
		status = dladm_vlan_up(handle, linkid);
	else
		status = dladm_vnic_up(handle, linkid, 0);

done:
	if (status != DLADM_STATUS_OK) {
		if (argc == 2) {
			die_dlerr(status,
			    "could not bring up %s '%s'", type, argv[1]);
		} else {
			die_dlerr(status, "could not bring %ss up", type);
		}
	}
}

static void
do_up_vnic(int argc, char *argv[], const char *use)
{
	do_up_vnic_common(argc, argv, use, B_FALSE);
}

static void
dump_vnics_head(const char *dev)
{
	if (strlen(dev))
		(void) printf("%s", dev);

	(void) printf("\tipackets  rbytes      opackets  obytes          ");

	if (strlen(dev))
		(void) printf("%%ipkts  %%opkts\n");
	else
		(void) printf("\n");
}

static void
dump_vnic_stat(const char *name, datalink_id_t vnic_id,
    show_vnic_state_t *state, pktsum_t *vnic_stats, pktsum_t *tot_stats)
{
	pktsum_t	diff_stats;
	pktsum_t	*old_stats = &state->vs_prevstats[vnic_id];

	dladm_stats_diff(&diff_stats, vnic_stats, old_stats);

	(void) printf("%s", name);

	(void) printf("\t%-10llu", diff_stats.ipackets);
	(void) printf("%-12llu", diff_stats.rbytes);
	(void) printf("%-10llu", diff_stats.opackets);
	(void) printf("%-12llu", diff_stats.obytes);

	if (tot_stats) {
		if (tot_stats->ipackets == 0) {
			(void) printf("\t-");
		} else {
			(void) printf("\t%-6.1f", (double)diff_stats.ipackets/
			    (double)tot_stats->ipackets * 100);
		}
		if (tot_stats->opackets == 0) {
			(void) printf("\t-");
		} else {
			(void) printf("\t%-6.1f", (double)diff_stats.opackets/
			    (double)tot_stats->opackets * 100);
		}
	}
	(void) printf("\n");

	*old_stats = *vnic_stats;
}

/*
 * Called from the walker dladm_vnic_walk_sys() for each vnic to display
 * vnic information or statistics.
 */
static dladm_status_t
print_vnic(show_vnic_state_t *state, datalink_id_t linkid)
{
	dladm_vnic_attr_t	attr, *vnic = &attr;
	dladm_status_t		status;
	boolean_t		is_etherstub;
	char			devname[MAXLINKNAMELEN];
	char			vnic_name[MAXLINKNAMELEN];
	char			mstr[MAXMACADDRLEN * 3];
	vnic_fields_buf_t	vbuf;
	uint_t			valcnt = 1;
	char			zonename[DLADM_PROP_VAL_MAX + 1];
	char			*valptr[1];

	if ((status = dladm_vnic_info(handle, linkid, vnic, state->vs_flags)) !=
	    DLADM_STATUS_OK)
		return (status);

	is_etherstub = (vnic->va_link_id == DATALINK_INVALID_LINKID);
	if (state->vs_etherstub != is_etherstub) {
		/*
		 * Want all etherstub but it's not one, or want
		 * non-etherstub and it's one.
		 */
		return (DLADM_STATUS_OK);
	}

	if (state->vs_link_id != DATALINK_ALL_LINKID) {
		if (state->vs_link_id != vnic->va_link_id)
			return (DLADM_STATUS_OK);
	}

	if (dladm_datalink_id2info(handle, linkid, NULL, NULL,
	    NULL, vnic_name, sizeof (vnic_name)) != DLADM_STATUS_OK)
		return (DLADM_STATUS_BADARG);

	bzero(devname, sizeof (devname));
	if (!is_etherstub &&
	    dladm_datalink_id2info(handle, vnic->va_link_id, NULL, NULL,
	    NULL, devname, sizeof (devname)) != DLADM_STATUS_OK)
		(void) sprintf(devname, "?");

	zonename[0] = '\0';
	if (!is_etherstub) {
		valptr[0] = zonename;
		(void) dladm_get_linkprop(handle, linkid,
		    DLADM_PROP_VAL_CURRENT, "zone", (char **)valptr, &valcnt);
	}

	state->vs_found = B_TRUE;
	if (state->vs_stats) {
		/* print vnic statistics */
		pktsum_t vnic_stats;

		if (state->vs_firstonly) {
			if (state->vs_donefirst)
				return (0);
			state->vs_donefirst = B_TRUE;
		}

		if (!state->vs_printstats) {
			/*
			 * get vnic statistics and add to the sum for the
			 * named device.
			 */
			get_link_stats(vnic_name, &vnic_stats);
			dladm_stats_total(&state->vs_totalstats, &vnic_stats,
			    &state->vs_prevstats[vnic->va_vnic_id]);
		} else {
			/* get and print vnic statistics */
			get_link_stats(vnic_name, &vnic_stats);
			dump_vnic_stat(vnic_name, linkid, state, &vnic_stats,
			    &state->vs_totalstats);
		}
		return (DLADM_STATUS_OK);
	} else {
		(void) snprintf(vbuf.vnic_link, sizeof (vbuf.vnic_link),
		    "%s", vnic_name);

		if (!is_etherstub) {

			(void) snprintf(vbuf.vnic_over, sizeof (vbuf.vnic_over),
			    "%s", devname);
			(void) snprintf(vbuf.vnic_speed,
			    sizeof (vbuf.vnic_speed), "%u",
			    (uint_t)((get_ifspeed(vnic_name, B_TRUE))
			    / 1000000ull));

			switch (vnic->va_mac_addr_type) {
			case VNIC_MAC_ADDR_TYPE_FIXED:
			case VNIC_MAC_ADDR_TYPE_PRIMARY:
				(void) snprintf(vbuf.vnic_macaddrtype,
				    sizeof (vbuf.vnic_macaddrtype),
				    gettext("fixed"));
				break;
			case VNIC_MAC_ADDR_TYPE_RANDOM:
				(void) snprintf(vbuf.vnic_macaddrtype,
				    sizeof (vbuf.vnic_macaddrtype),
				    gettext("random"));
				break;
			case VNIC_MAC_ADDR_TYPE_FACTORY:
				(void) snprintf(vbuf.vnic_macaddrtype,
				    sizeof (vbuf.vnic_macaddrtype),
				    gettext("factory, slot %d"),
				    vnic->va_mac_slot);
				break;
			case VNIC_MAC_ADDR_TYPE_VRID:
				(void) snprintf(vbuf.vnic_macaddrtype,
				    sizeof (vbuf.vnic_macaddrtype),
				    gettext("vrrp, %d/%s"),
				    vnic->va_vrid, vnic->va_af == AF_INET ?
				    "inet" : "inet6");
				break;
			}

			if (strlen(vbuf.vnic_macaddrtype) > 0) {
				(void) snprintf(vbuf.vnic_macaddr,
				    sizeof (vbuf.vnic_macaddr), "%s",
				    dladm_aggr_macaddr2str(vnic->va_mac_addr,
				    mstr));
			}

			(void) snprintf(vbuf.vnic_vid, sizeof (vbuf.vnic_vid),
			    "%d", vnic->va_vid);

			if (zonename[0] != '\0')
				(void) snprintf(vbuf.vnic_zone,
				    sizeof (vbuf.vnic_zone), "%s", zonename);
			else
				(void) strlcpy(vbuf.vnic_zone, "--",
				    sizeof (vbuf.vnic_zone));
		}

		ofmt_print(state->vs_ofmt, &vbuf);

		return (DLADM_STATUS_OK);
	}
}

/* ARGSUSED */
static int
show_vnic(dladm_handle_t dh, datalink_id_t linkid, void *arg)
{
	show_vnic_state_t	*state = arg;

	state->vs_status = print_vnic(state, linkid);
	return (DLADM_WALK_CONTINUE);
}

static void
do_show_vnic_common(int argc, char *argv[], const char *use,
    boolean_t etherstub)
{
	int			option;
	boolean_t		s_arg = B_FALSE;
	boolean_t		i_arg = B_FALSE;
	boolean_t		l_arg = B_FALSE;
	uint32_t		interval = 0, flags = DLADM_OPT_ACTIVE;
	datalink_id_t		linkid = DATALINK_ALL_LINKID;
	datalink_id_t		dev_linkid = DATALINK_ALL_LINKID;
	show_vnic_state_t	state;
	dladm_status_t		status;
	boolean_t		o_arg = B_FALSE;
	char			*fields_str = NULL;
	const ofmt_field_t	*pf;
	char			*all_e_fields = "link";
	ofmt_handle_t		ofmt;
	ofmt_status_t		oferr;
	uint_t			ofmtflags = 0;

	bzero(&state, sizeof (state));
	opterr = 0;
	while ((option = getopt_long(argc, argv, ":pPl:si:o:", lopts,
	    NULL)) != -1) {
		switch (option) {
		case 'p':
			state.vs_parsable = B_TRUE;
			break;
		case 'P':
			flags = DLADM_OPT_PERSIST;
			break;
		case 'l':
			if (etherstub)
				die("option not supported for this command");

			if (strlcpy(state.vs_link, optarg, MAXLINKNAMELEN) >=
			    MAXLINKNAMELEN)
				die("link name too long");

			l_arg = B_TRUE;
			break;
		case 's':
			if (s_arg) {
				die("the option -s cannot be specified "
				    "more than once");
			}
			s_arg = B_TRUE;
			break;
		case 'i':
			if (i_arg) {
				die("the option -i cannot be specified "
				    "more than once");
			}
			i_arg = B_TRUE;
			if (!dladm_str2interval(optarg, &interval))
				die("invalid interval value '%s'", optarg);
			break;
		case 'o':
			o_arg = B_TRUE;
			fields_str = optarg;
			break;
		default:
			die_opterr(optopt, option, use);
		}
	}

	if (i_arg && !s_arg)
		die("the option -i can be used only with -s");

	/* get vnic ID (optional last argument) */
	if (optind == (argc - 1)) {
		status = dladm_name2info(handle, argv[optind], &linkid, NULL,
		    NULL, NULL);
		if (status != DLADM_STATUS_OK) {
			die_dlerr(status, "invalid vnic name '%s'",
			    argv[optind]);
		}
		(void) strlcpy(state.vs_vnic, argv[optind], MAXLINKNAMELEN);
	} else if (optind != argc) {
		usage();
	}

	if (l_arg) {
		status = dladm_name2info(handle, state.vs_link, &dev_linkid,
		    NULL, NULL, NULL);
		if (status != DLADM_STATUS_OK) {
			die_dlerr(status, "invalid link name '%s'",
			    state.vs_link);
		}
	}

	state.vs_vnic_id = linkid;
	state.vs_link_id = dev_linkid;
	state.vs_etherstub = etherstub;
	state.vs_found = B_FALSE;
	state.vs_flags = flags;

	if (!o_arg || (o_arg && strcasecmp(fields_str, "all") == 0)) {
		if (etherstub)
			fields_str = all_e_fields;
	}
	pf = vnic_fields;

	if (state.vs_parsable)
		ofmtflags |= OFMT_PARSABLE;
	oferr = ofmt_open(fields_str, pf, ofmtflags, 0, &ofmt);
	ofmt_check(oferr, state.vs_parsable, ofmt, die, warn);
	state.vs_ofmt = ofmt;

	if (s_arg) {
		/* Display vnic statistics */
		vnic_stats(&state, interval);
		ofmt_close(ofmt);
		return;
	}

	/* Display vnic information */
	state.vs_donefirst = B_FALSE;

	if (linkid == DATALINK_ALL_LINKID) {
		(void) dladm_walk_datalink_id(show_vnic, handle, &state,
		    DATALINK_CLASS_VNIC | DATALINK_CLASS_ETHERSTUB,
		    DATALINK_ANY_MEDIATYPE, flags);
	} else {
		(void) show_vnic(handle, linkid, &state);
		if (state.vs_status != DLADM_STATUS_OK) {
			ofmt_close(ofmt);
			die_dlerr(state.vs_status, "failed to show vnic '%s'",
			    state.vs_vnic);
		}
	}
	ofmt_close(ofmt);
}

static void
do_show_vnic(int argc, char *argv[], const char *use)
{
	do_show_vnic_common(argc, argv, use, B_FALSE);
}

static void
do_create_etherstub(int argc, char *argv[], const char *use)
{
	uint32_t flags;
	char *altroot = NULL;
	int option;
	dladm_status_t status;
	char name[MAXLINKNAMELEN];
	uchar_t mac_addr[ETHERADDRL];

	name[0] = '\0';
	bzero(mac_addr, sizeof (mac_addr));
	flags = DLADM_OPT_ANCHOR | DLADM_OPT_ACTIVE | DLADM_OPT_PERSIST;

	opterr = 0;
	while ((option = getopt_long(argc, argv, "tR:",
	    etherstub_lopts, NULL)) != -1) {
		switch (option) {
		case 't':
			flags &= ~DLADM_OPT_PERSIST;
			break;
		case 'R':
			altroot = optarg;
			break;
		default:
			die_opterr(optopt, option, use);
		}
	}

	/* the etherstub id is the required operand */
	if (optind != (argc - 1))
		usage();

	if (strlcpy(name, argv[optind], MAXLINKNAMELEN) >= MAXLINKNAMELEN)
		die("link name too long '%s'", argv[optind]);

	if (!dladm_valid_linkname(name))
		die("invalid link name '%s'", argv[optind]);

	if (altroot != NULL)
		altroot_cmd(altroot, argc, argv);

	status = dladm_vnic_create(handle, name, DATALINK_INVALID_LINKID,
	    VNIC_MAC_ADDR_TYPE_AUTO, mac_addr, ETHERADDRL, NULL, 0, 0,
	    VRRP_VRID_NONE, AF_UNSPEC, NULL, NULL, &errlist, flags);
	if (status != DLADM_STATUS_OK)
		die_dlerr(status, "etherstub creation failed");
}

static void
do_delete_etherstub(int argc, char *argv[], const char *use)
{
	do_delete_vnic_common(argc, argv, use, B_TRUE);
}

/* ARGSUSED */
static void
do_show_etherstub(int argc, char *argv[], const char *use)
{
	do_show_vnic_common(argc, argv, use, B_TRUE);
}

/* ARGSUSED */
static void
do_up_simnet(int argc, char *argv[], const char *use)
{
	(void) dladm_simnet_up(handle, DATALINK_ALL_LINKID, 0);
}

static void
do_create_simnet(int argc, char *argv[], const char *use)
{
	uint32_t flags;
	char *altroot = NULL;
	char *media = NULL;
	uint32_t mtype = DL_ETHER;
	int option;
	dladm_status_t status;
	char name[MAXLINKNAMELEN];

	name[0] = '\0';
	flags = DLADM_OPT_ACTIVE | DLADM_OPT_PERSIST;

	opterr = 0;
	while ((option = getopt_long(argc, argv, ":tR:m:",
	    simnet_lopts, NULL)) != -1) {
		switch (option) {
		case 't':
			flags &= ~DLADM_OPT_PERSIST;
			break;
		case 'R':
			altroot = optarg;
			break;
		case 'm':
			media = optarg;
			break;
		default:
			die_opterr(optopt, option, use);
		}
	}

	/* the simnet id is the required operand */
	if (optind != (argc - 1))
		usage();

	if (strlcpy(name, argv[optind], MAXLINKNAMELEN) >= MAXLINKNAMELEN)
		die("link name too long '%s'", argv[optind]);

	if (!dladm_valid_linkname(name))
		die("invalid link name '%s'", name);

	if (media != NULL) {
		mtype = dladm_str2media(media);
		if (mtype != DL_ETHER && mtype != DL_WIFI)
			die("media type '%s' is not supported", media);
	}

	if (altroot != NULL)
		altroot_cmd(altroot, argc, argv);

	status = dladm_simnet_create(handle, name, mtype, flags);
	if (status != DLADM_STATUS_OK)
		die_dlerr(status, "simnet creation failed");
}

static void
do_delete_simnet(int argc, char *argv[], const char *use)
{
	int option;
	uint32_t flags = DLADM_OPT_ACTIVE | DLADM_OPT_PERSIST;
	datalink_id_t linkid;
	char *altroot = NULL;
	dladm_status_t status;
	dladm_simnet_attr_t slinfo;

	opterr = 0;
	while ((option = getopt_long(argc, argv, ":tR:", simnet_lopts,
	    NULL)) != -1) {
		switch (option) {
		case 't':
			flags &= ~DLADM_OPT_PERSIST;
			break;
		case 'R':
			altroot = optarg;
			break;
		default:
			die_opterr(optopt, option, use);
		}
	}

	/* get simnet name (required last argument) */
	if (optind != (argc - 1))
		usage();

	if (!dladm_valid_linkname(argv[optind]))
		die("invalid link name '%s'", argv[optind]);

	if (altroot != NULL)
		altroot_cmd(altroot, argc, argv);

	status = dladm_name2info(handle, argv[optind], &linkid, NULL, NULL,
	    NULL);
	if (status != DLADM_STATUS_OK)
		die("simnet '%s' not found", argv[optind]);

	if ((status = dladm_simnet_info(handle, linkid, &slinfo,
	    flags)) != DLADM_STATUS_OK)
		die_dlerr(status, "failed to retrieve simnet information");

	status = dladm_simnet_delete(handle, linkid, flags);
	if (status != DLADM_STATUS_OK)
		die_dlerr(status, "simnet deletion failed");
}

static void
do_modify_simnet(int argc, char *argv[], const char *use)
{
	int option;
	uint32_t flags = DLADM_OPT_ACTIVE | DLADM_OPT_PERSIST;
	datalink_id_t linkid;
	datalink_id_t peer_linkid;
	char *altroot = NULL;
	dladm_status_t status;
	boolean_t p_arg = B_FALSE;

	opterr = 0;
	while ((option = getopt_long(argc, argv, ":tR:p:", simnet_lopts,
	    NULL)) != -1) {
		switch (option) {
		case 't':
			flags &= ~DLADM_OPT_PERSIST;
			break;
		case 'R':
			altroot = optarg;
			break;
		case 'p':
			if (p_arg)
				die_optdup(option);
			p_arg = B_TRUE;
			if (strcasecmp(optarg, "none") == 0)
				peer_linkid = DATALINK_INVALID_LINKID;
			else if (dladm_name2info(handle, optarg, &peer_linkid,
			    NULL, NULL, NULL) != DLADM_STATUS_OK)
				die("invalid peer link name '%s'", optarg);
			break;
		default:
			die_opterr(optopt, option, use);
		}
	}

	/* get simnet name (required last argument) */
	if (optind != (argc - 1))
		usage();

	/* Nothing to do if no peer link argument */
	if (!p_arg)
		return;

	if (altroot != NULL)
		altroot_cmd(altroot, argc, argv);

	status = dladm_name2info(handle, argv[optind], &linkid, NULL, NULL,
	    NULL);
	if (status != DLADM_STATUS_OK)
		die("invalid link name '%s'", argv[optind]);

	status = dladm_simnet_modify(handle, linkid, peer_linkid, flags);
	if (status != DLADM_STATUS_OK)
		die_dlerr(status, "simnet modification failed");
}

static dladm_status_t
print_simnet(show_state_t *state, datalink_id_t linkid)
{
	dladm_simnet_attr_t	slinfo;
	uint32_t		flags;
	dladm_status_t		status;
	simnet_fields_buf_t	slbuf;
	char			mstr[ETHERADDRL * 3];

	bzero(&slbuf, sizeof (slbuf));
	if ((status = dladm_datalink_id2info(handle, linkid, &flags, NULL, NULL,
	    slbuf.simnet_name, sizeof (slbuf.simnet_name)))
	    != DLADM_STATUS_OK)
		return (status);

	if (!(state->ls_flags & flags))
		return (DLADM_STATUS_NOTFOUND);

	if ((status = dladm_simnet_info(handle, linkid, &slinfo,
	    state->ls_flags)) != DLADM_STATUS_OK)
		return (status);

	if (slinfo.sna_peer_link_id != DATALINK_INVALID_LINKID &&
	    (status = dladm_datalink_id2info(handle, slinfo.sna_peer_link_id,
	    NULL, NULL, NULL, slbuf.simnet_otherlink,
	    sizeof (slbuf.simnet_otherlink))) !=
	    DLADM_STATUS_OK)
		return (status);

	if (slinfo.sna_mac_len > sizeof (slbuf.simnet_macaddr))
		return (DLADM_STATUS_BADVAL);

	(void) strlcpy(slbuf.simnet_macaddr,
	    dladm_aggr_macaddr2str(slinfo.sna_mac_addr, mstr),
	    sizeof (slbuf.simnet_macaddr));
	(void) dladm_media2str(slinfo.sna_type, slbuf.simnet_media);

	ofmt_print(state->ls_ofmt, &slbuf);
	return (status);
}

/* ARGSUSED */
static int
show_simnet(dladm_handle_t dh, datalink_id_t linkid, void *arg)
{
	show_state_t		*state = arg;

	state->ls_status = print_simnet(state, linkid);
	return (DLADM_WALK_CONTINUE);
}

static void
do_show_simnet(int argc, char *argv[], const char *use)
{
	int		option;
	uint32_t	flags = DLADM_OPT_ACTIVE;
	boolean_t	p_arg = B_FALSE;
	datalink_id_t	linkid = DATALINK_ALL_LINKID;
	show_state_t	state;
	dladm_status_t	status;
	boolean_t	o_arg = B_FALSE;
	ofmt_handle_t	ofmt;
	ofmt_status_t	oferr;
	char		*all_fields = "link,media,macaddress,otherlink";
	char		*fields_str = all_fields;
	uint_t		ofmtflags = 0;

	bzero(&state, sizeof (state));

	opterr = 0;
	while ((option = getopt_long(argc, argv, ":pPo:",
	    show_lopts, NULL)) != -1) {
		switch (option) {
		case 'p':
			if (p_arg)
				die_optdup(option);

			p_arg = B_TRUE;
			state.ls_parsable = p_arg;
			break;
		case 'P':
			if (flags != DLADM_OPT_ACTIVE)
				die_optdup(option);

			flags = DLADM_OPT_PERSIST;
			break;
		case 'o':
			o_arg = B_TRUE;
			fields_str = optarg;
			break;
		default:
			die_opterr(optopt, option, use);
			break;
		}
	}

	if (p_arg && !o_arg)
		die("-p requires -o");

	if (strcasecmp(fields_str, "all") == 0) {
		if (p_arg)
			die("\"-o all\" is invalid with -p");
		fields_str = all_fields;
	}

	/* get link name (optional last argument) */
	if (optind == (argc-1)) {
		if ((status = dladm_name2info(handle, argv[optind], &linkid,
		    NULL, NULL, NULL)) != DLADM_STATUS_OK) {
			die_dlerr(status, "link %s is not valid", argv[optind]);
		}
	} else if (optind != argc) {
		usage();
	}

	state.ls_flags = flags;
	state.ls_donefirst = B_FALSE;
	if (state.ls_parsable)
		ofmtflags |= OFMT_PARSABLE;
	oferr = ofmt_open(fields_str, simnet_fields, ofmtflags, 0, &ofmt);
	ofmt_check(oferr, state.ls_parsable, ofmt, die, warn);
	state.ls_ofmt = ofmt;

	if (linkid == DATALINK_ALL_LINKID) {
		(void) dladm_walk_datalink_id(show_simnet, handle, &state,
		    DATALINK_CLASS_SIMNET, DATALINK_ANY_MEDIATYPE, flags);
	} else {
		(void) show_simnet(handle, linkid, &state);
		if (state.ls_status != DLADM_STATUS_OK) {
			ofmt_close(ofmt);
			die_dlerr(state.ls_status, "failed to show simnet %s",
			    argv[optind]);
		}
	}
	ofmt_close(ofmt);
}

static void
link_stats(datalink_id_t linkid, uint_t interval, char *fields_str,
    show_state_t *state)
{
	ofmt_handle_t	ofmt;
	ofmt_status_t	oferr;
	uint_t		ofmtflags = 0;

	if (state->ls_parsable)
		ofmtflags |= OFMT_PARSABLE;
	oferr = ofmt_open(fields_str, link_s_fields, ofmtflags, 0, &ofmt);
	ofmt_check(oferr, state->ls_parsable, ofmt, die, warn);
	state->ls_ofmt = ofmt;

	/*
	 * If an interval is specified, continuously show the stats
	 * only for the first MAC port.
	 */
	state->ls_firstonly = (interval != 0);

	for (;;) {
		state->ls_donefirst = B_FALSE;
		if (linkid == DATALINK_ALL_LINKID) {
			(void) dladm_walk_datalink_id(show_link_stats, handle,
			    state, DATALINK_CLASS_ALL, DATALINK_ANY_MEDIATYPE,
			    DLADM_OPT_ACTIVE);
		} else {
			(void) show_link_stats(handle, linkid, state);
		}

		if (interval == 0)
			break;

		(void) fflush(stdout);
		(void) sleep(interval);
	}
	ofmt_close(ofmt);
}

static void
aggr_stats(datalink_id_t linkid, show_grp_state_t *state, uint_t interval)
{
	/*
	 * If an interval is specified, continuously show the stats
	 * only for the first group.
	 */
	state->gs_firstonly = (interval != 0);

	for (;;) {
		state->gs_donefirst = B_FALSE;
		if (linkid == DATALINK_ALL_LINKID)
			(void) dladm_walk_datalink_id(show_aggr, handle, state,
			    DATALINK_CLASS_AGGR, DATALINK_ANY_MEDIATYPE,
			    DLADM_OPT_ACTIVE);
		else
			(void) show_aggr(handle, linkid, state);

		if (interval == 0)
			break;

		(void) fflush(stdout);
		(void) sleep(interval);
	}
}

/* ARGSUSED */
static void
vnic_stats(show_vnic_state_t *sp, uint32_t interval)
{
	show_vnic_state_t	state;
	boolean_t		specific_link, specific_dev;

	/* Display vnic statistics */
	dump_vnics_head(sp->vs_link);

	bzero(&state, sizeof (state));
	state.vs_stats = B_TRUE;
	state.vs_vnic_id = sp->vs_vnic_id;
	state.vs_link_id = sp->vs_link_id;

	/*
	 * If an interval is specified, and a vnic ID is not specified,
	 * continuously show the stats only for the first vnic.
	 */
	specific_link = (sp->vs_vnic_id != DATALINK_ALL_LINKID);
	specific_dev = (sp->vs_link_id != DATALINK_ALL_LINKID);

	for (;;) {
		/* Get stats for each vnic */
		state.vs_found = B_FALSE;
		state.vs_donefirst = B_FALSE;
		state.vs_printstats = B_FALSE;
		state.vs_flags = DLADM_OPT_ACTIVE;

		if (!specific_link) {
			(void) dladm_walk_datalink_id(show_vnic, handle, &state,
			    DATALINK_CLASS_VNIC, DATALINK_ANY_MEDIATYPE,
			    DLADM_OPT_ACTIVE);
		} else {
			(void) show_vnic(handle, sp->vs_vnic_id, &state);
			if (state.vs_status != DLADM_STATUS_OK) {
				die_dlerr(state.vs_status,
				    "failed to show vnic '%s'", sp->vs_vnic);
			}
		}

		if (specific_link && !state.vs_found)
			die("non-existent vnic '%s'", sp->vs_vnic);
		if (specific_dev && !state.vs_found)
			die("device %s has no vnics", sp->vs_link);

		/* Show totals */
		if ((specific_link | specific_dev) && !interval) {
			(void) printf("Total");
			(void) printf("\t%-10llu",
			    state.vs_totalstats.ipackets);
			(void) printf("%-12llu",
			    state.vs_totalstats.rbytes);
			(void) printf("%-10llu",
			    state.vs_totalstats.opackets);
			(void) printf("%-12llu\n",
			    state.vs_totalstats.obytes);
		}

		/* Show stats for each vnic */
		state.vs_donefirst = B_FALSE;
		state.vs_printstats = B_TRUE;

		if (!specific_link) {
			(void) dladm_walk_datalink_id(show_vnic, handle, &state,
			    DATALINK_CLASS_VNIC, DATALINK_ANY_MEDIATYPE,
			    DLADM_OPT_ACTIVE);
		} else {
			(void) show_vnic(handle, sp->vs_vnic_id, &state);
			if (state.vs_status != DLADM_STATUS_OK) {
				die_dlerr(state.vs_status,
				    "failed to show vnic '%s'", sp->vs_vnic);
			}
		}

		if (interval == 0)
			break;

		(void) fflush(stdout);
		(void) sleep(interval);
	}
}

static void
get_mac_stats(const char *dev, pktsum_t *stats)
{
	kstat_ctl_t	*kcp;
	kstat_t		*ksp;
	char module[DLPI_LINKNAME_MAX];
	uint_t instance;


	bzero(stats, sizeof (*stats));

	if (dlpi_parselink(dev, module, &instance) != DLPI_SUCCESS)
		return;

	if ((kcp = kstat_open()) == NULL) {
		warn("kstat open operation failed");
		return;
	}

	ksp = dladm_kstat_lookup(kcp, module, instance, "mac", NULL);
	if (ksp != NULL)
		dladm_get_stats(kcp, ksp, stats);

	(void) kstat_close(kcp);

}

static void
get_link_stats(const char *link, pktsum_t *stats)
{
	kstat_ctl_t	*kcp;
	kstat_t		*ksp;

	bzero(stats, sizeof (*stats));

	if ((kcp = kstat_open()) == NULL) {
		warn("kstat_open operation failed");
		return;
	}

	ksp = dladm_kstat_lookup(kcp, "link", 0, link, NULL);

	if (ksp != NULL)
		dladm_get_stats(kcp, ksp, stats);

	(void) kstat_close(kcp);
}

static int
query_kstat(char *module, int instance, const char *name, const char *stat,
    uint8_t type, void *val)
{
	kstat_ctl_t	*kcp;
	kstat_t		*ksp;

	if ((kcp = kstat_open()) == NULL) {
		warn("kstat open operation failed");
		return (-1);
	}

	if ((ksp = kstat_lookup(kcp, module, instance, (char *)name)) == NULL) {
		/*
		 * The kstat query could fail if the underlying MAC
		 * driver was already detached.
		 */
		goto bail;
	}

	if (kstat_read(kcp, ksp, NULL) == -1) {
		warn("kstat read failed");
		goto bail;
	}

	if (dladm_kstat_value(ksp, stat, type, val) < 0)
		goto bail;

	(void) kstat_close(kcp);
	return (0);

bail:
	(void) kstat_close(kcp);
	return (-1);
}

static int
get_one_kstat(const char *name, const char *stat, uint8_t type,
    void *val, boolean_t islink)
{
	char		module[DLPI_LINKNAME_MAX];
	uint_t		instance;

	if (islink) {
		return (query_kstat("link", 0, name, stat, type, val));
	} else {
		if (dlpi_parselink(name, module, &instance) != DLPI_SUCCESS)
			return (-1);

		return (query_kstat(module, instance, "mac", stat, type, val));
	}
}

static uint64_t
get_ifspeed(const char *name, boolean_t islink)
{
	uint64_t ifspeed = 0;

	(void) get_one_kstat(name, "ifspeed", KSTAT_DATA_UINT64,
	    &ifspeed, islink);

	return (ifspeed);
}

static const char *
get_linkstate(const char *name, boolean_t islink, char *buf)
{
	link_state_t	linkstate;

	if (get_one_kstat(name, "link_state", KSTAT_DATA_UINT32,
	    &linkstate, islink) != 0) {
		(void) strlcpy(buf, "?", DLADM_STRSIZE);
		return (buf);
	}
	return (dladm_linkstate2str(linkstate, buf));
}

static const char *
get_linkduplex(const char *name, boolean_t islink, char *buf)
{
	link_duplex_t	linkduplex;

	if (get_one_kstat(name, "link_duplex", KSTAT_DATA_UINT32,
	    &linkduplex, islink) != 0) {
		(void) strlcpy(buf, "unknown", DLADM_STRSIZE);
		return (buf);
	}

	return (dladm_linkduplex2str(linkduplex, buf));
}

static int
parse_wifi_fields(char *str, ofmt_handle_t *ofmt, uint_t cmdtype,
    boolean_t parsable)
{
	ofmt_field_t	*template, *of;
	ofmt_cb_t	*fn;
	ofmt_status_t	oferr;

	if (cmdtype == WIFI_CMD_SCAN) {
		template = wifi_common_fields;
		if (str == NULL)
			str = def_scan_wifi_fields;
		if (strcasecmp(str, "all") == 0)
			str = all_scan_wifi_fields;
		fn = print_wlan_attr_cb;
	} else if (cmdtype == WIFI_CMD_SHOW) {
		bcopy(wifi_common_fields, &wifi_show_fields[2],
		    sizeof (wifi_common_fields));
		template = wifi_show_fields;
		if (str == NULL)
			str = def_show_wifi_fields;
		if (strcasecmp(str, "all") == 0)
			str = all_show_wifi_fields;
		fn = print_link_attr_cb;
	} else {
		return (-1);
	}

	for (of = template; of->of_name != NULL; of++) {
		if (of->of_cb == NULL)
			of->of_cb = fn;
	}

	oferr = ofmt_open(str, template, (parsable ? OFMT_PARSABLE : 0),
	    0, ofmt);
	ofmt_check(oferr, parsable, *ofmt, die, warn);
	return (0);
}

typedef struct print_wifi_state {
	char		*ws_link;
	boolean_t	ws_parsable;
	boolean_t	ws_header;
	ofmt_handle_t	ws_ofmt;
} print_wifi_state_t;

typedef struct  wlan_scan_args_s {
	print_wifi_state_t	*ws_state;
	void			*ws_attr;
} wlan_scan_args_t;

static boolean_t
print_wlan_attr_cb(ofmt_arg_t *ofarg, char *buf, uint_t bufsize)
{
	wlan_scan_args_t	*w = ofarg->ofmt_cbarg;
	print_wifi_state_t	*statep = w->ws_state;
	dladm_wlan_attr_t	*attrp = w->ws_attr;
	char			tmpbuf[DLADM_STRSIZE];

	if (ofarg->ofmt_id == 0) {
		(void) strlcpy(buf, (char *)statep->ws_link, bufsize);
		return (B_TRUE);
	}

	if ((ofarg->ofmt_id & attrp->wa_valid) == 0)
		return (B_TRUE);

	switch (ofarg->ofmt_id) {
	case DLADM_WLAN_ATTR_ESSID:
		(void) dladm_wlan_essid2str(&attrp->wa_essid, tmpbuf);
		break;
	case DLADM_WLAN_ATTR_BSSID:
		(void) dladm_wlan_bssid2str(&attrp->wa_bssid, tmpbuf);
		break;
	case DLADM_WLAN_ATTR_SECMODE:
		(void) dladm_wlan_secmode2str(&attrp->wa_secmode, tmpbuf);
		break;
	case DLADM_WLAN_ATTR_STRENGTH:
		(void) dladm_wlan_strength2str(&attrp->wa_strength, tmpbuf);
		break;
	case DLADM_WLAN_ATTR_MODE:
		(void) dladm_wlan_mode2str(&attrp->wa_mode, tmpbuf);
		break;
	case DLADM_WLAN_ATTR_SPEED:
		(void) dladm_wlan_speed2str(&attrp->wa_speed, tmpbuf);
		(void) strlcat(tmpbuf, "Mb", sizeof (tmpbuf));
		break;
	case DLADM_WLAN_ATTR_AUTH:
		(void) dladm_wlan_auth2str(&attrp->wa_auth, tmpbuf);
		break;
	case DLADM_WLAN_ATTR_BSSTYPE:
		(void) dladm_wlan_bsstype2str(&attrp->wa_bsstype, tmpbuf);
		break;
	}
	(void) strlcpy(buf, tmpbuf, bufsize);

	return (B_TRUE);
}

static boolean_t
print_scan_results(void *arg, dladm_wlan_attr_t *attrp)
{
	print_wifi_state_t	*statep = arg;
	wlan_scan_args_t	warg;

	bzero(&warg, sizeof (warg));
	warg.ws_state = statep;
	warg.ws_attr = attrp;
	ofmt_print(statep->ws_ofmt, &warg);
	return (B_TRUE);
}

static int
scan_wifi(dladm_handle_t dh, datalink_id_t linkid, void *arg)
{
	print_wifi_state_t	*statep = arg;
	dladm_status_t		status;
	char			link[MAXLINKNAMELEN];

	if ((status = dladm_datalink_id2info(dh, linkid, NULL, NULL, NULL, link,
	    sizeof (link))) != DLADM_STATUS_OK) {
		return (DLADM_WALK_CONTINUE);
	}

	statep->ws_link = link;
	status = dladm_wlan_scan(dh, linkid, statep, print_scan_results);
	if (status != DLADM_STATUS_OK)
		die_dlerr(status, "cannot scan link '%s'", statep->ws_link);

	return (DLADM_WALK_CONTINUE);
}

static boolean_t
print_wifi_status_cb(ofmt_arg_t *ofarg, char *buf, uint_t bufsize)
{
	static char		tmpbuf[DLADM_STRSIZE];
	wlan_scan_args_t	*w = ofarg->ofmt_cbarg;
	dladm_wlan_linkattr_t	*attrp = w->ws_attr;

	if ((ofarg->ofmt_id & attrp->la_valid) != 0) {
		(void) dladm_wlan_linkstatus2str(&attrp->la_status, tmpbuf);
		(void) strlcpy(buf, tmpbuf, bufsize);
	}
	return (B_TRUE);
}

static boolean_t
print_link_attr_cb(ofmt_arg_t *ofarg, char *buf, uint_t bufsize)
{
	wlan_scan_args_t	*w = ofarg->ofmt_cbarg, w1;
	print_wifi_state_t	*statep = w->ws_state;
	dladm_wlan_linkattr_t	*attrp = w->ws_attr;

	bzero(&w1, sizeof (w1));
	w1.ws_state = statep;
	w1.ws_attr = &attrp->la_wlan_attr;
	ofarg->ofmt_cbarg = &w1;
	return (print_wlan_attr_cb(ofarg, buf, bufsize));
}

static int
show_wifi(dladm_handle_t dh, datalink_id_t linkid, void *arg)
{
	print_wifi_state_t	*statep = arg;
	dladm_wlan_linkattr_t	attr;
	dladm_status_t		status;
	char			link[MAXLINKNAMELEN];
	wlan_scan_args_t	warg;

	if ((status = dladm_datalink_id2info(dh, linkid, NULL, NULL, NULL, link,
	    sizeof (link))) != DLADM_STATUS_OK) {
		return (DLADM_WALK_CONTINUE);
	}

	/* dladm_wlan_get_linkattr() memsets attr with 0 */
	status = dladm_wlan_get_linkattr(dh, linkid, &attr);
	if (status != DLADM_STATUS_OK)
		die_dlerr(status, "cannot get link attributes for %s", link);

	statep->ws_link = link;

	bzero(&warg, sizeof (warg));
	warg.ws_state = statep;
	warg.ws_attr = &attr;
	ofmt_print(statep->ws_ofmt, &warg);
	return (DLADM_WALK_CONTINUE);
}

static void
do_display_wifi(int argc, char **argv, int cmd, const char *use)
{
	int			option;
	char			*fields_str = NULL;
	int		(*callback)(dladm_handle_t, datalink_id_t, void *);
	print_wifi_state_t	state;
	datalink_id_t		linkid = DATALINK_ALL_LINKID;
	dladm_status_t		status;

	if (cmd == WIFI_CMD_SCAN)
		callback = scan_wifi;
	else if (cmd == WIFI_CMD_SHOW)
		callback = show_wifi;
	else
		return;

	state.ws_parsable = B_FALSE;
	state.ws_header = B_TRUE;
	opterr = 0;
	while ((option = getopt_long(argc, argv, ":o:p",
	    wifi_longopts, NULL)) != -1) {
		switch (option) {
		case 'o':
			fields_str = optarg;
			break;
		case 'p':
			state.ws_parsable = B_TRUE;
			break;
		default:
			die_opterr(optopt, option, use);
		}
	}

	if (state.ws_parsable && fields_str == NULL)
		die("-p requires -o");

	if (state.ws_parsable && strcasecmp(fields_str, "all") == 0)
		die("\"-o all\" is invalid with -p");

	if (optind == (argc - 1)) {
		if ((status = dladm_name2info(handle, argv[optind], &linkid,
		    NULL, NULL, NULL)) != DLADM_STATUS_OK) {
			die_dlerr(status, "link %s is not valid", argv[optind]);
		}
	} else if (optind != argc) {
		usage();
	}

	if (parse_wifi_fields(fields_str, &state.ws_ofmt, cmd,
	    state.ws_parsable) < 0)
		die("invalid field(s) specified");

	if (linkid == DATALINK_ALL_LINKID) {
		(void) dladm_walk_datalink_id(callback, handle, &state,
		    DATALINK_CLASS_PHYS | DATALINK_CLASS_SIMNET,
		    DL_WIFI, DLADM_OPT_ACTIVE);
	} else {
		(void) (*callback)(handle, linkid, &state);
	}
	ofmt_close(state.ws_ofmt);
}

static void
do_scan_wifi(int argc, char **argv, const char *use)
{
	do_display_wifi(argc, argv, WIFI_CMD_SCAN, use);
}

static void
do_show_wifi(int argc, char **argv, const char *use)
{
	do_display_wifi(argc, argv, WIFI_CMD_SHOW, use);
}

typedef struct wlan_count_attr {
	uint_t		wc_count;
	datalink_id_t	wc_linkid;
} wlan_count_attr_t;

/* ARGSUSED */
static int
do_count_wlan(dladm_handle_t dh, datalink_id_t linkid, void *arg)
{
	wlan_count_attr_t *cp = arg;

	if (cp->wc_count == 0)
		cp->wc_linkid = linkid;
	cp->wc_count++;
	return (DLADM_WALK_CONTINUE);
}

static int
parse_wlan_keys(char *str, dladm_wlan_key_t **keys, uint_t *key_countp)
{
	uint_t			i;
	dladm_wlan_key_t	*wk;
	int			nfields = 1;
	char			*field, *token, *lasts = NULL, c;

	token = str;
	while ((c = *token++) != '\0') {
		if (c == ',')
			nfields++;
	}
	token = strdup(str);
	if (token == NULL)
		return (-1);

	wk = malloc(nfields * sizeof (dladm_wlan_key_t));
	if (wk == NULL)
		goto fail;

	token = str;
	for (i = 0; i < nfields; i++) {
		char			*s;
		dladm_secobj_class_t	class;
		dladm_status_t		status;

		field = strtok_r(token, ",", &lasts);
		token = NULL;

		(void) strlcpy(wk[i].wk_name, field,
		    DLADM_WLAN_MAX_KEYNAME_LEN);

		wk[i].wk_idx = 1;
		if ((s = strrchr(wk[i].wk_name, ':')) != NULL) {
			if (s[1] == '\0' || s[2] != '\0' || !isdigit(s[1]))
				goto fail;

			wk[i].wk_idx = (uint_t)(s[1] - '0');
			*s = '\0';
		}
		wk[i].wk_len = DLADM_WLAN_MAX_KEY_LEN;

		status = dladm_get_secobj(handle, wk[i].wk_name, &class,
		    wk[i].wk_val, &wk[i].wk_len, 0);
		if (status != DLADM_STATUS_OK) {
			if (status == DLADM_STATUS_NOTFOUND) {
				status = dladm_get_secobj(handle, wk[i].wk_name,
				    &class, wk[i].wk_val, &wk[i].wk_len,
				    DLADM_OPT_PERSIST);
			}
			if (status != DLADM_STATUS_OK)
				goto fail;
		}
		wk[i].wk_class = class;
	}
	*keys = wk;
	*key_countp = i;
	free(token);
	return (0);
fail:
	free(wk);
	free(token);
	return (-1);
}

static void
do_connect_wifi(int argc, char **argv, const char *use)
{
	int			option;
	dladm_wlan_attr_t	attr, *attrp;
	dladm_status_t		status = DLADM_STATUS_OK;
	int			timeout = DLADM_WLAN_CONNECT_TIMEOUT_DEFAULT;
	datalink_id_t		linkid = DATALINK_ALL_LINKID;
	dladm_wlan_key_t	*keys = NULL;
	uint_t			key_count = 0;
	uint_t			flags = 0;
	dladm_wlan_secmode_t	keysecmode = DLADM_WLAN_SECMODE_NONE;
	char			buf[DLADM_STRSIZE];

	opterr = 0;
	(void) memset(&attr, 0, sizeof (attr));
	while ((option = getopt_long(argc, argv, ":e:i:a:m:b:s:k:T:c",
	    wifi_longopts, NULL)) != -1) {
		switch (option) {
		case 'e':
			status = dladm_wlan_str2essid(optarg, &attr.wa_essid);
			if (status != DLADM_STATUS_OK)
				die("invalid ESSID '%s'", optarg);

			attr.wa_valid |= DLADM_WLAN_ATTR_ESSID;
			/*
			 * Try to connect without doing a scan.
			 */
			flags |= DLADM_WLAN_CONNECT_NOSCAN;
			break;
		case 'i':
			status = dladm_wlan_str2bssid(optarg, &attr.wa_bssid);
			if (status != DLADM_STATUS_OK)
				die("invalid BSSID %s", optarg);

			attr.wa_valid |= DLADM_WLAN_ATTR_BSSID;
			break;
		case 'a':
			status = dladm_wlan_str2auth(optarg, &attr.wa_auth);
			if (status != DLADM_STATUS_OK)
				die("invalid authentication mode '%s'", optarg);

			attr.wa_valid |= DLADM_WLAN_ATTR_AUTH;
			break;
		case 'm':
			status = dladm_wlan_str2mode(optarg, &attr.wa_mode);
			if (status != DLADM_STATUS_OK)
				die("invalid mode '%s'", optarg);

			attr.wa_valid |= DLADM_WLAN_ATTR_MODE;
			break;
		case 'b':
			if ((status = dladm_wlan_str2bsstype(optarg,
			    &attr.wa_bsstype)) != DLADM_STATUS_OK) {
				die("invalid bsstype '%s'", optarg);
			}

			attr.wa_valid |= DLADM_WLAN_ATTR_BSSTYPE;
			break;
		case 's':
			if ((status = dladm_wlan_str2secmode(optarg,
			    &attr.wa_secmode)) != DLADM_STATUS_OK) {
				die("invalid security mode '%s'", optarg);
			}

			attr.wa_valid |= DLADM_WLAN_ATTR_SECMODE;
			break;
		case 'k':
			if (parse_wlan_keys(optarg, &keys, &key_count) < 0)
				die("invalid key(s) '%s'", optarg);

			if (keys[0].wk_class == DLADM_SECOBJ_CLASS_WEP)
				keysecmode = DLADM_WLAN_SECMODE_WEP;
			else
				keysecmode = DLADM_WLAN_SECMODE_WPA;
			break;
		case 'T':
			if (strcasecmp(optarg, "forever") == 0) {
				timeout = -1;
				break;
			}
			if (!str2int(optarg, &timeout) || timeout < 0)
				die("invalid timeout value '%s'", optarg);
			break;
		case 'c':
			flags |= DLADM_WLAN_CONNECT_CREATEIBSS;
			flags |= DLADM_WLAN_CONNECT_CREATEIBSS;
			break;
		default:
			die_opterr(optopt, option, use);
			break;
		}
	}

	if (keysecmode == DLADM_WLAN_SECMODE_NONE) {
		if ((attr.wa_valid & DLADM_WLAN_ATTR_SECMODE) != 0) {
			die("key required for security mode '%s'",
			    dladm_wlan_secmode2str(&attr.wa_secmode, buf));
		}
	} else {
		if ((attr.wa_valid & DLADM_WLAN_ATTR_SECMODE) != 0 &&
		    attr.wa_secmode != keysecmode)
			die("incompatible -s and -k options");
		attr.wa_valid |= DLADM_WLAN_ATTR_SECMODE;
		attr.wa_secmode = keysecmode;
	}

	if (optind == (argc - 1)) {
		if ((status = dladm_name2info(handle, argv[optind], &linkid,
		    NULL, NULL, NULL)) != DLADM_STATUS_OK) {
			die_dlerr(status, "link %s is not valid", argv[optind]);
		}
	} else if (optind != argc) {
		usage();
	}

	if (linkid == DATALINK_ALL_LINKID) {
		wlan_count_attr_t wcattr;

		wcattr.wc_linkid = DATALINK_INVALID_LINKID;
		wcattr.wc_count = 0;
		(void) dladm_walk_datalink_id(do_count_wlan, handle, &wcattr,
		    DATALINK_CLASS_PHYS | DATALINK_CLASS_SIMNET,
		    DL_WIFI, DLADM_OPT_ACTIVE);
		if (wcattr.wc_count == 0) {
			die("no wifi links are available");
		} else if (wcattr.wc_count > 1) {
			die("link name is required when more than one wifi "
			    "link is available");
		}
		linkid = wcattr.wc_linkid;
	}
	attrp = (attr.wa_valid == 0) ? NULL : &attr;
again:
	if ((status = dladm_wlan_connect(handle, linkid, attrp, timeout, keys,
	    key_count, flags)) != DLADM_STATUS_OK) {
		if ((flags & DLADM_WLAN_CONNECT_NOSCAN) != 0) {
			/*
			 * Try again with scanning and filtering.
			 */
			flags &= ~DLADM_WLAN_CONNECT_NOSCAN;
			goto again;
		}

		if (status == DLADM_STATUS_NOTFOUND) {
			if (attr.wa_valid == 0) {
				die("no wifi networks are available");
			} else {
				die("no wifi networks with the specified "
				    "criteria are available");
			}
		}
		die_dlerr(status, "cannot connect");
	}
	free(keys);
}

/* ARGSUSED */
static int
do_all_disconnect_wifi(dladm_handle_t dh, datalink_id_t linkid, void *arg)
{
	dladm_status_t	status;

	status = dladm_wlan_disconnect(dh, linkid);
	if (status != DLADM_STATUS_OK)
		warn_dlerr(status, "cannot disconnect link");

	return (DLADM_WALK_CONTINUE);
}

static void
do_disconnect_wifi(int argc, char **argv, const char *use)
{
	int			option;
	datalink_id_t		linkid = DATALINK_ALL_LINKID;
	boolean_t		all_links = B_FALSE;
	dladm_status_t		status;
	wlan_count_attr_t	wcattr;

	opterr = 0;
	while ((option = getopt_long(argc, argv, ":a",
	    wifi_longopts, NULL)) != -1) {
		switch (option) {
		case 'a':
			all_links = B_TRUE;
			break;
		default:
			die_opterr(optopt, option, use);
			break;
		}
	}

	if (optind == (argc - 1)) {
		if ((status = dladm_name2info(handle, argv[optind], &linkid,
		    NULL, NULL, NULL)) != DLADM_STATUS_OK) {
			die_dlerr(status, "link %s is not valid", argv[optind]);
		}
	} else if (optind != argc) {
		usage();
	}

	if (linkid == DATALINK_ALL_LINKID) {
		if (!all_links) {
			wcattr.wc_linkid = linkid;
			wcattr.wc_count = 0;
			(void) dladm_walk_datalink_id(do_count_wlan, handle,
			    &wcattr,
			    DATALINK_CLASS_PHYS | DATALINK_CLASS_SIMNET,
			    DL_WIFI, DLADM_OPT_ACTIVE);
			if (wcattr.wc_count == 0) {
				die("no wifi links are available");
			} else if (wcattr.wc_count > 1) {
				die("link name is required when more than "
				    "one wifi link is available");
			}
			linkid = wcattr.wc_linkid;
		} else {
			(void) dladm_walk_datalink_id(do_all_disconnect_wifi,
			    handle, NULL,
			    DATALINK_CLASS_PHYS | DATALINK_CLASS_SIMNET,
			    DL_WIFI, DLADM_OPT_ACTIVE);
			return;
		}
	}
	status = dladm_wlan_disconnect(handle, linkid);
	if (status != DLADM_STATUS_OK)
		die_dlerr(status, "cannot disconnect");
}

static void
print_linkprop(datalink_id_t linkid, show_linkprop_state_t *statep,
    const char *propname, dladm_prop_type_t type, const char *format,
    char **pptr)
{
	int		i;
	char		*ptr, *lim;
	char		buf[DLADM_STRSIZE];
	char		*unknown = "--", *notsup = "";
	char		**propvals = statep->ls_propvals;
	uint_t		valcnt = DLADM_MAX_PROP_VALCNT;
	dladm_status_t	status;

	status = dladm_get_linkprop(handle, linkid, type, propname, propvals,
	    &valcnt);
	if (status != DLADM_STATUS_OK) {
		if (status == DLADM_STATUS_TEMPONLY) {
			if (type == DLADM_PROP_VAL_MODIFIABLE &&
			    statep->ls_persist) {
				valcnt = 1;
				propvals = &unknown;
			} else {
				statep->ls_status = status;
				statep->ls_retstatus = status;
				return;
			}
		} else if (status == DLADM_STATUS_NOTSUP ||
		    statep->ls_persist) {
			valcnt = 1;
			if (type == DLADM_PROP_VAL_CURRENT ||
			    type == DLADM_PROP_VAL_PERM)
				propvals = &unknown;
			else
				propvals = &notsup;
		} else if (status == DLADM_STATUS_NOTDEFINED) {
			propvals = &notsup; /* STR_UNDEF_VAL */
		} else {
			if (statep->ls_proplist &&
			    statep->ls_status == DLADM_STATUS_OK) {
				warn_dlerr(status,
				    "cannot get link property '%s' for %s",
				    propname, statep->ls_link);
			}
			statep->ls_status = status;
			statep->ls_retstatus = status;
			return;
		}
	}

	statep->ls_status = DLADM_STATUS_OK;

	buf[0] = '\0';
	ptr = buf;
	lim = buf + DLADM_STRSIZE;
	for (i = 0; i < valcnt; i++) {
		if (propvals[i][0] == '\0' && !statep->ls_parsable)
			ptr += snprintf(ptr, lim - ptr, "--,");
		else
			ptr += snprintf(ptr, lim - ptr, "%s,", propvals[i]);
		if (ptr >= lim)
			break;
	}
	if (valcnt > 0)
		buf[strlen(buf) - 1] = '\0';

	lim = statep->ls_line + MAX_PROP_LINE;
	if (statep->ls_parsable) {
		*pptr += snprintf(*pptr, lim - *pptr,
		    "%s", buf);
	} else {
		*pptr += snprintf(*pptr, lim - *pptr, format, buf);
	}
}

static boolean_t
print_linkprop_cb(ofmt_arg_t *ofarg, char *buf, uint_t bufsize)
{
	linkprop_args_t		*arg = ofarg->ofmt_cbarg;
	char			*propname = arg->ls_propname;
	show_linkprop_state_t	*statep = arg->ls_state;
	char			*ptr = statep->ls_line;
	char			*lim = ptr + MAX_PROP_LINE;
	datalink_id_t		linkid = arg->ls_linkid;

	switch (ofarg->ofmt_id) {
	case LINKPROP_LINK:
		(void) snprintf(ptr, lim - ptr, "%s", statep->ls_link);
		break;
	case LINKPROP_PROPERTY:
		(void) snprintf(ptr, lim - ptr, "%s", propname);
		break;
	case LINKPROP_VALUE:
		print_linkprop(linkid, statep, propname,
		    statep->ls_persist ? DLADM_PROP_VAL_PERSISTENT :
		    DLADM_PROP_VAL_CURRENT, "%s", &ptr);
		/*
		 * If we failed to query the link property, for example, query
		 * the persistent value of a non-persistable link property,
		 * simply skip the output.
		 */
		if (statep->ls_status != DLADM_STATUS_OK) {
			/*
			 * Ignore the temponly error when we skip printing
			 * link properties to avoid returning failure on exit.
			 */
			if (statep->ls_retstatus == DLADM_STATUS_TEMPONLY)
				statep->ls_retstatus = DLADM_STATUS_OK;
			goto skip;
		}
		ptr = statep->ls_line;
		break;
	case LINKPROP_PERM:
		print_linkprop(linkid, statep, propname,
		    DLADM_PROP_VAL_PERM, "%s", &ptr);
		if (statep->ls_status != DLADM_STATUS_OK)
			goto skip;
		ptr = statep->ls_line;
		break;
	case LINKPROP_DEFAULT:
		print_linkprop(linkid, statep, propname,
		    DLADM_PROP_VAL_DEFAULT, "%s", &ptr);
		if (statep->ls_status != DLADM_STATUS_OK)
			goto skip;
		ptr = statep->ls_line;
		break;
	case LINKPROP_POSSIBLE:
		print_linkprop(linkid, statep, propname,
		    DLADM_PROP_VAL_MODIFIABLE, "%s ", &ptr);
		if (statep->ls_status != DLADM_STATUS_OK)
			goto skip;
		ptr = statep->ls_line;
		break;
	default:
		die("invalid input");
		break;
	}
	(void) strlcpy(buf, ptr, bufsize);
	return (B_TRUE);
skip:
	return ((statep->ls_status == DLADM_STATUS_OK) ?
	    B_TRUE : B_FALSE);
}

static boolean_t
linkprop_is_supported(datalink_id_t  linkid, const char *propname,
    show_linkprop_state_t *statep)
{
	dladm_status_t	status;
	uint_t		valcnt = DLADM_MAX_PROP_VALCNT;

	/* if used with -p flag, always print output */
	if (statep->ls_proplist != NULL)
		return (B_TRUE);

	status = dladm_get_linkprop(handle, linkid, DLADM_PROP_VAL_DEFAULT,
	    propname, statep->ls_propvals, &valcnt);

	if (status == DLADM_STATUS_OK)
		return (B_TRUE);

	/*
	 * A system wide default value is not available for the
	 * property. Check if current value can be retrieved.
	 */
	status = dladm_get_linkprop(handle, linkid, DLADM_PROP_VAL_CURRENT,
	    propname, statep->ls_propvals, &valcnt);

	return (status == DLADM_STATUS_OK);
}

/* ARGSUSED */
static int
show_linkprop(dladm_handle_t dh, datalink_id_t linkid, const char *propname,
    void *arg)
{
	show_linkprop_state_t	*statep = arg;
	linkprop_args_t		ls_arg;

	bzero(&ls_arg, sizeof (ls_arg));
	ls_arg.ls_state = statep;
	ls_arg.ls_propname = (char *)propname;
	ls_arg.ls_linkid = linkid;

	/*
	 * This will need to be fixed when kernel interfaces are added
	 * to enable walking of all known private properties. For now,
	 * we are limited to walking persistent private properties only.
	 */
	if ((propname[0] == '_') && !statep->ls_persist &&
	    (statep->ls_proplist == NULL))
		return (DLADM_WALK_CONTINUE);
	if (!statep->ls_parsable &&
	    !linkprop_is_supported(linkid, propname, statep))
		return (DLADM_WALK_CONTINUE);

	ofmt_print(statep->ls_ofmt, &ls_arg);

	return (DLADM_WALK_CONTINUE);
}

static void
do_show_linkprop(int argc, char **argv, const char *use)
{
	int			option;
	char			propstr[DLADM_STRSIZE];
	dladm_arg_list_t	*proplist = NULL;
	datalink_id_t		linkid = DATALINK_ALL_LINKID;
	show_linkprop_state_t	state;
	uint32_t		flags = DLADM_OPT_ACTIVE;
	dladm_status_t		status;
	char			*fields_str = NULL;
	ofmt_handle_t		ofmt;
	ofmt_status_t		oferr;
	uint_t			ofmtflags = 0;

	bzero(propstr, DLADM_STRSIZE);
	opterr = 0;
	state.ls_propvals = NULL;
	state.ls_line = NULL;
	state.ls_parsable = B_FALSE;
	state.ls_persist = B_FALSE;
	state.ls_header = B_TRUE;
	state.ls_retstatus = DLADM_STATUS_OK;

	while ((option = getopt_long(argc, argv, ":p:cPo:",
	    prop_longopts, NULL)) != -1) {
		switch (option) {
		case 'p':
			(void) strlcat(propstr, optarg, DLADM_STRSIZE);
			if (strlcat(propstr, ",", DLADM_STRSIZE) >=
			    DLADM_STRSIZE)
				die("property list too long '%s'", propstr);
			break;
		case 'c':
			state.ls_parsable = B_TRUE;
			break;
		case 'P':
			state.ls_persist = B_TRUE;
			flags = DLADM_OPT_PERSIST;
			break;
		case 'o':
			fields_str = optarg;
			break;
		default:
			die_opterr(optopt, option, use);
			break;
		}
	}

	if (optind == (argc - 1)) {
		if ((status = dladm_name2info(handle, argv[optind], &linkid,
		    NULL, NULL, NULL)) != DLADM_STATUS_OK) {
			die_dlerr(status, "link %s is not valid", argv[optind]);
		}
	} else if (optind != argc) {
		usage();
	}

	if (dladm_parse_link_props(propstr, &proplist, B_TRUE)
	    != DLADM_STATUS_OK)
		die("invalid link properties specified");
	state.ls_proplist = proplist;
	state.ls_status = DLADM_STATUS_OK;

	if (state.ls_parsable)
		ofmtflags |= OFMT_PARSABLE;
	else
		ofmtflags |= OFMT_WRAP;

	oferr = ofmt_open(fields_str, linkprop_fields, ofmtflags, 0, &ofmt);
	ofmt_check(oferr, state.ls_parsable, ofmt, die, warn);
	state.ls_ofmt = ofmt;

	if (linkid == DATALINK_ALL_LINKID) {
		(void) dladm_walk_datalink_id(show_linkprop_onelink, handle,
		    &state, DATALINK_CLASS_ALL, DATALINK_ANY_MEDIATYPE, flags);
	} else {
		(void) show_linkprop_onelink(handle, linkid, &state);
	}
	ofmt_close(ofmt);
	dladm_free_props(proplist);

	if (state.ls_retstatus != DLADM_STATUS_OK) {
		dladm_close(handle);
		exit(EXIT_FAILURE);
	}
}

static int
show_linkprop_onelink(dladm_handle_t hdl, datalink_id_t linkid, void *arg)
{
	int			i;
	char			*buf;
	uint32_t		flags;
	dladm_arg_list_t	*proplist = NULL;
	show_linkprop_state_t	*statep = arg;
	dlpi_handle_t		dh = NULL;

	statep->ls_status = DLADM_STATUS_OK;

	if (dladm_datalink_id2info(hdl, linkid, &flags, NULL, NULL,
	    statep->ls_link, MAXLINKNAMELEN) != DLADM_STATUS_OK) {
		statep->ls_status = DLADM_STATUS_NOTFOUND;
		return (DLADM_WALK_CONTINUE);
	}

	if ((statep->ls_persist && !(flags & DLADM_OPT_PERSIST)) ||
	    (!statep->ls_persist && !(flags & DLADM_OPT_ACTIVE))) {
		statep->ls_status = DLADM_STATUS_BADARG;
		return (DLADM_WALK_CONTINUE);
	}

	proplist = statep->ls_proplist;

	/*
	 * When some WiFi links are opened for the first time, their hardware
	 * automatically scans for APs and does other slow operations.	Thus,
	 * if there are no open links, the retrieval of link properties
	 * (below) will proceed slowly unless we hold the link open.
	 *
	 * Note that failure of dlpi_open() does not necessarily mean invalid
	 * link properties, because dlpi_open() may fail because of incorrect
	 * autopush configuration. Therefore, we ingore the return value of
	 * dlpi_open().
	 */
	if (!statep->ls_persist)
		(void) dlpi_open(statep->ls_link, &dh, 0);

	buf = malloc((sizeof (char *) + DLADM_PROP_VAL_MAX) *
	    DLADM_MAX_PROP_VALCNT + MAX_PROP_LINE);
	if (buf == NULL)
		die("insufficient memory");

	statep->ls_propvals = (char **)(void *)buf;
	for (i = 0; i < DLADM_MAX_PROP_VALCNT; i++) {
		statep->ls_propvals[i] = buf +
		    sizeof (char *) * DLADM_MAX_PROP_VALCNT +
		    i * DLADM_PROP_VAL_MAX;
	}
	statep->ls_line = buf +
	    (sizeof (char *) + DLADM_PROP_VAL_MAX) * DLADM_MAX_PROP_VALCNT;

	if (proplist != NULL) {
		for (i = 0; i < proplist->al_count; i++) {
			(void) show_linkprop(hdl, linkid,
			    proplist->al_info[i].ai_name, statep);
		}
	} else {
		(void) dladm_walk_linkprop(hdl, linkid, statep,
		    show_linkprop);
	}
	if (dh != NULL)
		dlpi_close(dh);
	free(buf);
	return (DLADM_WALK_CONTINUE);
}

static int
reset_one_linkprop(dladm_handle_t dh, datalink_id_t linkid,
    const char *propname, void *arg)
{
	set_linkprop_state_t	*statep = arg;
	dladm_status_t		status;

	status = dladm_set_linkprop(dh, linkid, propname, NULL, 0,
	    DLADM_OPT_ACTIVE | (statep->ls_temp ? 0 : DLADM_OPT_PERSIST));
	if (status != DLADM_STATUS_OK &&
	    status != DLADM_STATUS_PROPRDONLY &&
	    status != DLADM_STATUS_NOTSUP) {
		warn_dlerr(status, "cannot reset link property '%s' on '%s'",
		    propname, statep->ls_name);
		statep->ls_status = status;
	}

	return (DLADM_WALK_CONTINUE);
}

static void
set_linkprop(int argc, char **argv, boolean_t reset, const char *use)
{
	int			i, option;
	char			errmsg[DLADM_STRSIZE];
	char			*altroot = NULL;
	datalink_id_t		linkid;
	boolean_t		temp = B_FALSE;
	dladm_status_t		status = DLADM_STATUS_OK;
	char			propstr[DLADM_STRSIZE];
	dladm_arg_list_t	*proplist = NULL;

	opterr = 0;
	bzero(propstr, DLADM_STRSIZE);

	while ((option = getopt_long(argc, argv, ":p:R:t",
	    prop_longopts, NULL)) != -1) {
		switch (option) {
		case 'p':
			(void) strlcat(propstr, optarg, DLADM_STRSIZE);
			if (strlcat(propstr, ",", DLADM_STRSIZE) >=
			    DLADM_STRSIZE)
				die("property list too long '%s'", propstr);
			break;
		case 't':
			temp = B_TRUE;
			break;
		case 'R':
			altroot = optarg;
			break;
		default:
			die_opterr(optopt, option, use);

		}
	}

	/* get link name (required last argument) */
	if (optind != (argc - 1))
		usage();

	if (dladm_parse_link_props(propstr, &proplist, reset) !=
	    DLADM_STATUS_OK)
		die("invalid link properties specified");

	if (proplist == NULL && !reset)
		die("link property must be specified");

	if (altroot != NULL) {
		dladm_free_props(proplist);
		altroot_cmd(altroot, argc, argv);
	}

	status = dladm_name2info(handle, argv[optind], &linkid, NULL, NULL,
	    NULL);
	if (status != DLADM_STATUS_OK)
		die_dlerr(status, "link %s is not valid", argv[optind]);

	if (proplist == NULL) {
		set_linkprop_state_t	state;

		state.ls_name = argv[optind];
		state.ls_reset = reset;
		state.ls_temp = temp;
		state.ls_status = DLADM_STATUS_OK;

		(void) dladm_walk_linkprop(handle, linkid, &state,
		    reset_one_linkprop);

		status = state.ls_status;
		goto done;
	}

	for (i = 0; i < proplist->al_count; i++) {
		dladm_arg_info_t	*aip = &proplist->al_info[i];
		char		**val;
		uint_t		count;

		if (reset) {
			val = NULL;
			count = 0;
		} else {
			val = aip->ai_val;
			count = aip->ai_count;
			if (count == 0) {
				warn("no value specified for '%s'",
				    aip->ai_name);
				status = DLADM_STATUS_BADARG;
				continue;
			}
		}
		status = dladm_set_linkprop(handle, linkid, aip->ai_name, val,
		    count, DLADM_OPT_ACTIVE | (temp ? 0 : DLADM_OPT_PERSIST));
		switch (status) {
		case DLADM_STATUS_OK:
			break;
		case DLADM_STATUS_NOTFOUND:
			warn("invalid link property '%s'", aip->ai_name);
			break;
		case DLADM_STATUS_BADVAL: {
			int		j;
			char		*ptr, *lim;
			char		**propvals = NULL;
			uint_t		valcnt = DLADM_MAX_PROP_VALCNT;
			dladm_status_t	s;

			ptr = malloc((sizeof (char *) +
			    DLADM_PROP_VAL_MAX) * DLADM_MAX_PROP_VALCNT +
			    MAX_PROP_LINE);

			propvals = (char **)(void *)ptr;
			if (propvals == NULL)
				die("insufficient memory");

			for (j = 0; j < DLADM_MAX_PROP_VALCNT; j++) {
				propvals[j] = ptr + sizeof (char *) *
				    DLADM_MAX_PROP_VALCNT +
				    j * DLADM_PROP_VAL_MAX;
			}
			s = dladm_get_linkprop(handle, linkid,
			    DLADM_PROP_VAL_MODIFIABLE, aip->ai_name, propvals,
			    &valcnt);

			if (s != DLADM_STATUS_OK) {
				warn_dlerr(status, "cannot set link property "
				    "'%s' on '%s'", aip->ai_name, argv[optind]);
				free(propvals);
				break;
			}

			ptr = errmsg;
			lim = ptr + DLADM_STRSIZE;
			*ptr = '\0';
			for (j = 0; j < valcnt; j++) {
				ptr += snprintf(ptr, lim - ptr, "%s,",
				    propvals[j]);
				if (ptr >= lim)
					break;
			}
			if (ptr > errmsg) {
				*(ptr - 1) = '\0';
				warn("link property '%s' must be one of: %s",
				    aip->ai_name, errmsg);
			} else
				warn("invalid link property '%s'", *val);
			free(propvals);
			break;
		}
		default:
			if (reset) {
				warn_dlerr(status, "cannot reset link property "
				    "'%s' on '%s'", aip->ai_name, argv[optind]);
			} else {
				warn_dlerr(status, "cannot set link property "
				    "'%s' on '%s'", aip->ai_name, argv[optind]);
			}
			break;
		}
	}
done:
	dladm_free_props(proplist);
	if (status != DLADM_STATUS_OK) {
		dladm_close(handle);
		exit(EXIT_FAILURE);
	}
}

static void
do_set_linkprop(int argc, char **argv, const char *use)
{
	set_linkprop(argc, argv, B_FALSE, use);
}

static void
do_reset_linkprop(int argc, char **argv, const char *use)
{
	set_linkprop(argc, argv, B_TRUE, use);
}

static int
convert_secobj(char *buf, uint_t len, uint8_t *obj_val, uint_t *obj_lenp,
    dladm_secobj_class_t class)
{
	int error = 0;

	if (class == DLADM_SECOBJ_CLASS_WPA) {
		if (len < 8 || len > 63)
			return (EINVAL);
		(void) memcpy(obj_val, buf, len);
		*obj_lenp = len;
		return (error);
	}

	if (class == DLADM_SECOBJ_CLASS_WEP) {
		switch (len) {
		case 5:			/* ASCII key sizes */
		case 13:
			(void) memcpy(obj_val, buf, len);
			*obj_lenp = len;
			break;
		case 10:		/* Hex key sizes, not preceded by 0x */
		case 26:
			error = hexascii_to_octet(buf, len, obj_val, obj_lenp);
			break;
		case 12:		/* Hex key sizes, preceded by 0x */
		case 28:
			if (strncmp(buf, "0x", 2) != 0)
				return (EINVAL);
			error = hexascii_to_octet(buf + 2, len - 2,
			    obj_val, obj_lenp);
			break;
		default:
			return (EINVAL);
		}
		return (error);
	}

	return (ENOENT);
}

static void
defersig(int sig)
{
	signalled = sig;
}

static int
get_secobj_from_tty(uint_t try, const char *objname, char *buf)
{
	uint_t		len = 0;
	int		c;
	struct termios	stored, current;
	void		(*sigfunc)(int);

	/*
	 * Turn off echo -- but before we do so, defer SIGINT handling
	 * so that a ^C doesn't leave the terminal corrupted.
	 */
	sigfunc = signal(SIGINT, defersig);
	(void) fflush(stdin);
	(void) tcgetattr(0, &stored);
	current = stored;
	current.c_lflag &= ~(ICANON|ECHO);
	current.c_cc[VTIME] = 0;
	current.c_cc[VMIN] = 1;
	(void) tcsetattr(0, TCSANOW, &current);
again:
	if (try == 1)
		(void) printf(gettext("provide value for '%s': "), objname);
	else
		(void) printf(gettext("confirm value for '%s': "), objname);

	(void) fflush(stdout);
	while (signalled == 0) {
		c = getchar();
		if (c == '\n' || c == '\r') {
			if (len != 0)
				break;
			(void) putchar('\n');
			goto again;
		}

		buf[len++] = c;
		if (len >= DLADM_SECOBJ_VAL_MAX - 1)
			break;
		(void) putchar('*');
	}

	(void) putchar('\n');
	(void) fflush(stdin);

	/*
	 * Restore terminal setting and handle deferred signals.
	 */
	(void) tcsetattr(0, TCSANOW, &stored);

	(void) signal(SIGINT, sigfunc);
	if (signalled != 0)
		(void) kill(getpid(), signalled);

	return (len);
}

static int
get_secobj_val(char *obj_name, uint8_t *obj_val, uint_t *obj_lenp,
    dladm_secobj_class_t class, FILE *filep)
{
	int		rval;
	uint_t		len = 0, len2;
	char		buf[DLADM_SECOBJ_VAL_MAX], buf2[DLADM_SECOBJ_VAL_MAX];

	if (filep == NULL) {
		len = get_secobj_from_tty(1, obj_name, buf);
		rval = convert_secobj(buf, len, obj_val, obj_lenp, class);
		if (rval == 0) {
			len2 = get_secobj_from_tty(2, obj_name, buf2);
			if (len != len2 || memcmp(buf, buf2, len) != 0)
				rval = ENOTSUP;
		}
		return (rval);
	} else {
		for (;;) {
			if (fgets(buf, sizeof (buf), filep) == NULL)
				break;
			if (isspace(buf[0]))
				continue;

			len = strlen(buf);
			if (buf[len - 1] == '\n') {
				buf[len - 1] = '\0';
				len--;
			}
			break;
		}
		(void) fclose(filep);
	}
	return (convert_secobj(buf, len, obj_val, obj_lenp, class));
}

static boolean_t
check_auth(const char *auth)
{
	struct passwd	*pw;

	if ((pw = getpwuid(getuid())) == NULL)
		return (B_FALSE);

	return (chkauthattr(auth, pw->pw_name) != 0);
}

static void
audit_secobj(char *auth, char *class, char *obj,
    boolean_t success, boolean_t create)
{
	adt_session_data_t	*ah;
	adt_event_data_t	*event;
	au_event_t		flag;
	char			*errstr;

	if (create) {
		flag = ADT_dladm_create_secobj;
		errstr = "ADT_dladm_create_secobj";
	} else {
		flag = ADT_dladm_delete_secobj;
		errstr = "ADT_dladm_delete_secobj";
	}

	if (adt_start_session(&ah, NULL, ADT_USE_PROC_DATA) != 0)
		die("adt_start_session: %s", strerror(errno));

	if ((event = adt_alloc_event(ah, flag)) == NULL)
		die("adt_alloc_event (%s): %s", errstr, strerror(errno));

	/* fill in audit info */
	if (create) {
		event->adt_dladm_create_secobj.auth_used = auth;
		event->adt_dladm_create_secobj.obj_class = class;
		event->adt_dladm_create_secobj.obj_name = obj;
	} else {
		event->adt_dladm_delete_secobj.auth_used = auth;
		event->adt_dladm_delete_secobj.obj_class = class;
		event->adt_dladm_delete_secobj.obj_name = obj;
	}

	if (success) {
		if (adt_put_event(event, ADT_SUCCESS, ADT_SUCCESS) != 0) {
			die("adt_put_event (%s, success): %s", errstr,
			    strerror(errno));
		}
	} else {
		if (adt_put_event(event, ADT_FAILURE,
		    ADT_FAIL_VALUE_AUTH) != 0) {
			die("adt_put_event: (%s, failure): %s", errstr,
			    strerror(errno));
		}
	}

	adt_free_event(event);
	(void) adt_end_session(ah);
}

static void
do_create_secobj(int argc, char **argv, const char *use)
{
	int			option, rval;
	FILE			*filep = NULL;
	char			*obj_name = NULL;
	char			*class_name = NULL;
	uint8_t			obj_val[DLADM_SECOBJ_VAL_MAX];
	uint_t			obj_len;
	boolean_t		success, temp = B_FALSE;
	dladm_status_t		status;
	dladm_secobj_class_t	class = -1;
	uid_t			euid;

	opterr = 0;
	(void) memset(obj_val, 0, DLADM_SECOBJ_VAL_MAX);
	while ((option = getopt_long(argc, argv, ":f:c:R:t",
	    wifi_longopts, NULL)) != -1) {
		switch (option) {
		case 'f':
			euid = geteuid();
			(void) seteuid(getuid());
			filep = fopen(optarg, "r");
			if (filep == NULL) {
				die("cannot open %s: %s", optarg,
				    strerror(errno));
			}
			(void) seteuid(euid);
			break;
		case 'c':
			class_name = optarg;
			status = dladm_str2secobjclass(optarg, &class);
			if (status != DLADM_STATUS_OK) {
				die("invalid secure object class '%s', "
				    "valid values are: wep, wpa", optarg);
			}
			break;
		case 't':
			temp = B_TRUE;
			break;
		case 'R':
			status = dladm_set_rootdir(optarg);
			if (status != DLADM_STATUS_OK) {
				die_dlerr(status, "invalid directory "
				    "specified");
			}
			break;
		default:
			die_opterr(optopt, option, use);
			break;
		}
	}

	if (optind == (argc - 1))
		obj_name = argv[optind];
	else if (optind != argc)
		usage();

	if (class == -1)
		die("secure object class required");

	if (obj_name == NULL)
		die("secure object name required");

	if (!dladm_valid_secobj_name(obj_name))
		die("invalid secure object name '%s'", obj_name);

	success = check_auth(LINK_SEC_AUTH);
	audit_secobj(LINK_SEC_AUTH, class_name, obj_name, success, B_TRUE);
	if (!success)
		die("authorization '%s' is required", LINK_SEC_AUTH);

	rval = get_secobj_val(obj_name, obj_val, &obj_len, class, filep);
	if (rval != 0) {
		switch (rval) {
		case ENOENT:
			die("invalid secure object class");
			break;
		case EINVAL:
			die("invalid secure object value");
			break;
		case ENOTSUP:
			die("verification failed");
			break;
		default:
			die("invalid secure object: %s", strerror(rval));
			break;
		}
	}

	status = dladm_set_secobj(handle, obj_name, class, obj_val, obj_len,
	    DLADM_OPT_CREATE | DLADM_OPT_ACTIVE);
	if (status != DLADM_STATUS_OK) {
		die_dlerr(status, "could not create secure object '%s'",
		    obj_name);
	}
	if (temp)
		return;

	status = dladm_set_secobj(handle, obj_name, class, obj_val, obj_len,
	    DLADM_OPT_PERSIST);
	if (status != DLADM_STATUS_OK) {
		warn_dlerr(status, "could not persistently create secure "
		    "object '%s'", obj_name);
	}
}

static void
do_delete_secobj(int argc, char **argv, const char *use)
{
	int		i, option;
	boolean_t	temp = B_FALSE;
	boolean_t	success;
	dladm_status_t	status, pstatus;
	int		nfields = 1;
	char		*field, *token, *lasts = NULL, c;

	opterr = 0;
	status = pstatus = DLADM_STATUS_OK;
	while ((option = getopt_long(argc, argv, ":R:t",
	    wifi_longopts, NULL)) != -1) {
		switch (option) {
		case 't':
			temp = B_TRUE;
			break;
		case 'R':
			status = dladm_set_rootdir(optarg);
			if (status != DLADM_STATUS_OK) {
				die_dlerr(status, "invalid directory "
				    "specified");
			}
			break;
		default:
			die_opterr(optopt, option, use);
			break;
		}
	}

	if (optind != (argc - 1))
		die("secure object name required");

	token = argv[optind];
	while ((c = *token++) != '\0') {
		if (c == ',')
			nfields++;
	}
	token = strdup(argv[optind]);
	if (token == NULL)
		die("no memory");

	success = check_auth(LINK_SEC_AUTH);
	audit_secobj(LINK_SEC_AUTH, "unknown", argv[optind], success, B_FALSE);
	if (!success)
		die("authorization '%s' is required", LINK_SEC_AUTH);

	for (i = 0; i < nfields; i++) {

		field = strtok_r(token, ",", &lasts);
		token = NULL;
		status = dladm_unset_secobj(handle, field, DLADM_OPT_ACTIVE);
		if (!temp) {
			pstatus = dladm_unset_secobj(handle, field,
			    DLADM_OPT_PERSIST);
		} else {
			pstatus = DLADM_STATUS_OK;
		}

		if (status != DLADM_STATUS_OK) {
			warn_dlerr(status, "could not delete secure object "
			    "'%s'", field);
		}
		if (pstatus != DLADM_STATUS_OK) {
			warn_dlerr(pstatus, "could not persistently delete "
			    "secure object '%s'", field);
		}
	}
	free(token);

	if (status != DLADM_STATUS_OK || pstatus != DLADM_STATUS_OK) {
		dladm_close(handle);
		exit(EXIT_FAILURE);
	}
}

typedef struct show_secobj_state {
	boolean_t	ss_persist;
	boolean_t	ss_parsable;
	boolean_t	ss_header;
	ofmt_handle_t	ss_ofmt;
} show_secobj_state_t;


static boolean_t
show_secobj(dladm_handle_t dh, void *arg, const char *obj_name)
{
	uint_t			obj_len = DLADM_SECOBJ_VAL_MAX;
	uint8_t			obj_val[DLADM_SECOBJ_VAL_MAX];
	char			buf[DLADM_STRSIZE];
	uint_t			flags = 0;
	dladm_secobj_class_t	class;
	show_secobj_state_t	*statep = arg;
	dladm_status_t		status;
	secobj_fields_buf_t	sbuf;

	bzero(&sbuf, sizeof (secobj_fields_buf_t));
	if (statep->ss_persist)
		flags |= DLADM_OPT_PERSIST;

	status = dladm_get_secobj(dh, obj_name, &class, obj_val, &obj_len,
	    flags);
	if (status != DLADM_STATUS_OK)
		die_dlerr(status, "cannot get secure object '%s'", obj_name);

	(void) snprintf(sbuf.ss_obj_name, sizeof (sbuf.ss_obj_name),
	    obj_name);
	(void) dladm_secobjclass2str(class, buf);
	(void) snprintf(sbuf.ss_class, sizeof (sbuf.ss_class), "%s", buf);
	if (getuid() == 0) {
		char	val[DLADM_SECOBJ_VAL_MAX * 2];
		uint_t	len = sizeof (val);

		if (octet_to_hexascii(obj_val, obj_len, val, &len) == 0)
			(void) snprintf(sbuf.ss_val,
			    sizeof (sbuf.ss_val), "%s", val);
	}
	ofmt_print(statep->ss_ofmt, &sbuf);
	return (B_TRUE);
}

static void
do_show_secobj(int argc, char **argv, const char *use)
{
	int			option;
	show_secobj_state_t	state;
	dladm_status_t		status;
	boolean_t		o_arg = B_FALSE;
	uint_t			i;
	uint_t			flags;
	char			*fields_str = NULL;
	char			*def_fields = "object,class";
	char			*all_fields = "object,class,value";
	char			*field, *token, *lasts = NULL, c;
	ofmt_handle_t		ofmt;
	ofmt_status_t		oferr;
	uint_t			ofmtflags = 0;

	opterr = 0;
	bzero(&state, sizeof (state));
	state.ss_parsable = B_FALSE;
	fields_str = def_fields;
	state.ss_persist = B_FALSE;
	state.ss_parsable = B_FALSE;
	state.ss_header = B_TRUE;
	while ((option = getopt_long(argc, argv, ":pPo:",
	    wifi_longopts, NULL)) != -1) {
		switch (option) {
		case 'p':
			state.ss_parsable = B_TRUE;
			break;
		case 'P':
			state.ss_persist = B_TRUE;
			break;
		case 'o':
			o_arg = B_TRUE;
			if (strcasecmp(optarg, "all") == 0)
				fields_str = all_fields;
			else
				fields_str = optarg;
			break;
		default:
			die_opterr(optopt, option, use);
			break;
		}
	}

	if (state.ss_parsable && !o_arg)
		die("option -c requires -o");

	if (state.ss_parsable && fields_str == all_fields)
		die("\"-o all\" is invalid with -p");

	if (state.ss_parsable)
		ofmtflags |= OFMT_PARSABLE;
	oferr = ofmt_open(fields_str, secobj_fields, ofmtflags, 0, &ofmt);
	ofmt_check(oferr, state.ss_parsable, ofmt, die, warn);
	state.ss_ofmt = ofmt;

	flags = state.ss_persist ? DLADM_OPT_PERSIST : 0;

	if (optind == (argc - 1)) {
		uint_t obj_fields = 1;

		token = argv[optind];
		if (token == NULL)
			die("secure object name required");
		while ((c = *token++) != '\0') {
			if (c == ',')
				obj_fields++;
		}
		token = strdup(argv[optind]);
		if (token == NULL)
			die("no memory");
		for (i = 0; i < obj_fields; i++) {
			field = strtok_r(token, ",", &lasts);
			token = NULL;
			if (!show_secobj(handle, &state, field))
				break;
		}
		free(token);
		ofmt_close(ofmt);
		return;
	} else if (optind != argc)
		usage();

	status = dladm_walk_secobj(handle, &state, show_secobj, flags);

	if (status != DLADM_STATUS_OK)
		die_dlerr(status, "show-secobj");
	ofmt_close(ofmt);
}

/*ARGSUSED*/
static int
i_dladm_init_linkprop(dladm_handle_t dh, datalink_id_t linkid, void *arg)
{
	(void) dladm_init_linkprop(dh, linkid, B_TRUE);
	return (DLADM_WALK_CONTINUE);
}

/*ARGSUSED*/
void
do_init_linkprop(int argc, char **argv, const char *use)
{
	int			option;
	dladm_status_t		status;
	datalink_id_t		linkid = DATALINK_ALL_LINKID;
	datalink_media_t	media = DATALINK_ANY_MEDIATYPE;
	uint_t			any_media = B_TRUE;

	opterr = 0;
	while ((option = getopt(argc, argv, ":w")) != -1) {
		switch (option) {
		case 'w':
			media = DL_WIFI;
			any_media = B_FALSE;
			break;
		default:
			/*
			 * Because init-linkprop is not a public command,
			 * print the usage instead.
			 */
			usage();
			break;
		}
	}

	if (optind == (argc - 1)) {
		if ((status = dladm_name2info(handle, argv[optind], &linkid,
		    NULL, NULL, NULL)) != DLADM_STATUS_OK)
			die_dlerr(status, "link %s is not valid", argv[optind]);
	} else if (optind != argc) {
		usage();
	}

	if (linkid == DATALINK_ALL_LINKID) {
		/*
		 * linkprops of links of other classes have been initialized as
		 * part of the dladm up-xxx operation.
		 */
		(void) dladm_walk_datalink_id(i_dladm_init_linkprop, handle,
		    NULL, DATALINK_CLASS_PHYS, media, DLADM_OPT_PERSIST);
	} else {
		(void) dladm_init_linkprop(handle, linkid, any_media);
	}
}

static void
do_show_ether(int argc, char **argv, const char *use)
{
	int			option;
	datalink_id_t		linkid;
	print_ether_state_t	state;
	char			*fields_str = NULL;
	ofmt_handle_t		ofmt;
	ofmt_status_t		oferr;
	uint_t			ofmtflags = 0;

	bzero(&state, sizeof (state));
	state.es_link = NULL;
	state.es_parsable = B_FALSE;

	while ((option = getopt_long(argc, argv, "o:px",
	    showeth_lopts, NULL)) != -1) {
		switch (option) {
			case 'x':
				state.es_extended = B_TRUE;
				break;
			case 'p':
				state.es_parsable = B_TRUE;
				break;
			case 'o':
				fields_str = optarg;
				break;
			default:
				die_opterr(optopt, option, use);
				break;
		}
	}

	if (optind == (argc - 1))
		state.es_link = argv[optind];

	if (state.es_parsable)
		ofmtflags |= OFMT_PARSABLE;
	oferr = ofmt_open(fields_str, ether_fields, ofmtflags,
	    DLADM_DEFAULT_COL, &ofmt);
	ofmt_check(oferr, state.es_parsable, ofmt, die, warn);
	state.es_ofmt = ofmt;

	if (state.es_link == NULL) {
		(void) dladm_walk_datalink_id(show_etherprop, handle, &state,
		    DATALINK_CLASS_PHYS, DL_ETHER, DLADM_OPT_ACTIVE);
	} else {
		if (!link_is_ether(state.es_link, &linkid))
			die("invalid link specified");
		(void) show_etherprop(handle, linkid, &state);
	}
	ofmt_close(ofmt);
}

static int
show_etherprop(dladm_handle_t dh, datalink_id_t linkid, void *arg)
{
	print_ether_state_t	*statep = arg;
	ether_fields_buf_t	ebuf;
	dladm_ether_info_t	eattr;
	dladm_status_t		status;

	bzero(&ebuf, sizeof (ether_fields_buf_t));
	if (dladm_datalink_id2info(dh, linkid, NULL, NULL, NULL,
	    ebuf.eth_link, sizeof (ebuf.eth_link)) != DLADM_STATUS_OK) {
		return (DLADM_WALK_CONTINUE);
	}

	status = dladm_ether_info(dh, linkid, &eattr);
	if (status != DLADM_STATUS_OK) {
		return (DLADM_WALK_CONTINUE);
	}

	(void) strlcpy(ebuf.eth_ptype, "current", sizeof (ebuf.eth_ptype));

	(void) dladm_ether_autoneg2str(ebuf.eth_autoneg,
	    sizeof (ebuf.eth_autoneg), &eattr, CURRENT);
	(void) dladm_ether_pause2str(ebuf.eth_pause,
	    sizeof (ebuf.eth_pause), &eattr, CURRENT);
	(void) dladm_ether_spdx2str(ebuf.eth_spdx,
	    sizeof (ebuf.eth_spdx), &eattr, CURRENT);
	(void) strlcpy(ebuf.eth_state,
	    dladm_linkstate2str(eattr.lei_state, ebuf.eth_state),
	    sizeof (ebuf.eth_state));
	(void) strlcpy(ebuf.eth_rem_fault,
	    (eattr.lei_attr[CURRENT].le_fault ? "fault" : "none"),
	    sizeof (ebuf.eth_rem_fault));

	ofmt_print(statep->es_ofmt, &ebuf);

	if (statep->es_extended)
		show_ether_xprop(arg, &eattr);

	dladm_ether_info_done(&eattr);
	return (DLADM_WALK_CONTINUE);
}

/* ARGSUSED */
static void
do_init_secobj(int argc, char **argv, const char *use)
{
	dladm_status_t	status;

	status = dladm_init_secobj(handle);
	if (status != DLADM_STATUS_OK)
		die_dlerr(status, "secure object initialization failed");
}

enum bridge_func {
	brCreate, brAdd, brModify
};

static void
create_modify_add_bridge(int argc, char **argv, const char *use,
    enum bridge_func func)
{
	int			option;
	uint_t			n, i, nlink;
	uint32_t		flags = DLADM_OPT_ACTIVE | DLADM_OPT_PERSIST;
	char			*altroot = NULL;
	char			*links[MAXPORT];
	datalink_id_t		linkids[MAXPORT];
	dladm_status_t		status;
	const char		*bridge;
	UID_STP_CFG_T		cfg, cfg_old;
	dladm_bridge_prot_t	brprot = DLADM_BRIDGE_PROT_UNKNOWN;
	dladm_bridge_prot_t	brprot_old;

	/* Set up the default configuration values */
	cfg.field_mask = 0;
	cfg.bridge_priority = DEF_BR_PRIO;
	cfg.max_age = DEF_BR_MAXAGE;
	cfg.hello_time = DEF_BR_HELLOT;
	cfg.forward_delay = DEF_BR_FWDELAY;
	cfg.force_version = DEF_FORCE_VERS;

	nlink = opterr = 0;
	while ((option = getopt_long(argc, argv, ":P:R:d:f:h:l:m:p:",
	    bridge_lopts, NULL)) != -1) {
		switch (option) {
		case 'P':
			if (func == brAdd)
				die_opterr(optopt, option, use);
			status = dladm_bridge_str2prot(optarg, &brprot);
			if (status != DLADM_STATUS_OK)
				die_dlerr(status, "protection %s", optarg);
			break;
		case 'R':
			altroot = optarg;
			break;
		case 'd':
			if (func == brAdd)
				die_opterr(optopt, option, use);
			if (cfg.field_mask & BR_CFG_DELAY)
				die("forwarding delay set more than once");
			if (!str2int(optarg, &cfg.forward_delay) ||
			    cfg.forward_delay < MIN_BR_FWDELAY ||
			    cfg.forward_delay > MAX_BR_FWDELAY)
				die("incorrect forwarding delay");
			cfg.field_mask |= BR_CFG_DELAY;
			break;
		case 'f':
			if (func == brAdd)
				die_opterr(optopt, option, use);
			if (cfg.field_mask & BR_CFG_FORCE_VER)
				die("force protocol set more than once");
			if (!str2int(optarg, &cfg.force_version) ||
			    cfg.force_version < 0)
				die("incorrect force protocol");
			cfg.field_mask |= BR_CFG_FORCE_VER;
			break;
		case 'h':
			if (func == brAdd)
				die_opterr(optopt, option, use);
			if (cfg.field_mask & BR_CFG_HELLO)
				die("hello time set more than once");
			if (!str2int(optarg, &cfg.hello_time) ||
			    cfg.hello_time < MIN_BR_HELLOT ||
			    cfg.hello_time > MAX_BR_HELLOT)
				die("incorrect hello time");
			cfg.field_mask |= BR_CFG_HELLO;
			break;
		case 'l':
			if (func == brModify)
				die_opterr(optopt, option, use);
			if (nlink >= MAXPORT)
				die("too many links specified");
			links[nlink++] = optarg;
			break;
		case 'm':
			if (func == brAdd)
				die_opterr(optopt, option, use);
			if (cfg.field_mask & BR_CFG_AGE)
				die("max age set more than once");
			if (!str2int(optarg, &cfg.max_age) ||
			    cfg.max_age < MIN_BR_MAXAGE ||
			    cfg.max_age > MAX_BR_MAXAGE)
				die("incorrect max age");
			cfg.field_mask |= BR_CFG_AGE;
			break;
		case 'p':
			if (func == brAdd)
				die_opterr(optopt, option, use);
			if (cfg.field_mask & BR_CFG_PRIO)
				die("priority set more than once");
			if (!str2int(optarg, &cfg.bridge_priority) ||
			    cfg.bridge_priority < MIN_BR_PRIO ||
			    cfg.bridge_priority > MAX_BR_PRIO)
				die("incorrect priority");
			cfg.bridge_priority &= 0xF000;
			cfg.field_mask |= BR_CFG_PRIO;
			break;
		default:
			die_opterr(optopt, option, use);
			break;
		}
	}

	/* get the bridge name (required last argument) */
	if (optind != (argc-1))
		usage();

	bridge = argv[optind];
	if (!dladm_valid_bridgename(bridge))
		die("invalid bridge name '%s'", bridge);

	/*
	 * Get the current properties, if any, and merge in with changes.  This
	 * is necessary (even with the field_mask feature) so that the
	 * value-checking macros will produce the right results with proposed
	 * changes to existing configuration.  We only need it for those
	 * parameters, though.
	 */
	(void) dladm_bridge_get_properties(bridge, &cfg_old, &brprot_old);
	if (brprot == DLADM_BRIDGE_PROT_UNKNOWN)
		brprot = brprot_old;
	if (!(cfg.field_mask & BR_CFG_AGE))
		cfg.max_age = cfg_old.max_age;
	if (!(cfg.field_mask & BR_CFG_HELLO))
		cfg.hello_time = cfg_old.hello_time;
	if (!(cfg.field_mask & BR_CFG_DELAY))
		cfg.forward_delay = cfg_old.forward_delay;

	if (!CHECK_BRIDGE_CONFIG(cfg)) {
		warn("illegal forward delay / max age / hello time "
		    "combination");
		if (NO_MAXAGE(cfg)) {
			die("no max age possible: need forward delay >= %d or "
			    "hello time <= %d", MIN_FWDELAY_NOM(cfg),
			    MAX_HELLOTIME_NOM(cfg));
		} else if (SMALL_MAXAGE(cfg)) {
			if (CAPPED_MAXAGE(cfg))
				die("max age too small: need age >= %d and "
				    "<= %d or hello time <= %d",
				    MIN_MAXAGE(cfg), MAX_MAXAGE(cfg),
				    MAX_HELLOTIME(cfg));
			else
				die("max age too small: need age >= %d or "
				    "hello time <= %d",
				    MIN_MAXAGE(cfg), MAX_HELLOTIME(cfg));
		} else if (FLOORED_MAXAGE(cfg)) {
			die("max age too large: need age >= %d and <= %d or "
			    "forward delay >= %d",
			    MIN_MAXAGE(cfg), MAX_MAXAGE(cfg),
			    MIN_FWDELAY(cfg));
		} else {
			die("max age too large: need age <= %d or forward "
			    "delay >= %d",
			    MAX_MAXAGE(cfg), MIN_FWDELAY(cfg));
		}
	}

	if (altroot != NULL)
		altroot_cmd(altroot, argc, argv);

	for (n = 0; n < nlink; n++) {
		datalink_class_t class;
		uint32_t media;
		char pointless[DLADM_STRSIZE];

		if (dladm_name2info(handle, links[n], &linkids[n], NULL, &class,
		    &media) != DLADM_STATUS_OK)
			die("invalid link name '%s'", links[n]);
		if (class & ~(DATALINK_CLASS_PHYS | DATALINK_CLASS_AGGR |
		    DATALINK_CLASS_ETHERSTUB | DATALINK_CLASS_SIMNET))
			die("%s %s cannot be bridged",
			    dladm_class2str(class, pointless), links[n]);
		if (media != DL_ETHER && media != DL_100VG &&
		    media != DL_ETH_CSMA && media != DL_100BT)
			die("%s interface %s cannot be bridged",
			    dladm_media2str(media, pointless), links[n]);
	}

	if (func == brCreate)
		flags |= DLADM_OPT_CREATE;

	if (func != brAdd) {
		status = dladm_bridge_configure(handle, bridge, &cfg, brprot,
		    flags);
		if (status != DLADM_STATUS_OK)
			die_dlerr(status, "create operation failed");
	}

	status = DLADM_STATUS_OK;
	for (n = 0; n < nlink; n++) {
		status = dladm_bridge_setlink(handle, linkids[n], bridge);
		if (status != DLADM_STATUS_OK)
			break;
	}

	if (n >= nlink) {
		/*
		 * We were successful.  If we're creating a new bridge, then
		 * there's just one more step: enabling.  If we're modifying or
		 * just adding links, then we're done.
		 */
		if (func != brCreate ||
		    (status = dladm_bridge_enable(bridge)) == DLADM_STATUS_OK)
			return;
	}

	/* clean up the partial configuration */
	for (i = 0; i < n; i++)
		(void) dladm_bridge_setlink(handle, linkids[i], "");

	/* if failure for brCreate, then delete the bridge */
	if (func == brCreate)
		(void) dladm_bridge_delete(handle, bridge, flags);

	if (n < nlink)
		die_dlerr(status, "unable to add link %s to bridge %s",
		    links[n], bridge);
	else
		die_dlerr(status, "unable to enable bridge %s", bridge);
}

static void
do_create_bridge(int argc, char **argv, const char *use)
{
	create_modify_add_bridge(argc, argv, use, brCreate);
}

static void
do_modify_bridge(int argc, char **argv, const char *use)
{
	create_modify_add_bridge(argc, argv, use, brModify);
}

static void
do_add_bridge(int argc, char **argv, const char *use)
{
	create_modify_add_bridge(argc, argv, use, brAdd);
}

static void
do_delete_bridge(int argc, char **argv, const char *use)
{
	char			option;
	char			*altroot = NULL;
	uint32_t		flags = DLADM_OPT_ACTIVE | DLADM_OPT_PERSIST;
	dladm_status_t		status;

	opterr = 0;
	while ((option = getopt_long(argc, argv, ":R:", bridge_lopts, NULL)) !=
	    -1) {
		switch (option) {
		case 'R':
			altroot = optarg;
			break;
		default:
			die_opterr(optopt, option, use);
			break;
		}
	}

	/* get the bridge name (required last argument) */
	if (optind != (argc-1))
		usage();

	if (altroot != NULL)
		altroot_cmd(altroot, argc, argv);

	status = dladm_bridge_delete(handle, argv[optind], flags);
	if (status != DLADM_STATUS_OK)
		die_dlerr(status, "delete operation failed");
}

static void
do_remove_bridge(int argc, char **argv, const char *use)
{
	char		option;
	uint_t		n, nlink;
	char		*links[MAXPORT];
	datalink_id_t	linkids[MAXPORT];
	char		*altroot = NULL;
	dladm_status_t	status;
	boolean_t	removed_one;

	nlink = opterr = 0;
	while ((option = getopt_long(argc, argv, ":R:l:", bridge_lopts,
	    NULL)) != -1) {
		switch (option) {
		case 'R':
			altroot = optarg;
			break;
		case 'l':
			if (nlink >= MAXPORT)
				die("too many links specified");
			links[nlink++] = optarg;
			break;
		default:
			die_opterr(optopt, option, use);
			break;
		}
	}

	if (nlink == 0)
		usage();

	/* get the bridge name (required last argument) */
	if (optind != (argc-1))
		usage();

	if (altroot != NULL)
		altroot_cmd(altroot, argc, argv);

	for (n = 0; n < nlink; n++) {
		char bridge[MAXLINKNAMELEN];

		if (dladm_name2info(handle, links[n], &linkids[n], NULL, NULL,
		    NULL) != DLADM_STATUS_OK)
			die("invalid link name '%s'", links[n]);
		status = dladm_bridge_getlink(handle, linkids[n], bridge,
		    sizeof (bridge));
		if (status != DLADM_STATUS_OK &&
		    status != DLADM_STATUS_NOTFOUND) {
			die_dlerr(status, "cannot get bridge status on %s",
			    links[n]);
		}
		if (status == DLADM_STATUS_NOTFOUND ||
		    strcmp(bridge, argv[optind]) != 0)
			die("link %s is not on bridge %s", links[n],
			    argv[optind]);
	}

	removed_one = B_FALSE;
	for (n = 0; n < nlink; n++) {
		status = dladm_bridge_setlink(handle, linkids[n], "");
		if (status == DLADM_STATUS_OK) {
			removed_one = B_TRUE;
		} else {
			warn_dlerr(status,
			    "cannot remove link %s from bridge %s",
			    links[n], argv[optind]);
		}
	}
	if (!removed_one)
		die("unable to remove any links from bridge %s", argv[optind]);
}

static void
fmt_int(char *buf, size_t buflen, int value, int runvalue,
    boolean_t printstar)
{
	(void) snprintf(buf, buflen, "%d", value);
	if (value != runvalue && printstar)
		(void) strlcat(buf, "*", buflen);
}

static void
fmt_bridge_id(char *buf, size_t buflen, UID_BRIDGE_ID_T *bid)
{
	(void) snprintf(buf, buflen, "%u/%x:%x:%x:%x:%x:%x", bid->prio,
	    bid->addr[0], bid->addr[1], bid->addr[2], bid->addr[3],
	    bid->addr[4], bid->addr[5]);
}

static dladm_status_t
print_bridge(show_state_t *state, datalink_id_t linkid,
    bridge_fields_buf_t *bbuf)
{
	char			link[MAXLINKNAMELEN];
	datalink_class_t	class;
	uint32_t		flags;
	dladm_status_t		status;
	UID_STP_CFG_T		smfcfg, runcfg;
	UID_STP_STATE_T		stpstate;
	dladm_bridge_prot_t	smfprot, runprot;

	if ((status = dladm_datalink_id2info(handle, linkid, &flags, &class,
	    NULL, link, sizeof (link))) != DLADM_STATUS_OK)
		return (status);

	if (!(state->ls_flags & flags))
		return (DLADM_STATUS_NOTFOUND);

	/* Convert observability node name back to bridge name */
	if (!dladm_observe_to_bridge(link))
		return (DLADM_STATUS_NOTFOUND);
	(void) strlcpy(bbuf->bridge_name, link, sizeof (bbuf->bridge_name));

	/*
	 * If the running value differs from the one in SMF, and parsable
	 * output is not requested, then we show the running value with an
	 * asterisk.
	 */
	(void) dladm_bridge_get_properties(bbuf->bridge_name, &smfcfg,
	    &smfprot);
	(void) dladm_bridge_run_properties(bbuf->bridge_name, &runcfg,
	    &runprot);
	(void) snprintf(bbuf->bridge_protect, sizeof (bbuf->bridge_protect),
	    "%s%s", state->ls_parsable || smfprot == runprot ? "" : "*",
	    dladm_bridge_prot2str(runprot));
	fmt_int(bbuf->bridge_priority, sizeof (bbuf->bridge_priority),
	    smfcfg.bridge_priority, runcfg.bridge_priority,
	    !state->ls_parsable && (runcfg.field_mask & BR_CFG_AGE));
	fmt_int(bbuf->bridge_bmaxage, sizeof (bbuf->bridge_bmaxage),
	    smfcfg.max_age, runcfg.max_age,
	    !state->ls_parsable && (runcfg.field_mask & BR_CFG_AGE));
	fmt_int(bbuf->bridge_bhellotime,
	    sizeof (bbuf->bridge_bhellotime), smfcfg.hello_time,
	    runcfg.hello_time,
	    !state->ls_parsable && (runcfg.field_mask & BR_CFG_HELLO));
	fmt_int(bbuf->bridge_bfwddelay, sizeof (bbuf->bridge_bfwddelay),
	    smfcfg.forward_delay, runcfg.forward_delay,
	    !state->ls_parsable && (runcfg.field_mask & BR_CFG_DELAY));
	fmt_int(bbuf->bridge_forceproto, sizeof (bbuf->bridge_forceproto),
	    smfcfg.force_version, runcfg.force_version,
	    !state->ls_parsable && (runcfg.field_mask & BR_CFG_FORCE_VER));
	fmt_int(bbuf->bridge_holdtime, sizeof (bbuf->bridge_holdtime),
	    smfcfg.hold_time, runcfg.hold_time,
	    !state->ls_parsable && (runcfg.field_mask & BR_CFG_HOLD_TIME));

	if (dladm_bridge_state(bbuf->bridge_name, &stpstate) ==
	    DLADM_STATUS_OK) {
		fmt_bridge_id(bbuf->bridge_address,
		    sizeof (bbuf->bridge_address), &stpstate.bridge_id);
		(void) snprintf(bbuf->bridge_tctime,
		    sizeof (bbuf->bridge_tctime), "%lu",
		    stpstate.timeSince_Topo_Change);
		(void) snprintf(bbuf->bridge_tccount,
		    sizeof (bbuf->bridge_tccount), "%lu",
		    stpstate.Topo_Change_Count);
		(void) snprintf(bbuf->bridge_tchange,
		    sizeof (bbuf->bridge_tchange), "%u", stpstate.Topo_Change);
		fmt_bridge_id(bbuf->bridge_desroot,
		    sizeof (bbuf->bridge_desroot), &stpstate.designated_root);
		(void) snprintf(bbuf->bridge_rootcost,
		    sizeof (bbuf->bridge_rootcost), "%lu",
		    stpstate.root_path_cost);
		(void) snprintf(bbuf->bridge_rootport,
		    sizeof (bbuf->bridge_rootport), "%u", stpstate.root_port);
		(void) snprintf(bbuf->bridge_maxage,
		    sizeof (bbuf->bridge_maxage), "%d", stpstate.max_age);
		(void) snprintf(bbuf->bridge_hellotime,
		    sizeof (bbuf->bridge_hellotime), "%d", stpstate.hello_time);
		(void) snprintf(bbuf->bridge_fwddelay,
		    sizeof (bbuf->bridge_fwddelay), "%d",
		    stpstate.forward_delay);
	}
	return (DLADM_STATUS_OK);
}

static dladm_status_t
print_bridge_stats(show_state_t *state, datalink_id_t linkid,
    bridge_statfields_buf_t *bbuf)
{
	char			link[MAXLINKNAMELEN];
	datalink_class_t	class;
	uint32_t		flags;
	dladm_status_t		status;
	kstat_ctl_t		*kcp;
	kstat_t			*ksp;
	brsum_t			*brsum = (brsum_t *)&state->ls_prevstats;
	brsum_t			newval;

#ifndef lint
	/* This is a compile-time assertion; optimizer normally fixes this */
	extern void brsum_t_is_too_large(void);

	if (sizeof (*brsum) > sizeof (state->ls_prevstats))
		brsum_t_is_too_large();
#endif

	if (state->ls_firstonly) {
		if (state->ls_donefirst)
			return (DLADM_WALK_CONTINUE);
		state->ls_donefirst = B_TRUE;
	} else {
		bzero(brsum, sizeof (*brsum));
	}
	bzero(&newval, sizeof (newval));

	if ((status = dladm_datalink_id2info(handle, linkid, &flags, &class,
	    NULL, link, sizeof (link))) != DLADM_STATUS_OK)
		return (status);

	if (!(state->ls_flags & flags))
		return (DLADM_STATUS_NOTFOUND);

	if ((kcp = kstat_open()) == NULL) {
		warn("kstat open operation failed");
		return (DLADM_STATUS_OK);
	}
	if ((ksp = kstat_lookup(kcp, "bridge", 0, link)) != NULL &&
	    kstat_read(kcp, ksp, NULL) != -1) {
		if (dladm_kstat_value(ksp, "drops", KSTAT_DATA_UINT64,
		    &newval.drops) == DLADM_STATUS_OK) {
			(void) snprintf(bbuf->bridges_drops,
			    sizeof (bbuf->bridges_drops), "%llu",
			    newval.drops - brsum->drops);
		}
		if (dladm_kstat_value(ksp, "forward_direct", KSTAT_DATA_UINT64,
		    &newval.forward_dir) == DLADM_STATUS_OK) {
			(void) snprintf(bbuf->bridges_forwards,
			    sizeof (bbuf->bridges_forwards), "%llu",
			    newval.forward_dir - brsum->forward_dir);
		}
		if (dladm_kstat_value(ksp, "forward_mbcast", KSTAT_DATA_UINT64,
		    &newval.forward_mb) == DLADM_STATUS_OK) {
			(void) snprintf(bbuf->bridges_mbcast,
			    sizeof (bbuf->bridges_mbcast), "%llu",
			    newval.forward_mb - brsum->forward_mb);
		}
		if (dladm_kstat_value(ksp, "forward_unknown", KSTAT_DATA_UINT64,
		    &newval.forward_unk) == DLADM_STATUS_OK) {
			(void) snprintf(bbuf->bridges_unknown,
			    sizeof (bbuf->bridges_unknown), "%llu",
			    newval.forward_unk - brsum->forward_unk);
		}
		if (dladm_kstat_value(ksp, "recv", KSTAT_DATA_UINT64,
		    &newval.recv) == DLADM_STATUS_OK) {
			(void) snprintf(bbuf->bridges_recv,
			    sizeof (bbuf->bridges_recv), "%llu",
			    newval.recv - brsum->recv);
		}
		if (dladm_kstat_value(ksp, "sent", KSTAT_DATA_UINT64,
		    &newval.sent) == DLADM_STATUS_OK) {
			(void) snprintf(bbuf->bridges_sent,
			    sizeof (bbuf->bridges_sent), "%llu",
			    newval.sent - brsum->sent);
		}
	}
	(void) kstat_close(kcp);

	/* Convert observability node name back to bridge name */
	if (!dladm_observe_to_bridge(link))
		return (DLADM_STATUS_NOTFOUND);
	(void) strlcpy(bbuf->bridges_name, link, sizeof (bbuf->bridges_name));

	*brsum = newval;

	return (DLADM_STATUS_OK);
}

/*
 * This structure carries around extra state information for the show-bridge
 * command and allows us to use common support functions.
 */
typedef struct {
	show_state_t	state;
	boolean_t	show_stats;
	const char	*bridge;
} show_brstate_t;

/* ARGSUSED */
static int
show_bridge(dladm_handle_t handle, datalink_id_t linkid, void *arg)
{
	show_brstate_t	*brstate = arg;
	void *buf;

	if (brstate->show_stats) {
		bridge_statfields_buf_t bbuf;

		bzero(&bbuf, sizeof (bbuf));
		brstate->state.ls_status = print_bridge_stats(&brstate->state,
		    linkid, &bbuf);
		buf = &bbuf;
	} else {
		bridge_fields_buf_t bbuf;

		bzero(&bbuf, sizeof (bbuf));
		brstate->state.ls_status = print_bridge(&brstate->state, linkid,
		    &bbuf);
		buf = &bbuf;
	}
	if (brstate->state.ls_status == DLADM_STATUS_OK)
		ofmt_print(brstate->state.ls_ofmt, buf);
	return (DLADM_WALK_CONTINUE);
}

static void
fmt_bool(char *buf, size_t buflen, int val)
{
	(void) strlcpy(buf, val ? "yes" : "no", buflen);
}

static dladm_status_t
print_bridge_link(show_state_t *state, datalink_id_t linkid,
    bridge_link_fields_buf_t *bbuf)
{
	datalink_class_t	class;
	uint32_t		flags;
	dladm_status_t		status;
	UID_STP_PORT_STATE_T	stpstate;

	status = dladm_datalink_id2info(handle, linkid, &flags, &class, NULL,
	    bbuf->bridgel_link, sizeof (bbuf->bridgel_link));
	if (status != DLADM_STATUS_OK)
		return (status);

	if (!(state->ls_flags & flags))
		return (DLADM_STATUS_NOTFOUND);

	if (dladm_bridge_link_state(handle, linkid, &stpstate) ==
	    DLADM_STATUS_OK) {
		(void) snprintf(bbuf->bridgel_index,
		    sizeof (bbuf->bridgel_index), "%u", stpstate.port_no);
		if (dlsym(RTLD_PROBE, "STP_IN_state2str")) {
			(void) strlcpy(bbuf->bridgel_state,
			    STP_IN_state2str(stpstate.state),
			    sizeof (bbuf->bridgel_state));
		} else {
			(void) snprintf(bbuf->bridgel_state,
			    sizeof (bbuf->bridgel_state), "%u",
			    stpstate.state);
		}
		(void) snprintf(bbuf->bridgel_uptime,
		    sizeof (bbuf->bridgel_uptime), "%lu", stpstate.uptime);
		(void) snprintf(bbuf->bridgel_opercost,
		    sizeof (bbuf->bridgel_opercost), "%lu",
		    stpstate.oper_port_path_cost);
		fmt_bool(bbuf->bridgel_operp2p, sizeof (bbuf->bridgel_operp2p),
		    stpstate.oper_point2point);
		fmt_bool(bbuf->bridgel_operedge,
		    sizeof (bbuf->bridgel_operedge), stpstate.oper_edge);
		fmt_bridge_id(bbuf->bridgel_desroot,
		    sizeof (bbuf->bridgel_desroot), &stpstate.designated_root);
		(void) snprintf(bbuf->bridgel_descost,
		    sizeof (bbuf->bridgel_descost), "%lu",
		    stpstate.designated_cost);
		fmt_bridge_id(bbuf->bridgel_desbridge,
		    sizeof (bbuf->bridgel_desbridge),
		    &stpstate.designated_bridge);
		(void) snprintf(bbuf->bridgel_desport,
		    sizeof (bbuf->bridgel_desport), "%u",
		    stpstate.designated_port);
		fmt_bool(bbuf->bridgel_tcack, sizeof (bbuf->bridgel_tcack),
		    stpstate.top_change_ack);
	}
	return (DLADM_STATUS_OK);
}

static dladm_status_t
print_bridge_link_stats(show_state_t *state, datalink_id_t linkid,
    bridge_link_statfields_buf_t *bbuf)
{
	datalink_class_t	class;
	uint32_t		flags;
	dladm_status_t		status;
	UID_STP_PORT_STATE_T	stpstate;
	kstat_ctl_t		*kcp;
	kstat_t			*ksp;
	char			bridge[MAXLINKNAMELEN];
	char			kstatname[MAXLINKNAMELEN*2 + 1];
	brlsum_t		*brlsum = (brlsum_t *)&state->ls_prevstats;
	brlsum_t		newval;

#ifndef lint
	/* This is a compile-time assertion; optimizer normally fixes this */
	extern void brlsum_t_is_too_large(void);

	if (sizeof (*brlsum) > sizeof (state->ls_prevstats))
		brlsum_t_is_too_large();
#endif

	if (state->ls_firstonly) {
		if (state->ls_donefirst)
			return (DLADM_WALK_CONTINUE);
		state->ls_donefirst = B_TRUE;
	} else {
		bzero(brlsum, sizeof (*brlsum));
	}
	bzero(&newval, sizeof (newval));

	status = dladm_datalink_id2info(handle, linkid, &flags, &class, NULL,
	    bbuf->bridgels_link, sizeof (bbuf->bridgels_link));
	if (status != DLADM_STATUS_OK)
		return (status);

	if (!(state->ls_flags & flags))
		return (DLADM_STATUS_NOTFOUND);

	if (dladm_bridge_link_state(handle, linkid, &stpstate) ==
	    DLADM_STATUS_OK) {
		newval.cfgbpdu = stpstate.rx_cfg_bpdu_cnt;
		newval.tcnbpdu = stpstate.rx_tcn_bpdu_cnt;
		newval.rstpbpdu = stpstate.rx_rstp_bpdu_cnt;
		newval.txbpdu = stpstate.txCount;

		(void) snprintf(bbuf->bridgels_cfgbpdu,
		    sizeof (bbuf->bridgels_cfgbpdu), "%lu",
		    newval.cfgbpdu - brlsum->cfgbpdu);
		(void) snprintf(bbuf->bridgels_tcnbpdu,
		    sizeof (bbuf->bridgels_tcnbpdu), "%lu",
		    newval.tcnbpdu - brlsum->tcnbpdu);
		(void) snprintf(bbuf->bridgels_rstpbpdu,
		    sizeof (bbuf->bridgels_rstpbpdu), "%lu",
		    newval.rstpbpdu - brlsum->rstpbpdu);
		(void) snprintf(bbuf->bridgels_txbpdu,
		    sizeof (bbuf->bridgels_txbpdu), "%lu",
		    newval.txbpdu - brlsum->txbpdu);
	}

	if ((status = dladm_bridge_getlink(handle, linkid, bridge,
	    sizeof (bridge))) != DLADM_STATUS_OK)
		goto bls_out;
	(void) snprintf(kstatname, sizeof (kstatname), "%s0-%s", bridge,
	    bbuf->bridgels_link);
	if ((kcp = kstat_open()) == NULL) {
		warn("kstat open operation failed");
		goto bls_out;
	}
	if ((ksp = kstat_lookup(kcp, "bridge", 0, kstatname)) != NULL &&
	    kstat_read(kcp, ksp, NULL) != -1) {
		if (dladm_kstat_value(ksp, "drops", KSTAT_DATA_UINT64,
		    &newval.drops) != -1) {
			(void) snprintf(bbuf->bridgels_drops,
			    sizeof (bbuf->bridgels_drops), "%llu",
			    newval.drops - brlsum->drops);
		}
		if (dladm_kstat_value(ksp, "recv", KSTAT_DATA_UINT64,
		    &newval.recv) != -1) {
			(void) snprintf(bbuf->bridgels_recv,
			    sizeof (bbuf->bridgels_recv), "%llu",
			    newval.recv - brlsum->recv);
		}
		if (dladm_kstat_value(ksp, "xmit", KSTAT_DATA_UINT64,
		    &newval.xmit) != -1) {
			(void) snprintf(bbuf->bridgels_xmit,
			    sizeof (bbuf->bridgels_xmit), "%llu",
			    newval.xmit - brlsum->xmit);
		}
	}
	(void) kstat_close(kcp);
bls_out:
	*brlsum = newval;

	return (status);
}

static void
show_bridge_link(datalink_id_t linkid, show_brstate_t *brstate)
{
	void *buf;

	if (brstate->show_stats) {
		bridge_link_statfields_buf_t bbuf;

		bzero(&bbuf, sizeof (bbuf));
		brstate->state.ls_status = print_bridge_link_stats(
		    &brstate->state, linkid, &bbuf);
		buf = &bbuf;
	} else {
		bridge_link_fields_buf_t bbuf;

		bzero(&bbuf, sizeof (bbuf));
		brstate->state.ls_status = print_bridge_link(&brstate->state,
		    linkid, &bbuf);
		buf = &bbuf;
	}
	if (brstate->state.ls_status == DLADM_STATUS_OK)
		ofmt_print(brstate->state.ls_ofmt, buf);
}

/* ARGSUSED */
static int
show_bridge_link_walk(dladm_handle_t handle, datalink_id_t linkid, void *arg)
{
	show_brstate_t	*brstate = arg;
	char bridge[MAXLINKNAMELEN];

	if (dladm_bridge_getlink(handle, linkid, bridge, sizeof (bridge)) ==
	    DLADM_STATUS_OK && strcmp(bridge, brstate->bridge) == 0) {
		show_bridge_link(linkid, brstate);
	}
	return (DLADM_WALK_CONTINUE);
}

static void
show_bridge_fwd(dladm_handle_t handle, bridge_listfwd_t *blf,
    show_state_t *state)
{
	bridge_fwd_fields_buf_t bbuf;

	bzero(&bbuf, sizeof (bbuf));
	(void) snprintf(bbuf.bridgef_dest, sizeof (bbuf.bridgef_dest),
	    "%s", ether_ntoa((struct ether_addr *)blf->blf_dest));
	if (blf->blf_is_local) {
		(void) strlcpy(bbuf.bridgef_flags, "L",
		    sizeof (bbuf.bridgef_flags));
	} else {
		(void) snprintf(bbuf.bridgef_age, sizeof (bbuf.bridgef_age),
		    "%2d.%03d", blf->blf_ms_age / 1000, blf->blf_ms_age % 1000);
		if (blf->blf_trill_nick != 0) {
			(void) snprintf(bbuf.bridgef_output,
			    sizeof (bbuf.bridgef_output), "%u",
			    blf->blf_trill_nick);
		}
	}
	if (blf->blf_linkid != DATALINK_INVALID_LINKID &&
	    blf->blf_trill_nick == 0) {
		state->ls_status = dladm_datalink_id2info(handle,
		    blf->blf_linkid, NULL, NULL, NULL, bbuf.bridgef_output,
		    sizeof (bbuf.bridgef_output));
	}
	if (state->ls_status == DLADM_STATUS_OK)
		ofmt_print(state->ls_ofmt, &bbuf);
}

static void
show_bridge_trillnick(trill_listnick_t *tln, show_state_t *state)
{
	bridge_trill_fields_buf_t bbuf;

	bzero(&bbuf, sizeof (bbuf));
	(void) snprintf(bbuf.bridget_nick, sizeof (bbuf.bridget_nick),
	    "%u", tln->tln_nick);
	if (tln->tln_ours) {
		(void) strlcpy(bbuf.bridget_flags, "L",
		    sizeof (bbuf.bridget_flags));
	} else {
		state->ls_status = dladm_datalink_id2info(handle,
		    tln->tln_linkid, NULL, NULL, NULL, bbuf.bridget_link,
		    sizeof (bbuf.bridget_link));
		(void) snprintf(bbuf.bridget_nexthop,
		    sizeof (bbuf.bridget_nexthop), "%s",
		    ether_ntoa((struct ether_addr *)tln->tln_nexthop));
	}
	if (state->ls_status == DLADM_STATUS_OK)
		ofmt_print(state->ls_ofmt, &bbuf);
}

static void
do_show_bridge(int argc, char **argv, const char *use)
{
	int		option;
	enum {
		bridgeMode, linkMode, fwdMode, trillMode
	}		op_mode = bridgeMode;
	uint32_t	flags = DLADM_OPT_ACTIVE | DLADM_OPT_PERSIST;
	boolean_t	parsable = B_FALSE;
	datalink_id_t	linkid = DATALINK_ALL_LINKID;
	int		interval = 0;
	show_brstate_t	brstate;
	dladm_status_t	status;
	char		*fields_str = NULL;
	/* default: bridge-related data */
	char		*all_fields = "bridge,protect,address,priority,bmaxage,"
	    "bhellotime,bfwddelay,forceproto,tctime,tccount,tchange,"
	    "desroot,rootcost,rootport,maxage,hellotime,fwddelay,holdtime";
	char		*default_fields = "bridge,protect,address,priority,"
	    "desroot";
	char		*all_statfields = "bridge,drops,forwards,mbcast,"
	    "unknown,recv,sent";
	char		*default_statfields = "bridge,drops,forwards,mbcast,"
	    "unknown";
	/* -l: link-related data */
	char		*all_link_fields = "link,index,state,uptime,opercost,"
	    "operp2p,operedge,desroot,descost,desbridge,desport,tcack";
	char		*default_link_fields = "link,state,uptime,desroot";
	char		*all_link_statfields = "link,cfgbpdu,tcnbpdu,rstpbpdu,"
	    "txbpdu,drops,recv,xmit";
	char		*default_link_statfields = "link,drops,recv,xmit";
	/* -f: bridge forwarding table related data */
	char		*default_fwd_fields = "dest,age,flags,output";
	/* -t: TRILL nickname table related data */
	char		*default_trill_fields = "nick,flags,link,nexthop";
	char		*default_str;
	char		*all_str = NULL;
	ofmt_field_t	*field_arr = NULL;
	ofmt_handle_t	ofmt;
	ofmt_status_t	oferr;
	uint_t		ofmtflags = 0;

	bzero(&brstate, sizeof (brstate));

	opterr = 0;
	while ((option = getopt_long(argc, argv, ":fi:lo:pst",
	    bridge_show_lopts, NULL)) != -1) {
		switch (option) {
		case 'f':
			if (op_mode != bridgeMode && op_mode != fwdMode)
				die("-f is incompatible with -l or -t");
			op_mode = fwdMode;
			break;
		case 'i':
			if (interval != 0)
				die_optdup(option);
			if (!str2int(optarg, &interval) || interval == 0)
				die("invalid interval value '%s'", optarg);
			break;
		case 'l':
			if (op_mode != bridgeMode && op_mode != linkMode)
				die("-l is incompatible with -f or -t");
			op_mode = linkMode;
			break;
		case 'o':
			fields_str = optarg;
			break;
		case 'p':
			if (parsable)
				die_optdup(option);
			parsable = B_TRUE;
			break;
		case 's':
			if (brstate.show_stats)
				die_optdup(option);
			brstate.show_stats = B_TRUE;
			break;
		case 't':
			if (op_mode != bridgeMode && op_mode != trillMode)
				die("-t is incompatible with -f or -l");
			op_mode = trillMode;
			break;
		default:
			die_opterr(optopt, option, use);
			break;
		}
	}

	if (interval != 0 && !brstate.show_stats)
		die("the -i option can be used only with -s");

	if ((op_mode == fwdMode || op_mode == trillMode) && brstate.show_stats)
		die("the -f/-t and -s options cannot be used together");

	/* get the bridge name (optional last argument) */
	if (optind == (argc-1)) {
		char lname[MAXLINKNAMELEN];
		uint32_t lnkflg;
		datalink_class_t class;

		brstate.bridge = argv[optind];
		(void) snprintf(lname, sizeof (lname), "%s0", brstate.bridge);
		if ((status = dladm_name2info(handle, lname, &linkid, &lnkflg,
		    &class, NULL)) != DLADM_STATUS_OK) {
			die_dlerr(status, "bridge %s is not valid",
			    brstate.bridge);
		}

		if (class != DATALINK_CLASS_BRIDGE)
			die("%s is not a bridge", brstate.bridge);

		if (!(lnkflg & flags)) {
			die_dlerr(DLADM_STATUS_BADARG,
			    "bridge %s is temporarily removed", brstate.bridge);
		}
	} else if (optind != argc) {
		usage();
	} else if (op_mode != bridgeMode) {
		die("bridge name required for -l, -f, or -t");
		return;
	}

	brstate.state.ls_parsable = parsable;
	brstate.state.ls_flags = flags;
	brstate.state.ls_firstonly = (interval != 0);

	switch (op_mode) {
	case bridgeMode:
		if (brstate.show_stats) {
			default_str = default_statfields;
			all_str = all_statfields;
			field_arr = bridge_statfields;
		} else {
			default_str = default_fields;
			all_str = all_fields;
			field_arr = bridge_fields;
		}
		break;

	case linkMode:
		if (brstate.show_stats) {
			default_str = default_link_statfields;
			all_str = all_link_statfields;
			field_arr = bridge_link_statfields;
		} else {
			default_str = default_link_fields;
			all_str = all_link_fields;
			field_arr = bridge_link_fields;
		}
		break;

	case fwdMode:
		default_str = all_str = default_fwd_fields;
		field_arr = bridge_fwd_fields;
		break;

	case trillMode:
		default_str = all_str = default_trill_fields;
		field_arr = bridge_trill_fields;
		break;

	default:
		die("unknown operations mode: %d", op_mode);
	}

	if (fields_str == NULL)
		fields_str = default_str;
	else if (strcasecmp(fields_str, "all") == 0)
		fields_str = all_str;

	if (parsable)
		ofmtflags |= OFMT_PARSABLE;
	oferr = ofmt_open(fields_str, field_arr, ofmtflags, 0, &ofmt);
	ofmt_check(oferr, brstate.state.ls_parsable, ofmt, die, warn);
	brstate.state.ls_ofmt = ofmt;

	for (;;) {
		brstate.state.ls_donefirst = B_FALSE;
		switch (op_mode) {
		case bridgeMode:
			if (linkid == DATALINK_ALL_LINKID) {
				(void) dladm_walk_datalink_id(show_bridge,
				    handle, &brstate, DATALINK_CLASS_BRIDGE,
				    DATALINK_ANY_MEDIATYPE, flags);
			} else {
				(void) show_bridge(handle, linkid, &brstate);
				if (brstate.state.ls_status !=
				    DLADM_STATUS_OK) {
					die_dlerr(brstate.state.ls_status,
					    "failed to show bridge %s",
					    brstate.bridge);
				}
			}
			break;

		case linkMode: {
			datalink_id_t *dlp;
			uint_t i, nlinks;

			dlp = dladm_bridge_get_portlist(brstate.bridge,
			    &nlinks);
			if (dlp != NULL) {
				for (i = 0; i < nlinks; i++)
					show_bridge_link(dlp[i], &brstate);
				dladm_bridge_free_portlist(dlp);
			} else if (errno == ENOENT) {
				/* bridge not running; iterate on libdladm */
				(void) dladm_walk_datalink_id(
				    show_bridge_link_walk, handle,
				    &brstate, DATALINK_CLASS_PHYS |
				    DATALINK_CLASS_AGGR |
				    DATALINK_CLASS_ETHERSTUB,
				    DATALINK_ANY_MEDIATYPE, flags);
			} else {
				die("unable to get port list for bridge %s: %s",
				    brstate.bridge, strerror(errno));
			}
			break;
		}

		case fwdMode: {
			bridge_listfwd_t *blf;
			uint_t i, nfwd;

			blf = dladm_bridge_get_fwdtable(handle, brstate.bridge,
			    &nfwd);
			if (blf == NULL) {
				die("unable to get forwarding entries for "
				    "bridge %s", brstate.bridge);
			} else {
				for (i = 0; i < nfwd; i++)
					show_bridge_fwd(handle, blf + i,
					    &brstate.state);
				dladm_bridge_free_fwdtable(blf);
			}
			break;
		}

		case trillMode: {
			trill_listnick_t *tln;
			uint_t i, nnick;

			tln = dladm_bridge_get_trillnick(brstate.bridge,
			    &nnick);
			if (tln == NULL) {
				if (errno == ENOENT)
					die("bridge %s is not running TRILL",
					    brstate.bridge);
				else
					die("unable to get TRILL nickname "
					    "entries for bridge %s",
					    brstate.bridge);
			} else {
				for (i = 0; i < nnick; i++)
					show_bridge_trillnick(tln + i,
					    &brstate.state);
				dladm_bridge_free_trillnick(tln);
			}
			break;
		}
		}
		if (interval == 0)
			break;
		(void) sleep(interval);
	}
}

/*
 * "-R" option support. It is used for live upgrading. Append dladm commands
 * to a upgrade script which will be run when the alternative root boots up:
 *
 * - If the /etc/dladm/datalink.conf file exists on the alternative root,
 * append dladm commands to the <altroot>/var/svc/profile/upgrade_datalink
 * script. This script will be run as part of the network/physical service.
 * We cannot defer this to /var/svc/profile/upgrade because then the
 * configuration will not be able to take effect before network/physical
 * plumbs various interfaces.
 *
 * - If the /etc/dladm/datalink.conf file does not exist on the alternative
 * root, append dladm commands to the <altroot>/var/svc/profile/upgrade script,
 * which will be run in the manifest-import service.
 *
 * Note that the SMF team is considering to move the manifest-import service
 * to be run at the very begining of boot. Once that is done, the need for
 * the /var/svc/profile/upgrade_datalink script will not exist any more.
 */
static void
altroot_cmd(char *altroot, int argc, char *argv[])
{
	char		path[MAXPATHLEN];
	struct stat	stbuf;
	FILE		*fp;
	int		i;

	/*
	 * Check for the existence of the /etc/dladm/datalink.conf
	 * configuration file, and determine the name of script file.
	 */
	(void) snprintf(path, MAXPATHLEN, "/%s/etc/dladm/datalink.conf",
	    altroot);
	if (stat(path, &stbuf) < 0) {
		(void) snprintf(path, MAXPATHLEN, "/%s/%s", altroot,
		    SMF_UPGRADE_FILE);
	} else {
		(void) snprintf(path, MAXPATHLEN, "/%s/%s", altroot,
		    SMF_UPGRADEDATALINK_FILE);
	}

	if ((fp = fopen(path, "a+")) == NULL)
		die("operation not supported on %s", altroot);

	(void) fprintf(fp, "/sbin/dladm ");
	for (i = 0; i < argc; i++) {
		/*
		 * Directly write to the file if it is not the "-R <altroot>"
		 * option. In which case, skip it.
		 */
		if (strcmp(argv[i], "-R") != 0)
			(void) fprintf(fp, "%s ", argv[i]);
		else
			i ++;
	}
	(void) fprintf(fp, "%s\n", SMF_DLADM_UPGRADE_MSG);
	(void) fclose(fp);
	dladm_close(handle);
	exit(EXIT_SUCCESS);
}

/*
 * Convert the string to an integer. Note that the string must not have any
 * trailing non-integer characters.
 */
static boolean_t
str2int(const char *str, int *valp)
{
	int	val;
	char	*endp = NULL;

	errno = 0;
	val = strtol(str, &endp, 10);
	if (errno != 0 || *endp != '\0')
		return (B_FALSE);

	*valp = val;
	return (B_TRUE);
}

/* PRINTFLIKE1 */
static void
warn(const char *format, ...)
{
	va_list alist;

	format = gettext(format);
	(void) fprintf(stderr, "%s: warning: ", progname);

	va_start(alist, format);
	(void) vfprintf(stderr, format, alist);
	va_end(alist);

	(void) putc('\n', stderr);
}

/* PRINTFLIKE2 */
static void
warn_dlerr(dladm_status_t err, const char *format, ...)
{
	va_list alist;
	char	errmsg[DLADM_STRSIZE];

	format = gettext(format);
	(void) fprintf(stderr, gettext("%s: warning: "), progname);

	va_start(alist, format);
	(void) vfprintf(stderr, format, alist);
	va_end(alist);
	(void) fprintf(stderr, ": %s\n", dladm_status2str(err, errmsg));
}

static void
warn_dlerrlist(dladm_errlist_t *errlist)
{
	if (errlist != NULL && errlist->el_count > 0) {
		int i;
		for (i = 0; i < errlist->el_count; i++) {
			(void) fprintf(stderr, gettext("%s: warning: "),
			    progname);

			(void) fprintf(stderr, "%s\n",
			    gettext(errlist->el_errs[i]));
		}
	}
}

/*
 * Also closes the dladm handle if it is not NULL.
 */
/* PRINTFLIKE2 */
static void
die_dlerr(dladm_status_t err, const char *format, ...)
{
	va_list alist;
	char	errmsg[DLADM_STRSIZE];

	format = gettext(format);
	(void) fprintf(stderr, "%s: ", progname);

	va_start(alist, format);
	(void) vfprintf(stderr, format, alist);
	va_end(alist);
	(void) fprintf(stderr, ": %s\n", dladm_status2str(err, errmsg));

	/* close dladm handle if it was opened */
	if (handle != NULL)
		dladm_close(handle);

	exit(EXIT_FAILURE);
}

/*
 * Like die_dlerr, but uses the errlist for additional information.
 */
/* PRINTFLIKE3 */
static void
die_dlerrlist(dladm_status_t err, dladm_errlist_t *errlist,
    const char *format, ...)
{
	va_list	alist;
	char	errmsg[DLADM_STRSIZE];

	warn_dlerrlist(errlist);
	format = gettext(format);
	(void) fprintf(stderr, "%s: ", progname);

	va_start(alist, format);
	(void) vfprintf(stderr, format, alist);
	va_end(alist);
	(void) fprintf(stderr, ": %s\n", dladm_status2str(err, errmsg));

	/* close dladm handle if it was opened */
	if (handle != NULL)
		dladm_close(handle);

	exit(EXIT_FAILURE);

}

/* PRINTFLIKE1 */
static void
die(const char *format, ...)
{
	va_list alist;

	format = gettext(format);
	(void) fprintf(stderr, "%s: ", progname);

	va_start(alist, format);
	(void) vfprintf(stderr, format, alist);
	va_end(alist);

	(void) putc('\n', stderr);

	/* close dladm handle if it was opened */
	if (handle != NULL)
		dladm_close(handle);

	exit(EXIT_FAILURE);
}

static void
die_optdup(int opt)
{
	die("the option -%c cannot be specified more than once", opt);
}

static void
die_opterr(int opt, int opterr, const char *usage)
{
	switch (opterr) {
	case ':':
		die("option '-%c' requires a value\nusage: %s", opt,
		    gettext(usage));
		break;
	case '?':
	default:
		die("unrecognized option '-%c'\nusage: %s", opt,
		    gettext(usage));
		break;
	}
}

static void
show_ether_xprop(void *arg, dladm_ether_info_t *eattr)
{
	print_ether_state_t	*statep = arg;
	ether_fields_buf_t	ebuf;
	int			i;

	for (i = CAPABLE; i <= PEERADV; i++)  {
		bzero(&ebuf, sizeof (ebuf));
		(void) strlcpy(ebuf.eth_ptype, ptype[i],
		    sizeof (ebuf.eth_ptype));
		(void) dladm_ether_autoneg2str(ebuf.eth_autoneg,
		    sizeof (ebuf.eth_autoneg), eattr, i);
		(void) dladm_ether_spdx2str(ebuf.eth_spdx,
		    sizeof (ebuf.eth_spdx), eattr, i);
		(void) dladm_ether_pause2str(ebuf.eth_pause,
		    sizeof (ebuf.eth_pause), eattr, i);
		(void) strlcpy(ebuf.eth_rem_fault,
		    (eattr->lei_attr[i].le_fault ? "fault" : "none"),
		    sizeof (ebuf.eth_rem_fault));
		ofmt_print(statep->es_ofmt, &ebuf);
	}

}

static boolean_t
link_is_ether(const char *link, datalink_id_t *linkid)
{
	uint32_t media;
	datalink_class_t class;

	if (dladm_name2info(handle, link, linkid, NULL, &class, &media) ==
	    DLADM_STATUS_OK) {
		if (class == DATALINK_CLASS_PHYS && media == DL_ETHER)
			return (B_TRUE);
	}
	return (B_FALSE);
}

/*
 * default output callback function that, when invoked,
 * prints string which is offset by ofmt_arg->ofmt_id within buf.
 */
static boolean_t
print_default_cb(ofmt_arg_t *ofarg, char *buf, uint_t bufsize)
{
	char *value;

	value = (char *)ofarg->ofmt_cbarg + ofarg->ofmt_id;
	(void) strlcpy(buf, value, bufsize);
	return (B_TRUE);
}

/*
 * Called from the walker dladm_walk_datalink_id() for each IB partition to
 * display IB partition specific information.
 */
static dladm_status_t
print_part(show_part_state_t *state, datalink_id_t linkid)
{
	dladm_part_attr_t	attr;
	dladm_status_t		status;
	dladm_conf_t		conf;
	char			part_over[MAXLINKNAMELEN];
	char			part_name[MAXLINKNAMELEN];
	part_fields_buf_t	pbuf;
	boolean_t		force_in_conf = B_FALSE;

	/*
	 * Get the information about the IB partition from the partition
	 * datlink ID 'linkid'.
	 */
	if ((status = dladm_part_info(handle, linkid, &attr, state->ps_flags))
	    != DLADM_STATUS_OK)
		return (status);

	/*
	 * If an IB Phys link name was provided on the command line we have
	 * the Phys link's datalink ID in the ps_over_id field of the state
	 * structure. Proceed only if the IB partition represented by 'linkid'
	 * was created over Phys link denoted by ps_over_id. The
	 * 'dia_physlinkid' field of dladm_part_attr_t represents the IB Phys
	 * link over which the partition was created.
	 */
	if (state->ps_over_id != DATALINK_ALL_LINKID)
		if (state->ps_over_id != attr.dia_physlinkid)
			return (DLADM_STATUS_OK);

	/*
	 * The linkid argument passed to this function is the datalink ID
	 * of the IB Partition. Get the partitions name from this linkid.
	 */
	if (dladm_datalink_id2info(handle, linkid, NULL, NULL,
	    NULL, part_name, sizeof (part_name)) != DLADM_STATUS_OK)
		return (DLADM_STATUS_BADARG);

	bzero(part_over, sizeof (part_over));

	/*
	 * The 'dia_physlinkid' field contains the datalink ID of the IB Phys
	 * link over which the partition was created. Use this linkid to get the
	 * linkover field.
	 */
	if (dladm_datalink_id2info(handle, attr.dia_physlinkid, NULL, NULL,
	    NULL, part_over, sizeof (part_over)) != DLADM_STATUS_OK)
		(void) sprintf(part_over, "?");
	state->ps_found = B_TRUE;

	/*
	 * Read the FFORCE field from this datalink's persistent configuration
	 * database line to determine if this datalink was created forcibly.
	 * If this datalink is a temporary datalink, then it will not have an
	 * entry in the persistent configuration, so check if force create flag
	 * is set in the partition attributes.
	 *
	 * We need this two level check since persistent partitions brought up
	 * by up-part during boot will have force create flag always set, since
	 * we want up-part to always succeed even if the port is currently down
	 * or P_Key is not yet available in the subnet.
	 */
	if ((status = dladm_getsnap_conf(handle, linkid, &conf)) ==
	    DLADM_STATUS_OK) {
		(void) dladm_get_conf_field(handle, conf, FFORCE,
		    &force_in_conf, sizeof (boolean_t));
		dladm_destroy_conf(handle, conf);
	} else if (status == DLADM_STATUS_NOTFOUND) {
		/*
		 * for a temp link the force create flag will determine
		 * whether it was created with force flag.
		 */
		force_in_conf = ((attr.dia_flags & DLADM_PART_FORCE_CREATE)
		    != 0);
	}

	(void) snprintf(pbuf.part_link, sizeof (pbuf.part_link),
	    "%s", part_name);

	(void) snprintf(pbuf.part_over, sizeof (pbuf.part_over),
	    "%s", part_over);

	(void) snprintf(pbuf.part_pkey, sizeof (pbuf.part_pkey),
	    "%X", attr.dia_pkey);

	(void) get_linkstate(pbuf.part_link, B_TRUE, pbuf.part_state);

	(void) snprintf(pbuf.part_flags, sizeof (pbuf.part_flags),
	    "%c----", force_in_conf ? 'f' : '-');

	ofmt_print(state->ps_ofmt, &pbuf);

	return (DLADM_STATUS_OK);
}

/* ARGSUSED */
static int
show_part(dladm_handle_t dh, datalink_id_t linkid, void *arg)
{
	((show_part_state_t *)arg)->ps_status = print_part(arg, linkid);
	return (DLADM_WALK_CONTINUE);
}

/*
 * Show the information about the IB partition objects.
 */
static void
do_show_part(int argc, char *argv[], const char *use)
{
	int			option;
	boolean_t		l_arg = B_FALSE;
	uint32_t		flags = DLADM_OPT_ACTIVE;
	datalink_id_t		linkid = DATALINK_ALL_LINKID;
	datalink_id_t		over_linkid = DATALINK_ALL_LINKID;
	char			over_link[MAXLINKNAMELEN];
	show_part_state_t	state;
	dladm_status_t		status;
	boolean_t		o_arg = B_FALSE;
	char			*fields_str = NULL;
	ofmt_handle_t		ofmt;
	ofmt_status_t		oferr;
	uint_t			ofmtflags = 0;

	bzero(&state, sizeof (state));
	opterr = 0;
	while ((option = getopt_long(argc, argv, ":pPl:o:", show_part_lopts,
	    NULL)) != -1) {
		switch (option) {
		case 'p':
			state.ps_parsable = B_TRUE;
			break;
		case 'P':
			flags = DLADM_OPT_PERSIST;
			break;
		case 'l':
			/*
			 * The data link ID of the IB Phys link. When this
			 * argument is provided we list only the partition
			 * objects created over this IB Phys link.
			 */
			if (strlcpy(over_link, optarg, MAXLINKNAMELEN) >=
			    MAXLINKNAMELEN)
				die("link name too long");

			l_arg = B_TRUE;
			break;
		case 'o':
			o_arg = B_TRUE;
			fields_str = optarg;
			break;
		default:
			die_opterr(optopt, option, use);
		}
	}

	/*
	 * Get the partition ID (optional last argument).
	 */
	if (optind == (argc - 1)) {
		status = dladm_name2info(handle, argv[optind], &linkid, NULL,
		    NULL, NULL);
		if (status != DLADM_STATUS_OK) {
			die_dlerr(status, "invalid partition link name '%s'",
			    argv[optind]);
		}
		(void) strlcpy(state.ps_part, argv[optind], MAXLINKNAMELEN);
	} else if (optind != argc) {
		usage();
	}

	if (state.ps_parsable && !o_arg)
		die("-p requires -o");

	/*
	 * If an IB Phys link name was provided as an argument, then get its
	 * datalink ID.
	 */
	if (l_arg) {
		status = dladm_name2info(handle, over_link, &over_linkid, NULL,
		    NULL, NULL);
		if (status != DLADM_STATUS_OK) {
			die_dlerr(status, "invalid link name '%s'", over_link);
		}
	}

	state.ps_over_id = over_linkid; /* IB Phys link ID */
	state.ps_found = B_FALSE;
	state.ps_flags = flags;

	if (state.ps_parsable)
		ofmtflags |= OFMT_PARSABLE;
	oferr = ofmt_open(fields_str, part_fields, ofmtflags, 0, &ofmt);
	ofmt_check(oferr, state.ps_parsable, ofmt, die, warn);
	state.ps_ofmt = ofmt;

	/*
	 * If a specific IB partition name was not provided as an argument,
	 * walk all the datalinks and display the information for all
	 * IB partitions. If IB Phys link was provided limit it to only
	 * IB partitions created over that IB Phys link.
	 */
	if (linkid == DATALINK_ALL_LINKID) {
		(void) dladm_walk_datalink_id(show_part, handle, &state,
		    DATALINK_CLASS_PART, DATALINK_ANY_MEDIATYPE, flags);
	} else {
		(void) show_part(handle, linkid, &state);
		if (state.ps_status != DLADM_STATUS_OK) {
			ofmt_close(ofmt);
			die_dlerr(state.ps_status, "failed to show IB partition"
			    " '%s'", state.ps_part);
		}
	}
	ofmt_close(ofmt);
}


/*
 * Called from the walker dladm_walk_datalink_id() for each IB Phys link to
 * display IB specific information for these Phys links.
 */
static dladm_status_t
print_ib(show_ib_state_t *state, datalink_id_t phys_linkid)
{
	dladm_ib_attr_t		attr;
	dladm_status_t		status;
	char			linkname[MAXLINKNAMELEN];
	char			pkeystr[MAXPKEYLEN];
	int			i;
	ib_fields_buf_t		ibuf;

	bzero(&attr, sizeof (attr));

	/*
	 * Get the attributes of the IB Phys link from active/Persistent config
	 * based on the flag passed.
	 */
	if ((status = dladm_ib_info(handle, phys_linkid, &attr,
	    state->is_flags)) != DLADM_STATUS_OK)
		return (status);

	if ((state->is_link_id != DATALINK_ALL_LINKID) && (state->is_link_id
	    != attr.dia_physlinkid)) {
		dladm_free_ib_info(&attr);
		return (DLADM_STATUS_OK);
	}

	/*
	 * Get the data link name for the phys_linkid. If we are doing show-ib
	 * for all IB Phys links, we have only the datalink IDs not the
	 * datalink name.
	 */
	if (dladm_datalink_id2info(handle, phys_linkid, NULL, NULL, NULL,
	    linkname, MAXLINKNAMELEN) != DLADM_STATUS_OK)
		return (status);

	(void) snprintf(ibuf.ib_link, sizeof (ibuf.ib_link),
	    "%s", linkname);

	(void) snprintf(ibuf.ib_portnum, sizeof (ibuf.ib_portnum),
	    "%d", attr.dia_portnum);

	(void) snprintf(ibuf.ib_hcaguid, sizeof (ibuf.ib_hcaguid),
	    "%llX", attr.dia_hca_guid);

	(void) snprintf(ibuf.ib_portguid, sizeof (ibuf.ib_portguid),
	    "%llX", attr.dia_port_guid);

	(void) get_linkstate(linkname, B_TRUE, ibuf.ib_state);

	/*
	 * Create a comma separated list of pkeys from the pkey table returned
	 * by the IP over IB driver instance.
	 */
	bzero(ibuf.ib_pkeys, attr.dia_port_pkey_tbl_sz * sizeof (ib_pkey_t));
	for (i = 0; i < attr.dia_port_pkey_tbl_sz; i++) {
		if (attr.dia_port_pkeys[i] != IB_PKEY_INVALID_FULL &&
		    attr.dia_port_pkeys[i] != IB_PKEY_INVALID_LIMITED) {
			if (i == 0)
				(void) snprintf(pkeystr, MAXPKEYLEN, "%X",
				    attr.dia_port_pkeys[i]);
			else
				(void) snprintf(pkeystr, MAXPKEYLEN, ",%X",
				    attr.dia_port_pkeys[i]);
			(void) strlcat(ibuf.ib_pkeys, pkeystr, MAXPKEYSTRSZ);
		}
	}

	dladm_free_ib_info(&attr);

	ofmt_print(state->is_ofmt, &ibuf);

	return (DLADM_STATUS_OK);
}

/* ARGSUSED */
static int
show_ib(dladm_handle_t dh, datalink_id_t linkid, void *arg)
{
	((show_ib_state_t *)arg)->is_status = print_ib(arg, linkid);
	return (DLADM_WALK_CONTINUE);
}

/*
 * Show the properties of one/all IB Phys links. This is different from
 * show-phys command since this will display IB specific information about the
 * Phys link like, HCA GUID, PORT GUID, PKEYS active for this port etc.
 */
static void
do_show_ib(int argc, char *argv[], const char *use)
{
	int			option;
	uint32_t		flags = DLADM_OPT_ACTIVE;
	datalink_id_t		linkid = DATALINK_ALL_LINKID;
	show_ib_state_t		state;
	dladm_status_t		status;
	boolean_t		o_arg = B_FALSE;
	char			*fields_str = NULL;
	ofmt_handle_t		ofmt;
	ofmt_status_t		oferr;
	uint_t			ofmtflags = 0;

	bzero(&state, sizeof (state));
	opterr = 0;
	while ((option = getopt_long(argc, argv, ":po:", show_lopts,
	    NULL)) != -1) {
		switch (option) {
		case 'p':
			state.is_parsable = B_TRUE;
			break;
		case 'o':
			o_arg = B_TRUE;
			fields_str = optarg;
			break;
		default:
			die_opterr(optopt, option, use);
		}
	}

	/* get IB Phys link ID (optional last argument) */
	if (optind == (argc - 1)) {
		status = dladm_name2info(handle, argv[optind], &linkid, NULL,
		    NULL, NULL);
		if (status != DLADM_STATUS_OK) {
			die_dlerr(status, "invalid IB port name '%s'",
			    argv[optind]);
		}
		(void) strlcpy(state.is_link, argv[optind], MAXLINKNAMELEN);
	} else if (optind != argc) {
		usage();
	}

	if (state.is_parsable && !o_arg)
		die("-p requires -o");

	/*
	 * linkid is the data link ID of the IB Phys link. By default it will
	 * be DATALINK_ALL_LINKID.
	 */
	state.is_link_id = linkid;
	state.is_flags = flags;

	if (state.is_parsable)
		ofmtflags |= OFMT_PARSABLE;
	oferr = ofmt_open(fields_str, ib_fields, ofmtflags, 0, &ofmt);
	ofmt_check(oferr, state.is_parsable, ofmt, die, warn);
	state.is_ofmt = ofmt;

	/*
	 * If we are going to display the information for all IB Phys links
	 * then we'll walk through all the datalinks for datalinks of Phys
	 * class and media type IB.
	 */
	if (linkid == DATALINK_ALL_LINKID) {
		(void) dladm_walk_datalink_id(show_ib, handle, &state,
		    DATALINK_CLASS_PHYS, DL_IB, flags);
	} else {
		/*
		 * We need to display the information only for the IB phys link
		 * linkid. Call show_ib for this link.
		 */
		(void) show_ib(handle, linkid, &state);
		if (state.is_status != DLADM_STATUS_OK) {
			ofmt_close(ofmt);
			die_dlerr(state.is_status, "failed to show IB Phys link"
			    " '%s'", state.is_link);
		}
	}
	ofmt_close(ofmt);
}

/*
 * Create an IP over Infiniband partition object over an IB Phys link. The IB
 * Phys link is associated with an Infiniband HCA port. The IB partition object
 * is created over a port, pkey combination. This partition object represents
 * an instance of IP over IB interface.
 */
/* ARGSUSED */
static void
do_create_part(int argc, char *argv[], const char *use)
{
	int		status, option;
	int		flags = DLADM_OPT_ACTIVE | DLADM_OPT_PERSIST;
	char		*pname;
	char		*l_arg = NULL;
	char		*altroot = NULL;
	datalink_id_t	physlinkid = 0;
	datalink_id_t	partlinkid = 0;
	unsigned long	opt_pkey;
	ib_pkey_t	pkey = 0;
	char		*endp = NULL;
	char		propstr[DLADM_STRSIZE];
	dladm_arg_list_t	*proplist = NULL;

	propstr[0] = '\0';
	while ((option = getopt_long(argc, argv, ":tfl:P:R:p:",
	    part_lopts, NULL)) != -1) {
		switch (option) {
		case 't':
			/*
			 * Create a temporary IB partition object. This
			 * instance is not entered into the persistent database
			 * so it will not be recreated automatically on a
			 * reboot.
			 */
			flags &= ~DLADM_OPT_PERSIST;
			break;
		case 'l':
			/*
			 * The IB phys link over which the partition object will
			 * be created.
			 */
			l_arg = optarg;
			break;
		case 'R':
			altroot = optarg;
			break;
		case 'p':
			(void) strlcat(propstr, optarg, DLADM_STRSIZE);
			if (strlcat(propstr, ",", DLADM_STRSIZE) >=
			    DLADM_STRSIZE)
				die("property list too long '%s'", propstr);
			break;
		case 'P':
			/*
			 * The P_Key for the port, pkey tuple of the partition
			 * object. This P_Key should exist in the IB subnet.
			 * The partition creation for a non-existent P_Key will
			 * fail unless the -f option is used.
			 *
			 * The P_Key is expected to be a hexadecimal number.
			 */
			opt_pkey = strtoul(optarg, &endp, 16);
			if (errno == ERANGE || opt_pkey > USHRT_MAX ||
			    *endp != '\0')
				die("Invalid pkey");

			pkey = (ib_pkey_t)opt_pkey;
			break;
		case 'f':
			flags |= DLADM_OPT_FORCE;
			break;
		default:
			die_opterr(optopt, option, use);
			break;
		}
	}

	/* check required options */
	if (!l_arg)
		usage();

	/* the partition name is a required operand */
	if (optind != (argc - 1))
		usage();

	pname = argv[argc - 1];

	/*
	 * Verify that the partition object's name is in the valid link name
	 * format.
	 */
	if (!dladm_valid_linkname(pname))
		die("Invalid link name '%s'", pname);

	/* pkey is a mandatory argument */
	if (pkey == 0)
		usage();

	if (altroot != NULL)
		altroot_cmd(altroot, argc, argv);

	/*
	 * Get the data link id of the IB Phys link over which we will be
	 * creating partition object.
	 */
	if (dladm_name2info(handle, l_arg,
	    &physlinkid, NULL, NULL, NULL) != DLADM_STATUS_OK)
		die("invalid link name '%s'", l_arg);

	/*
	 * parse the property list provided with -p option.
	 */
	if (dladm_parse_link_props(propstr, &proplist, B_FALSE)
	    != DLADM_STATUS_OK)
		die("invalid IB partition property");

	/*
	 * Call the library routine to create the partition object.
	 */
	status = dladm_part_create(handle, physlinkid, pkey, flags, pname,
	    &partlinkid, proplist);
	if (status != DLADM_STATUS_OK)
		die_dlerr(status,
		    "partition %x creation over %s failed", pkey, l_arg);
}

/*
 * Delete an IP over Infiniband partition object. The partition object should
 * be unplumbed before attempting the delete.
 */
static void
do_delete_part(int argc, char *argv[], const char *use)
{
	int option, flags = DLADM_OPT_ACTIVE | DLADM_OPT_PERSIST;
	int status;
	char *altroot = NULL;
	datalink_id_t	partid;

	opterr = 0;
	while ((option = getopt_long(argc, argv, "R:t", part_lopts,
	    NULL)) != -1) {
		switch (option) {
		case 't':
			flags &= ~DLADM_OPT_PERSIST;
			break;
		case 'R':
			altroot = optarg;
			break;
		default:
			die_opterr(optopt, option, use);
		}
	}

	/* get partition name (required last argument) */
	if (optind != (argc - 1))
		usage();

	if (altroot != NULL)
		altroot_cmd(altroot, argc, argv);

	/*
	 * Get the data link id of the partition object given the partition
	 * name.
	 */
	status = dladm_name2info(handle, argv[optind], &partid, NULL, NULL,
	    NULL);
	if (status != DLADM_STATUS_OK)
		die("invalid link name '%s'", argv[optind]);

	/*
	 * Call the library routine to delete the IB partition. This will
	 * result in the IB partition object and all its resources getting
	 * deleted.
	 */
	status = dladm_part_delete(handle, partid, flags);
	if (status != DLADM_STATUS_OK)
		die_dlerr(status, "%s: partition deletion failed",
		    argv[optind]);
}

/*
 * Bring up all or one IB partition already present in the persistent database
 * but not active yet.
 *
 * This sub-command is used during the system boot up to bring up all IB
 * partitions present in the persistent database. This is similar to a
 * create partition except that, the partitions are always created even if the
 * HCA port is down or P_Key is not present in the IB subnet. This is similar
 * to using the 'force' option while creating the partition except that the 'f'
 * flag will be set in the flags field only if the create-part for this command
 * was called with '-f' option.
 */
/* ARGSUSED */
static void
do_up_part(int argc, char *argv[], const char *use)
{
	datalink_id_t	partid = DATALINK_ALL_LINKID;
	dladm_status_t status;

	/*
	 * If a partition name was passed as an argument, get its data link
	 * id. By default we'll attempt to bring up all IB partition data
	 * links.
	 */
	if (argc == 2) {
		status = dladm_name2info(handle, argv[argc - 1], &partid, NULL,
		    NULL, NULL);
		if (status != DLADM_STATUS_OK)
			return;
	} else if (argc > 2) {
		usage();
	}

	(void) dladm_part_up(handle, partid, 0);
}

static void
do_create_overlay(int argc, char *argv[], const char *use)
{
	int			opt;
	char			*encap = NULL, *endp, *search = NULL;
	char			name[MAXLINKNAMELEN];
	dladm_status_t		status;
	uint32_t		flags = DLADM_OPT_ACTIVE | DLADM_OPT_PERSIST;
	uint64_t		vid = 0;
	boolean_t		havevid = B_FALSE;
	char			propstr[DLADM_STRSIZE];
	dladm_arg_list_t	*proplist = NULL;

	bzero(propstr, sizeof (propstr));
	while ((opt = getopt_long(argc, argv, ":te:v:p:s:",
	    overlay_create_lopts, NULL)) != -1) {
		switch (opt) {
		case 'e':
			encap = optarg;
			break;
		case 's':
			search = optarg;
			break;
		case 't':
			flags &= ~DLADM_OPT_PERSIST;
			break;
		case 'p':
			(void) strlcat(propstr, optarg, DLADM_STRSIZE);
			if (strlcat(propstr, ",", DLADM_STRSIZE) >=
			    DLADM_STRSIZE)
				die("property list too long '%s'", propstr);
			break;
		case 'v':
			vid = strtoul(optarg, &endp, 10);
			if (*endp != '\0' || (vid == 0 && errno == EINVAL))
				die("couldn't parse virtual networkd id: %s",
				    optarg);
			if (vid == ULONG_MAX && errno == ERANGE)
				die("virtual networkd id too large: %s",
				    optarg);
			havevid = B_TRUE;
			break;
		default:
			die_opterr(optopt, opt, use);
		}
	}

	if (havevid == B_FALSE)
		die("missing required virtual network id");

	if (encap == NULL)
		die("missing required encapsulation plugin");

	if (search == NULL)
		die("missing required search plugin");

	if (optind != (argc - 1))
		die("missing device name");

	if (strlcpy(name, argv[optind], MAXLINKNAMELEN) >= MAXLINKNAMELEN)
		die("link name too long '%s'", argv[optind]);

	if (!dladm_valid_linkname(name))
		die("invalid link name '%s'", argv[optind]);

	if (strlen(encap) + 1 > MAXLINKNAMELEN)
		die("encapsulation plugin name too long '%s'", encap);

	if (strlen(search) + 1 > MAXLINKNAMELEN)
		die("search plugin name too long '%s'", encap);

	if (dladm_parse_link_props(propstr, &proplist, B_FALSE)
	    != DLADM_STATUS_OK)
		die("invalid overlay property");

	status = dladm_overlay_create(handle, name, encap, search, vid,
	    proplist, &errlist, flags);
	dladm_free_props(proplist);
	if (status != DLADM_STATUS_OK) {
		die_dlerrlist(status, &errlist, "overlay creation failed");
	}
}

/* ARGSUSED */
static void
do_delete_overlay(int argc, char *argv[], const char *use)
{
	datalink_id_t	linkid = DATALINK_ALL_LINKID;
	dladm_status_t	status;
	uint32_t flags = DLADM_OPT_ACTIVE | DLADM_OPT_PERSIST;
	int option;

	opterr = 0;
	while ((option = getopt_long(argc, argv, ":t", lopts,
	    NULL)) != -1) {
		switch (option) {
		case 't':
			flags &= ~DLADM_OPT_PERSIST;
			break;
		default:
			die_opterr(optopt, option, use);
		}
	}

	/* get overlay name (required last argument) */
	if (optind != (argc - 1))
		usage();

	status = dladm_name2info(handle, argv[optind], &linkid,
	    NULL, NULL, NULL);
	if (status != DLADM_STATUS_OK)
		die_dlerr(status, "failed to delete %s", argv[optind]);

	status = dladm_overlay_delete(handle, linkid, flags);
	if (status != DLADM_STATUS_OK)
		die_dlerr(status, "failed to delete %s", argv[optind]);
}

typedef struct showoverlay_state {
	ofmt_handle_t		sho_ofmt;
	const char		*sho_linkname;
	dladm_overlay_propinfo_handle_t sho_info;
	uint8_t			sho_value[DLADM_OVERLAY_PROP_SIZEMAX];
	uint32_t		sho_size;
} showoverlay_state_t;

typedef struct showoverlay_fma_state {
	ofmt_handle_t		shof_ofmt;
	const char		*shof_linkname;
	dladm_overlay_status_t	*shof_status;
} showoverlay_fma_state_t;

typedef struct showoverlay_targ_state {
	ofmt_handle_t			shot_ofmt;
	const char			*shot_linkname;
	const struct ether_addr		*shot_key;
	const dladm_overlay_point_t	*shot_point;
} showoverlay_targ_state_t;

static void
print_overlay_value(char *outbuf, uint_t bufsize, uint_t type, const void *pbuf,
    const size_t psize)
{
	const struct in6_addr *ipv6;
	struct in_addr ip;

	switch (type) {
	case OVERLAY_PROP_T_INT:
		if (psize != 1 && psize != 2 && psize != 4 && psize != 8) {
			(void) snprintf(outbuf, bufsize, "?");
			break;
		}
		if (psize == 1)
			(void) snprintf(outbuf, bufsize, "%d", *(int8_t *)pbuf);
		if (psize == 2)
			(void) snprintf(outbuf, bufsize, "%d",
			    *(int16_t *)pbuf);
		if (psize == 4)
			(void) snprintf(outbuf, bufsize, "%d",
			    *(int32_t *)pbuf);
		if (psize == 8)
			(void) snprintf(outbuf, bufsize, "%d",
			    *(int64_t *)pbuf);
		break;
	case OVERLAY_PROP_T_UINT:
		if (psize != 1 && psize != 2 && psize != 4 && psize != 8) {
			(void) snprintf(outbuf, bufsize, "?");
			break;
		}
		if (psize == 1)
			(void) snprintf(outbuf, bufsize, "%d",
			    *(uint8_t *)pbuf);
		if (psize == 2)
			(void) snprintf(outbuf, bufsize, "%d",
			    *(uint16_t *)pbuf);
		if (psize == 4)
			(void) snprintf(outbuf, bufsize, "%d",
			    *(uint32_t *)pbuf);
		if (psize == 8)
			(void) snprintf(outbuf, bufsize, "%d",
			    *(uint64_t *)pbuf);
		break;
	case OVERLAY_PROP_T_IP:
		if (psize != sizeof (struct in6_addr)) {
			warn("malformed overlay IP property: %d bytes\n",
			    psize);
			(void) snprintf(outbuf, bufsize, "--");
			break;
		}

		ipv6 = pbuf;
		if (IN6_IS_ADDR_V4MAPPED(ipv6)) {
			IN6_V4MAPPED_TO_INADDR(ipv6, &ip);
			if (inet_ntop(AF_INET, &ip, outbuf, bufsize) == NULL) {
				warn("malformed overlay IP property\n");
				(void) snprintf(outbuf, bufsize, "--");
				break;
			}
		} else {
			if (inet_ntop(AF_INET6, ipv6, outbuf, bufsize) ==
			    NULL) {
				warn("malformed overlay IP property\n");
				(void) snprintf(outbuf, bufsize, "--");
				break;
			}
		}

		break;
	case OVERLAY_PROP_T_STRING:
		(void) snprintf(outbuf, bufsize, "%s", pbuf);
		break;
	default:
		abort();
	}

	return;

}

static boolean_t
print_overlay_cb(ofmt_arg_t *ofarg, char *buf, uint_t bufsize)
{
	dladm_status_t			status;
	showoverlay_state_t		*sp = ofarg->ofmt_cbarg;
	dladm_overlay_propinfo_handle_t	infop = sp->sho_info;
	const char			*pname;
	uint_t				type, prot;
	const void			*def;
	uint32_t			defsize;
	const mac_propval_range_t	*rangep;

	if ((status = dladm_overlay_prop_info(infop, &pname, &type, &prot, &def,
	    &defsize, &rangep)) != DLADM_STATUS_OK) {
		warn_dlerr(status, "failed to get get property info");
		return (B_TRUE);
	}

	switch (ofarg->ofmt_id) {
	case OVERLAY_LINK:
		(void) snprintf(buf, bufsize, "%s", sp->sho_linkname);
		break;
	case OVERLAY_PROPERTY:
		(void) snprintf(buf, bufsize, "%s", pname);
		break;
	case OVERLAY_PERM:
		if ((prot & OVERLAY_PROP_PERM_RW) == OVERLAY_PROP_PERM_RW) {
			(void) snprintf(buf, bufsize, "%s", "rw");
		} else if ((prot & OVERLAY_PROP_PERM_RW) ==
		    OVERLAY_PROP_PERM_READ) {
			(void) snprintf(buf, bufsize, "%s", "r-");
		} else {
			(void) snprintf(buf, bufsize, "%s", "--");
		}
		break;
	case OVERLAY_REQ:
		(void) snprintf(buf, bufsize, "%s",
		    prot & OVERLAY_PROP_PERM_REQ ? "y" : "-");
		break;
	case OVERLAY_VALUE:
		if (sp->sho_size == 0) {
			(void) snprintf(buf, bufsize, "%s", "--");
		} else {
			print_overlay_value(buf, bufsize, type, sp->sho_value,
			    sp->sho_size);
		}
		break;
	case OVERLAY_DEFAULT:
		if (defsize == 0) {
			(void) snprintf(buf, bufsize, "%s", "--");
		} else {
			print_overlay_value(buf, bufsize, type, def, defsize);
		}
		break;
	case OVERLAY_POSSIBLE: {
		int i;
		char **vals, *ptr, *lim;
		if (rangep->mpr_count == 0) {
			(void) snprintf(buf, bufsize, "%s", "--");
			break;
		}

		vals = malloc((sizeof (char *) + DLADM_PROP_VAL_MAX) *
		    rangep->mpr_count);
		if (vals == NULL)
			die("insufficient memory");
		for (i = 0; i < rangep->mpr_count; i++) {
			vals[i] = (char *)vals + sizeof (char *) *
			    rangep->mpr_count + i * DLADM_MAX_PROP_VALCNT;
		}

		if (dladm_range2strs(rangep, vals) != 0) {
			free(vals);
			(void) snprintf(buf, bufsize, "%s", "?");
			break;
		}

		ptr = buf;
		lim = buf + bufsize;
		for (i = 0; i < rangep->mpr_count; i++) {
			ptr += snprintf(ptr, lim - ptr, "%s,", vals[i]);
			if (ptr >= lim)
				break;
		}
		if (rangep->mpr_count > 0)
			buf[strlen(buf) - 1] = '\0';
		free(vals);
		break;
	}
	default:
		abort();
	}
	return (B_TRUE);
}

static int
dladm_overlay_show_one(dladm_handle_t handle, datalink_id_t linkid,
    dladm_overlay_propinfo_handle_t phdl, void *arg)
{
	showoverlay_state_t *sp = arg;
	sp->sho_info = phdl;

	sp->sho_size = sizeof (sp->sho_value);
	if (dladm_overlay_get_prop(handle, linkid, phdl, &sp->sho_value,
	    &sp->sho_size) != DLADM_STATUS_OK)
		return (DLADM_WALK_CONTINUE);

	ofmt_print(sp->sho_ofmt, sp);
	return (DLADM_WALK_CONTINUE);
}

static int
show_one_overlay(dladm_handle_t hdl, datalink_id_t linkid, void *arg)
{
	char			buf[MAXLINKNAMELEN];
	dladm_status_t		info_status;
	showoverlay_state_t	state;
	datalink_class_t	class;
	show_overlay_request_t	*req = arg;

	if ((info_status = dladm_datalink_id2info(hdl, linkid, NULL, &class,
	    NULL, buf, MAXLINKNAMELEN)) != DLADM_STATUS_OK) {
		warn_dlerr(info_status, "failed to get info for "
		    "datalink id %u", linkid);
		req->sor_failed = B_TRUE;
		return (DLADM_WALK_CONTINUE);
	}

	if (class != DATALINK_CLASS_OVERLAY) {
		warn("%s is not an overlay", buf);
		req->sor_failed = B_TRUE;
		return (DLADM_WALK_CONTINUE);
	}

	state.sho_linkname = buf;
	state.sho_ofmt = req->sor_ofmt;

	dladm_errlist_reset(&errlist);
	(void) dladm_overlay_walk_prop(handle, linkid, dladm_overlay_show_one,
	    &state, &errlist);
	warn_dlerrlist(&errlist);
	if (errlist.el_count) {
		req->sor_failed = B_TRUE;
	}

	return (DLADM_WALK_CONTINUE);
}

static boolean_t
print_overlay_targ_cb(ofmt_arg_t *ofarg, char *buf, uint_t bufsize)
{
	char				keybuf[ETHERADDRSTRL];
	const showoverlay_targ_state_t	*shot = ofarg->ofmt_cbarg;
	const dladm_overlay_point_t	*point = shot->shot_point;
	char				macbuf[ETHERADDRSTRL];
	char				ipbuf[INET6_ADDRSTRLEN];
	custr_t				*cus;

	switch (ofarg->ofmt_id) {
	case OVERLAY_TARG_LINK:
		(void) snprintf(buf, bufsize, shot->shot_linkname);
		break;
	case OVERLAY_TARG_TARGET:
		if ((point->dop_flags & DLADM_OVERLAY_F_DEFAULT) != 0) {
			(void) snprintf(buf, bufsize, "*:*:*:*:*:*");
		} else {
			if (ether_ntoa_r(shot->shot_key, keybuf) == NULL) {
				warn("encountered malformed mac address key\n");
				return (B_FALSE);
			}
			(void) snprintf(buf, bufsize, "%s", keybuf);
		}
		break;
	case OVERLAY_TARG_DEST:
		if (custr_alloc_buf(&cus, buf, bufsize) != 0) {
			die("ran out of memory for printing the overlay "
			    "target destination");
		}

		if (point->dop_dest & OVERLAY_PLUGIN_D_ETHERNET) {
			if (ether_ntoa_r(&point->dop_mac, macbuf) == NULL) {
				warn("encountered malformed mac address target "
				    "for key %s\n", keybuf);
				return (B_FALSE);
			}
			(void) custr_append(cus, macbuf);
		}

		if (point->dop_dest & OVERLAY_PLUGIN_D_IP) {
			if (IN6_IS_ADDR_V4MAPPED(&point->dop_ip)) {
				struct in_addr v4;
				IN6_V4MAPPED_TO_INADDR(&point->dop_ip, &v4);
				if (inet_ntop(AF_INET, &v4, ipbuf,
				    sizeof (ipbuf)) == NULL)
					abort();
			} else if (inet_ntop(AF_INET6, &point->dop_ip, ipbuf,
			    sizeof (ipbuf)) == NULL) {
				/*
				 * The only failures we should get are
				 * EAFNOSUPPORT and ENOSPC because of buffer
				 * exhaustion. In either of these cases, that
				 * means something has gone horribly wrong.
				 */
				abort();
			}
			if (point->dop_dest & OVERLAY_PLUGIN_D_ETHERNET)
				(void) custr_appendc(cus, ',');
			(void) custr_append(cus, ipbuf);
		}

		if (point->dop_dest & OVERLAY_PLUGIN_D_PORT) {
			if (point->dop_dest & OVERLAY_PLUGIN_D_IP)
				(void) custr_appendc(cus, ':');
			else if (point->dop_dest & OVERLAY_PLUGIN_D_ETHERNET)
				(void) custr_appendc(cus, ',');
			(void) custr_append_printf(cus, "%u", point->dop_port);
		}

		custr_free(cus);

		break;
	}
	return (B_TRUE);
}

/* ARGSUSED */
static int
show_one_overlay_table_entry(dladm_handle_t handle, datalink_id_t linkid,
    const struct ether_addr *key, const dladm_overlay_point_t *point, void *arg)
{
	showoverlay_targ_state_t	*shot = arg;

	shot->shot_key = key;
	shot->shot_point = point;
	ofmt_print(shot->shot_ofmt, shot);

	return (DLADM_WALK_CONTINUE);
}

/* ARGSUSED */
static int
show_one_overlay_table(dladm_handle_t handle, datalink_id_t linkid, void *arg)
{
	char				linkbuf[MAXLINKNAMELEN];
	dladm_status_t			info_status;
	showoverlay_targ_state_t	shot;
	datalink_class_t		class;
	show_overlay_request_t		*req = arg;

	if ((info_status = dladm_datalink_id2info(handle, linkid, NULL, &class,
	    NULL, linkbuf, MAXLINKNAMELEN)) != DLADM_STATUS_OK) {
		warn_dlerr(info_status, "failed to get info for "
		    "datalink id %u", linkid);
		req->sor_failed = B_TRUE;
		return (DLADM_WALK_CONTINUE);
	}

	if (class != DATALINK_CLASS_OVERLAY) {
		warn("%s is not an overlay", linkbuf);
		req->sor_failed = B_TRUE;
		return (DLADM_WALK_CONTINUE);
	}

	shot.shot_ofmt = req->sor_ofmt;
	shot.shot_linkname = linkbuf;

	(void) dladm_overlay_walk_cache(handle, linkid,
	    show_one_overlay_table_entry, &shot);

	return (DLADM_WALK_CONTINUE);
}

static boolean_t
print_overlay_fma_cb(ofmt_arg_t *ofarg, char *buf, uint_t bufsize)
{
	showoverlay_fma_state_t	*shof = ofarg->ofmt_cbarg;
	dladm_overlay_status_t	*st = shof->shof_status;

	switch (ofarg->ofmt_id) {
	case OVERLAY_FMA_LINK:
		(void) snprintf(buf, bufsize, "%s", shof->shof_linkname);
		break;
	case OVERLAY_FMA_STATUS:
		(void) snprintf(buf, bufsize, st->dos_degraded == B_TRUE ?
		    "DEGRADED": "ONLINE");
		break;
	case OVERLAY_FMA_DETAILS:
		(void) snprintf(buf, bufsize, "%s", st->dos_degraded == B_TRUE ?
		    st->dos_fmamsg : "-");
		break;
	default:
		abort();
	}
	return (B_TRUE);
}

/* ARGSUSED */
static void
show_one_overlay_fma_cb(dladm_handle_t handle, datalink_id_t linkid,
    dladm_overlay_status_t *stat, void *arg)
{
	showoverlay_fma_state_t	*shof = arg;
	shof->shof_status = stat;
	ofmt_print(shof->shof_ofmt, shof);
}


static int
show_one_overlay_fma(dladm_handle_t handle, datalink_id_t linkid, void *arg)
{
	dladm_status_t		status;
	char			linkbuf[MAXLINKNAMELEN];
	datalink_class_t	class;
	showoverlay_fma_state_t	shof;
	show_overlay_request_t	*req = arg;

	if (dladm_datalink_id2info(handle, linkid, NULL, &class, NULL, linkbuf,
	    MAXLINKNAMELEN) != DLADM_STATUS_OK ||
	    class != DATALINK_CLASS_OVERLAY) {
		die("datalink %s is not an overlay device\n", linkbuf);
	}

	shof.shof_ofmt = req->sor_ofmt;
	shof.shof_linkname = linkbuf;

	status = dladm_overlay_status(handle, linkid,
	    show_one_overlay_fma_cb, &shof);
	if (status != DLADM_STATUS_OK)
		die_dlerr(status, "failed to obtain device status for %s",
		    linkbuf);

	return (DLADM_WALK_CONTINUE);
}

static void
do_show_overlay(int argc, char *argv[], const char *use)
{
	int			i, opt;
	datalink_id_t		linkid = DATALINK_ALL_LINKID;
	dladm_status_t		status;
	int			(*funcp)(dladm_handle_t, datalink_id_t, void *);
	char			*fields_str = NULL;
	const ofmt_field_t	*fieldsp;
	ofmt_status_t		oferr;
	boolean_t		parse;
	show_overlay_request_t	req;
	uint_t			ofmtflags;
	int			err;

	funcp = show_one_overlay;
	fieldsp = overlay_fields;
	parse = B_FALSE;
	req.sor_failed = B_FALSE;
	ofmtflags = OFMT_WRAP;
	while ((opt = getopt_long(argc, argv, ":o:pft", overlay_show_lopts,
	    NULL)) != -1) {
		switch (opt) {
		case 'f':
			funcp = show_one_overlay_fma;
			fieldsp = overlay_fma_fields;
			break;
		case 'o':
			fields_str = optarg;
			break;
		case 'p':
			parse = B_TRUE;
			ofmtflags = OFMT_PARSABLE;
			break;
		case 't':
			funcp = show_one_overlay_table;
			fieldsp = overlay_targ_fields;
			break;
		default:
			die_opterr(optopt, opt, use);
		}
	}

	if (fields_str != NULL && strcasecmp(fields_str, "all") == 0)
		fields_str = NULL;

	oferr = ofmt_open(fields_str, fieldsp, ofmtflags, 0, &req.sor_ofmt);
	ofmt_check(oferr, parse, req.sor_ofmt, die, warn);

	err = 0;
	if (argc > optind) {
		for (i = optind; i < argc; i++) {
			status = dladm_name2info(handle, argv[i], &linkid,
			    NULL, NULL, NULL);
			if (status != DLADM_STATUS_OK) {
				warn_dlerr(status, "failed to find %s",
				    argv[i]);
				err = 1;
				continue;
			}
			(void) funcp(handle, linkid, &req);
		}
	} else {
		(void) dladm_walk_datalink_id(funcp, handle, &req,
		    DATALINK_CLASS_OVERLAY, DATALINK_ANY_MEDIATYPE,
		    DLADM_OPT_ACTIVE);
	}
	if (req.sor_failed) {
		err = 1;
	}
	ofmt_close(req.sor_ofmt);

	exit(err);
}

static void
do_modify_overlay(int argc, char *argv[], const char *use)
{
	int			opt, ocnt = 0;
	boolean_t		flush, set, delete;
	struct ether_addr	e;
	char			*dest = NULL;
	datalink_id_t		linkid = DATALINK_ALL_LINKID;
	dladm_status_t		status;

	flush = set = delete = B_FALSE;
	while ((opt = getopt_long(argc, argv, ":fd:s:", overlay_modify_lopts,
	    NULL)) != -1) {
		switch (opt) {
		case 'd':
			if (delete == B_TRUE)
				die_optdup('d');
			delete = B_TRUE;
			ocnt++;
			if (ether_aton_r(optarg, &e) == NULL)
				die("invalid mac address: %s\n", optarg);
			break;
		case 'f':
			if (flush == B_TRUE)
				die_optdup('f');
			flush = B_TRUE;
			ocnt++;
			break;
		case 's':
			if (set == B_TRUE)
				die_optdup('s');
			set = B_TRUE;
			ocnt++;
			dest = strchr(optarg, '=');
			*dest = '\0';
			dest++;
			if (dest == NULL)
				die("malformed value, expected mac=dest, "
				    "got: %s\n", optarg);
			if (ether_aton_r(optarg, &e) == NULL)
				die("invalid mac address: %s\n", optarg);
			break;
		default:
			die_opterr(optopt, opt, use);
		}
	}

	if (ocnt == 0)
		die("need to specify one of -d, -f, or -s");
	if (ocnt > 1)
		die("only one of -d, -f, or -s may be used");

	if (argv[optind] == NULL)
		die("missing required overlay device\n");
	if (argc > optind + 1)
		die("only one overlay device may be specified\n");

	status = dladm_name2info(handle, argv[optind], &linkid, NULL, NULL,
	    NULL);
	if (status != DLADM_STATUS_OK) {
		die_dlerr(status, "failed to find overlay %s", argv[optind]);
	}

	if (flush == B_TRUE) {
		status = dladm_overlay_cache_flush(handle, linkid);
		if (status != DLADM_STATUS_OK)
			die_dlerr(status, "failed to flush target cache for "
			    "overlay %s", argv[optind]);
	}

	if (delete == B_TRUE) {
		status = dladm_overlay_cache_delete(handle, linkid, &e);
		if (status != DLADM_STATUS_OK)
			die_dlerr(status, "failed to flush target %s from "
			    "overlay target cache %s", optarg, argv[optind]);
	}

	if (set == B_TRUE) {
		status = dladm_overlay_cache_set(handle, linkid, &e, dest);
		if (status != DLADM_STATUS_OK)
			die_dlerr(status, "failed to set target %s for overlay "
			    "target cache %s", optarg, argv[optind]);
	}

}

static void
do_up_overlay(int argc, char *argv[], const char *use)
{
	datalink_id_t	linkid = DATALINK_ALL_LINKID;
	dladm_status_t	status;

	/*
	 * get the id or the name of the overlay (optional last argument)
	 */
	if (argc == 2) {
		status = dladm_name2info(handle, argv[1], &linkid, NULL, NULL,
		    NULL);
		if (status != DLADM_STATUS_OK)
			goto done;
	} else if (argc > 2) {
		usage();
	}

	status = dladm_overlay_up(handle, linkid, &errlist);

done:
	if (status != DLADM_STATUS_OK) {
		if (argc == 2) {
			die_dlerrlist(status, &errlist,
			    "could not bring up overlay '%s'", argv[1]);
		} else {
			die_dlerrlist(status, &errlist,
			    "could not bring overlays up");
		}
	}
}<|MERGE_RESOLUTION|>--- conflicted
+++ resolved
@@ -1051,11 +1051,7 @@
 	offsetof(vnic_fields_buf_t, vnic_link),	print_default_cb},
 { "OVER",		11,
 	offsetof(vnic_fields_buf_t, vnic_over),	print_default_cb},
-<<<<<<< HEAD
-{ "SPEED",		6,
-=======
 { "SPEED",		9,
->>>>>>> da37308c
 	offsetof(vnic_fields_buf_t, vnic_speed), print_default_cb},
 { "MACADDRESS",		18,
 	offsetof(vnic_fields_buf_t, vnic_macaddr), print_default_cb},
