--- conflicted
+++ resolved
@@ -1605,13 +1605,6 @@
 		progname++;
 
 	if (argc < 2) {
-<<<<<<< HEAD
-		/*
-		 * do_show_link() does not care if argv is null terminated
-		 * so replace the null with "show-link" as the default command.
-		 */
-=======
->>>>>>> 06965442
 		argv[1] = "show-link";
 		argc = 2;
 	}
