#
# This file and its contents are supplied under the terms of the
# Common Development and Distribution License ("CDDL"), version 1.0.
# You may only use this file in accordance with the terms of version
# 1.0 of the CDDL.
#
# A full copy of the text of the CDDL should have accompanied this
# source.  A copy of the CDDL is also available via the Internet at
# http://www.illumos.org/license/CDDL.
#
#
# Copyright (c) 2014 Racktop Systems.
# Copyright 2015, OmniTI Computer Consulting, Inc. All rights reserved.
# Copyright (c) 2018, Joyent, Inc.

# Link against libc as perl solaris specs
$(PERLEXT):= LDLIBS += -lc
$(PERLEXT64):= LDLIBS += -lc

# Allow for undefined symbols satisfied by perl
$(PERLEXT):= ZDEFS =
$(PERLEXT64):= ZDEFS =

$(ROOTPERLEXT) := FILEMODE = 0555
$(ROOTPERLMOD) := FILEMODE = 0444
$(ROOTPERLEXT64) := FILEMODE = 0555
$(ROOTPERLMOD64) := FILEMODE = 0444

# CFLAGS for perl, specifically.
PCFLAGS= -DPERL_EUPXS_ALWAYS_EXPORT -D_LARGEFILE_SOURCE -D_FILE_OFFSET_BITS=64 \
	-DPERL_USE_SAFE_PUTENV -D_TS_ERRNO
PCFLAGS64= -m64 -DPERL_EUPXS_ALWAYS_EXPORT -D_LARGEFILE64_SOURCE \
	-DPERL_USE_SAFE_PUTENV -D_TS_ERRNO

<<<<<<< HEAD
$(MACH) $(MACH64):
=======
SMATCH=off

$(MACH):
>>>>>>> 843d17d4
	$(INS.dir)

# Sorry about this...
# BUILD.SO doesn't have distinct versions like COMPILE.c/COMPILE64.c does.
# To that end - we're defining BUILD64.SO here.
BUILD64.SO=       $(CC) $(CFLAGS64) -o $@ $(GSHARED) $(DYNFLAGS) \
                $(PICS) $(EXTPICS) -L $(ROOTLIBDIR64) $(LDLIBS)

$(PERLEXT): $(MACH)/$(MODULE).o
	$(BUILD.SO) $(MACH)/$(MODULE).o

$(PERLEXT64): $(MACH64)/$(MODULE).o
	$(BUILD64.SO) $(MACH64)/$(MODULE).o

# NOTE: With later version of Perl, we need to define PERL_EUPXS_ALWAYS_EXPORT
# which is a backward-compatibility definition for the assumes-5.10 stuff here.
$(MACH)/$(MODULE).o: $(MACH)/$(MODULE).c
	$(COMPILE.c) $(PCFLAGS) $(C_PICFLAGS) -I$(PERLINCDIR) $< -o $@

$(MACH64)/$(MODULE).o: $(MACH64)/$(MODULE).c
	$(COMPILE64.c) $(PCFLAGS64) $(C_PICFLAGS) -I$(PERLINCDIR64) $< -o $@

$(MACH)/$(MODULE).c: $(MACH) $(MODULE).xs 
	$(XSUBPP) $(XSUBPPFLAGS) $(MODULE).xs >$@

$(MACH64)/$(MODULE).c: $(MACH64) $(MODULE).xs 
	$(XSUBPP64) $(XSUBPPFLAGS) $(MODULE).xs >$@

$(ROOTPERLMODDIR) $(ROOTPERLMODDIR64):
	$(INS.dir)

$(ROOTPERLMOD): $(ROOTPERLMODDIR) $(MODULE).pm
	$(RM) $@; $(INS) -s -m $(FILEMODE) -f $^

$(ROOTPERLMOD64): $(ROOTPERLMODDIR64) $(MODULE).pm
	$(RM) $@; $(INS) -s -m $(FILEMODE) -f $^

$(ROOTPERLEXTDIR) $(ROOTPERLEXTDIR64):
	$(INS.dir)

$(ROOTPERLEXT): $(ROOTPERLEXTDIR) $(MACH)/$(MODULE).so
	$(RM) $@; $(INS) -s -m $(FILEMODE) -f $^

$(ROOTPERLEXT64): $(ROOTPERLEXTDIR64) $(MACH64)/$(MODULE).so
	$(RM) $@; $(INS) -s -m $(FILEMODE) -f $^<|MERGE_RESOLUTION|>--- conflicted
+++ resolved
@@ -32,13 +32,9 @@
 PCFLAGS64= -m64 -DPERL_EUPXS_ALWAYS_EXPORT -D_LARGEFILE64_SOURCE \
 	-DPERL_USE_SAFE_PUTENV -D_TS_ERRNO
 
-<<<<<<< HEAD
-$(MACH) $(MACH64):
-=======
 SMATCH=off
 
-$(MACH):
->>>>>>> 843d17d4
+$(MACH) $(MACH64):
 	$(INS.dir)
 
 # Sorry about this...
