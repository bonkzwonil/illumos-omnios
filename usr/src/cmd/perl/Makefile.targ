#
# This file and its contents are supplied under the terms of the
# Common Development and Distribution License ("CDDL"), version 1.0.
# You may only use this file in accordance with the terms of version
# 1.0 of the CDDL.
#
# A full copy of the text of the CDDL should have accompanied this
# source.  A copy of the CDDL is also available via the Internet at
# http://www.illumos.org/license/CDDL.
#
#
# Copyright (c) 2014 Racktop Systems.
<<<<<<< HEAD
# Copyright 2014, OmniTI Computer Consulting, Inc. All right reserved.
=======
# Copyright 2014, OmniTI Computer Consulting, Inc. All rights reserved.
>>>>>>> 74515eee
#

# Link against libc as perl solaris specs
$(PERLEXT):= LDLIBS += -lc
$(PERLEXT64):= LDLIBS += -lc

# Allow for undefined symbols satisfied by perl
$(PERLEXT):= ZDEFS =
$(PERLEXT64):= ZDEFS =

$(ROOTPERLEXT) := FILEMODE = 0555
$(ROOTPERLMOD) := FILEMODE = 0444
$(ROOTPERLEXT64) := FILEMODE = 0555
$(ROOTPERLMOD64) := FILEMODE = 0444

<<<<<<< HEAD
PCFLAGS= -DPERL_EUPXS_ALWAYS_EXPORT -D_LARGEFILE_SOURCE -D_FILE_OFFSET_BITS=64 \
	-DPERL_USE_SAFE_PUTENV -D_TS_ERRNO
PCFLAGS64= -m64 -DPERL_EUPXS_ALWAYS_EXPORT -D_LARGEFILE64_SOURCE \
	-DPERL_USE_SAFE_PUTENV -D_TS_ERRNO

$(MACH) $(MACH64):
=======
# CFLAGS for perl, specifically.
PCFLAGS= -D_LARGEFILE_SOURCE -D_FILE_OFFSET_BITS=64 -DPERL_USE_SAFE_PUTENV \
	-D_TS_ERRNO

$(MACH):
>>>>>>> 74515eee
	$(INS.dir)

$(PERLEXT): $(MACH)/$(MODULE).o
	$(BUILD.SO) $(MACH)/$(MODULE).o

$(PERLEXT64): $(MACH64)/$(MODULE).o
	$(BUILD.SO) -m64 $(MACH64)/$(MODULE).o

# NOTE: With later version of Perl, we need to define PERL_EUPXS_ALWAYS_EXPORT
# which is a backward-compatibility definition for the assumes-5.10 stuff here.
$(MACH)/$(MODULE).o: $(MACH)/$(MODULE).c
	$(COMPILE.c) $(PCFLAGS) $(C_PICFLAGS) -I$(PERLINCDIR) $< -o $@
<<<<<<< HEAD

$(MACH64)/$(MODULE).o: $(MACH64)/$(MODULE).c
	$(COMPILE.c) $(PCFLAGS64) $(C_PICFLAGS) -I$(PERLINCDIR64) $< -o $@
=======
>>>>>>> 74515eee

$(MACH)/$(MODULE).c: $(MACH) $(MODULE).xs 
	$(XSUBPP) $(XSUBPPFLAGS) $(MODULE).xs >$@

$(MACH64)/$(MODULE).c: $(MACH64) $(MODULE).xs 
	$(XSUBPP64) $(XSUBPPFLAGS) $(MODULE).xs >$@

$(ROOTPERLMODDIR) $(ROOTPERLMODDIR64):
	$(INS.dir)

$(ROOTPERLMOD): $(ROOTPERLMODDIR) $(MODULE).pm
	$(RM) $@; $(INS) -s -m $(FILEMODE) -f $^

$(ROOTPERLMOD64): $(ROOTPERLMODDIR64) $(MODULE).pm
	$(RM) $@; $(INS) -s -m $(FILEMODE) -f $^

$(ROOTPERLEXTDIR) $(ROOTPERLEXTDIR64):
	$(INS.dir)

$(ROOTPERLEXT): $(ROOTPERLEXTDIR) $(MACH)/$(MODULE).so
	$(RM) $@; $(INS) -s -m $(FILEMODE) -f $^

$(ROOTPERLEXT64): $(ROOTPERLEXTDIR64) $(MACH64)/$(MODULE).so
	$(RM) $@; $(INS) -s -m $(FILEMODE) -f $^<|MERGE_RESOLUTION|>--- conflicted
+++ resolved
@@ -10,11 +10,7 @@
 #
 #
 # Copyright (c) 2014 Racktop Systems.
-<<<<<<< HEAD
-# Copyright 2014, OmniTI Computer Consulting, Inc. All right reserved.
-=======
 # Copyright 2014, OmniTI Computer Consulting, Inc. All rights reserved.
->>>>>>> 74515eee
 #
 
 # Link against libc as perl solaris specs
@@ -30,20 +26,13 @@
 $(ROOTPERLEXT64) := FILEMODE = 0555
 $(ROOTPERLMOD64) := FILEMODE = 0444
 
-<<<<<<< HEAD
+# CFLAGS for perl, specifically.
 PCFLAGS= -DPERL_EUPXS_ALWAYS_EXPORT -D_LARGEFILE_SOURCE -D_FILE_OFFSET_BITS=64 \
 	-DPERL_USE_SAFE_PUTENV -D_TS_ERRNO
 PCFLAGS64= -m64 -DPERL_EUPXS_ALWAYS_EXPORT -D_LARGEFILE64_SOURCE \
 	-DPERL_USE_SAFE_PUTENV -D_TS_ERRNO
 
 $(MACH) $(MACH64):
-=======
-# CFLAGS for perl, specifically.
-PCFLAGS= -D_LARGEFILE_SOURCE -D_FILE_OFFSET_BITS=64 -DPERL_USE_SAFE_PUTENV \
-	-D_TS_ERRNO
-
-$(MACH):
->>>>>>> 74515eee
 	$(INS.dir)
 
 $(PERLEXT): $(MACH)/$(MODULE).o
@@ -56,12 +45,9 @@
 # which is a backward-compatibility definition for the assumes-5.10 stuff here.
 $(MACH)/$(MODULE).o: $(MACH)/$(MODULE).c
 	$(COMPILE.c) $(PCFLAGS) $(C_PICFLAGS) -I$(PERLINCDIR) $< -o $@
-<<<<<<< HEAD
 
 $(MACH64)/$(MODULE).o: $(MACH64)/$(MODULE).c
 	$(COMPILE.c) $(PCFLAGS64) $(C_PICFLAGS) -I$(PERLINCDIR64) $< -o $@
-=======
->>>>>>> 74515eee
 
 $(MACH)/$(MODULE).c: $(MACH) $(MODULE).xs 
 	$(XSUBPP) $(XSUBPPFLAGS) $(MODULE).xs >$@
