#
# This file and its contents are supplied under the terms of the
# Common Development and Distribution License ("CDDL"), version 1.0.
# You may only use this file in accordance with the terms of version
# 1.0 of the CDDL.
#
# A full copy of the text of the CDDL should have accompanied this
# source.  A copy of the CDDL is also available via the Internet at
# http://www.illumos.org/license/CDDL.
#

#
# Copyright 2014 Pluribus Networks Inc.
# Copyright 2020 Joyent, Inc.
# Copyright 2020 Oxide Computer Company
#

PROG =		bhyve

include ../Makefile.cmd
include ../Makefile.cmd.64
include ../Makefile.ctf

SUBDIRS = test

all	:=	TARGET = all
install	:=	TARGET = install
clean	:=	TARGET = clean
clobber	:=	TARGET = clobber

SRCS =	acpi.c			\
	atkbdc.c		\
	bhyvegc.c		\
	bhyverun.c		\
	block_if.c		\
	bootrom.c		\
	console.c		\
	consport.c		\
	dbgport.c		\
	fwctl.c			\
	gdb.c			\
	inout.c			\
	ioapic.c		\
	mem.c			\
	mevent.c		\
	mptbl.c			\
	net_utils.c		\
	pci_ahci.c		\
	pci_e82545.c		\
	pci_emul.c		\
	pci_fbuf.c		\
	pci_hostbridge.c	\
	pci_irq.c		\
	pci_lpc.c		\
	pci_nvme.c		\
	pci_passthru.c		\
	pci_uart.c		\
	pci_virtio_block.c	\
	pci_virtio_console.c	\
	pci_virtio_net.c	\
	pci_virtio_rnd.c	\
	pci_virtio_viona.c	\
	pci_xhci.c		\
	pm.c			\
	post.c			\
	ps2kbd.c		\
	ps2mouse.c		\
	rfb.c			\
	rtc.c			\
	smbiostbl.c		\
	sockstream.c		\
	task_switch.c		\
	uart_emul.c		\
	usb_emul.c		\
	usb_mouse.c		\
	vga.c			\
	virtio.c		\
	vmgenc.c		\
	xmsr.c			\
	spinup_ap.c		\
	iov.c			\
	bhyve_sol_glue.c

# We are not yet performing instruction emulation in userspace, so going to the
# trouble of fixing the header tangle for this is not worth the complexity.
	#kernemu_dev.c		\

# The virtio-scsi driver appears to include  a slew of materials from FreeBSD's
# native SCSI implementation.  We will omit that complexity for now.
	#ctl_util.c		\
	#ctl_scsi_all.c		\
	#pci_virtio_scsi.c	\

# The audio backend in FreeBSD is different than the one found in audio_oss.h
	#audio.c		\
	#hda_codec.c		\
	#pci_hda.c		\

# The bhyve generic net-backend stuff has been ignored by us at the moment
# because SmartOS users prefer to use viona for its superior network perf.
	#net_backends.c		\


OBJS = $(SRCS:.c=.o)

CLOBBERFILES =	$(ROOTUSRSBINPROG)

MEVENT_TEST_PROG = mevent_test
MEVENT_TEST_SRCS = mevent.c mevent_test.c
MEVENT_TEST_OBJS = $(MEVENT_TEST_SRCS:.c=.o)

CLEANFILES =	$(PROG) $(MEVENT_TEST_PROG) $(MEVENT_TEST_OBJS)

CFLAGS +=	$(CCVERBOSE) -_gcc=-Wimplicit-function-declaration -_gcc=-Wno-parentheses
CPPFLAGS =	-I$(COMPAT)/bhyve -I$(CONTRIB)/bhyve \
		-I$(COMPAT)/bhyve/amd64 -I$(CONTRIB)/bhyve/amd64 \
		-I$(CONTRIB)/bhyve/dev/usb/controller \
		-I$(CONTRIB)/bhyve/dev/mii \
		-I$(SRC)/uts/common/io/e1000api \
		$(CPPFLAGS.master) \
		-I$(SRC)/uts/i86pc/io/vmm \
		-I$(SRC)/uts/common \
		-I$(SRC)/uts/i86pc \
		-DWITHOUT_CAPSICUM

pci_nvme.o := CERRWARN += -_gcc=-Wno-pointer-sign
pci_nvme.o := SMOFF += kmalloc_wrong_size

SMOFF += all_func_returns,leaks,no_if_block

# Force c99 for everything
CSTD=		$(CSTD_GNU99)
C99MODE=	-xc99=%all

<<<<<<< HEAD
$(PROG) := LDLIBS += -lsocket -lnsl -ldlpi -ldladm -lmd -lcrypto -luuid -lvmmapi -lz
=======
$(PROG) := LDLIBS += -lsocket -lnsl -ldlpi -ldladm -lmd -luuid -lvmmapi -lz
NATIVE_LIBS += libz.so
>>>>>>> dc8050e8
$(MEVENT_TEST_PROG) := LDLIBS += -lsocket

.KEEP_STATE:

all: $(PROG) $(MEVENT_TEST_PROG) $(SUBDIRS)

$(PROG): $(OBJS)
	$(LINK.c) -o $@ $(OBJS) $(LDFLAGS) $(LDLIBS)
	$(POST_PROCESS)

$(MEVENT_TEST_PROG): $(MEVENT_TEST_OBJS)
	$(LINK.c) -o $@ $(MEVENT_TEST_OBJS) $(LDFLAGS) $(LDLIBS)

install: all $(ROOTUSRSBINPROG) $(SUBDIRS)

clean: $(SUBDIRS)
	$(RM) $(OBJS) $(CLEANFILES)

clobber: clean $(SUBDIRS)
	$(RM) $(CLOBBERFILES)

$(SUBDIRS): FRC
	@cd $@; pwd; $(MAKE) $(TARGET)

FRC:<|MERGE_RESOLUTION|>--- conflicted
+++ resolved
@@ -132,12 +132,8 @@
 CSTD=		$(CSTD_GNU99)
 C99MODE=	-xc99=%all
 
-<<<<<<< HEAD
 $(PROG) := LDLIBS += -lsocket -lnsl -ldlpi -ldladm -lmd -lcrypto -luuid -lvmmapi -lz
-=======
-$(PROG) := LDLIBS += -lsocket -lnsl -ldlpi -ldladm -lmd -luuid -lvmmapi -lz
 NATIVE_LIBS += libz.so
->>>>>>> dc8050e8
 $(MEVENT_TEST_PROG) := LDLIBS += -lsocket
 
 .KEEP_STATE:
