/*
 * Copyright (c) 2011 NetApp, Inc.
 * All rights reserved.
 *
 * Redistribution and use in source and binary forms, with or without
 * modification, are permitted provided that the following conditions
 * are met:
 * 1. Redistributions of source code must retain the above copyright
 *    notice, this list of conditions and the following disclaimer.
 * 2. Redistributions in binary form must reproduce the above copyright
 *    notice, this list of conditions and the following disclaimer in the
 *    documentation and/or other materials provided with the distribution.
 *
 * THIS SOFTWARE IS PROVIDED BY NETAPP, INC ``AS IS'' AND
 * ANY EXPRESS OR IMPLIED WARRANTIES, INCLUDING, BUT NOT LIMITED TO, THE
 * IMPLIED WARRANTIES OF MERCHANTABILITY AND FITNESS FOR A PARTICULAR PURPOSE
 * ARE DISCLAIMED.  IN NO EVENT SHALL NETAPP, INC OR CONTRIBUTORS BE LIABLE
 * FOR ANY DIRECT, INDIRECT, INCIDENTAL, SPECIAL, EXEMPLARY, OR CONSEQUENTIAL
 * DAMAGES (INCLUDING, BUT NOT LIMITED TO, PROCUREMENT OF SUBSTITUTE GOODS
 * OR SERVICES; LOSS OF USE, DATA, OR PROFITS; OR BUSINESS INTERRUPTION)
 * HOWEVER CAUSED AND ON ANY THEORY OF LIABILITY, WHETHER IN CONTRACT, STRICT
 * LIABILITY, OR TORT (INCLUDING NEGLIGENCE OR OTHERWISE) ARISING IN ANY WAY
 * OUT OF THE USE OF THIS SOFTWARE, EVEN IF ADVISED OF THE POSSIBILITY OF
 * SUCH DAMAGE.
 */
/*
 * This file and its contents are supplied under the terms of the
 * Common Development and Distribution License ("CDDL"), version 1.0.
 * You may only use this file in accordance with the terms of version
 * 1.0 of the CDDL.
 *
 * A full copy of the text of the CDDL should have accompanied this
 * source.  A copy of the CDDL is also available via the Internet at
 * http://www.illumos.org/license/CDDL.
 *
 * Copyright 2015 Pluribus Networks Inc.
 * Copyright 2019 Joyent, Inc.
 * Copyright 2022 OmniOS Community Edition (OmniOSce) Association.
 */

#include <sys/cdefs.h>

#include <sys/param.h>
#include <sys/linker_set.h>
#include <sys/ioctl.h>
#include <sys/uio.h>
#include <sys/viona_io.h>

#include <errno.h>
#include <fcntl.h>
#include <stdio.h>
#include <stdlib.h>
#include <stdint.h>
#include <string.h>
#include <strings.h>
#include <unistd.h>
#include <assert.h>
#include <pthread.h>
#include <signal.h>
#include <stdbool.h>
#include <poll.h>
#include <libdladm.h>
#include <libdllink.h>
#include <libdlvnic.h>

#include <machine/vmm.h>
#include <vmmapi.h>

#include "bhyverun.h"
#include "config.h"
#include "debug.h"
#include "pci_emul.h"
#include "virtio.h"
#include "iov.h"
#include "virtio_net.h"

#define	VIONA_RINGSZ		1024
#define	VIONA_CTLQ_SIZE		64
#define	VIONA_CTLQ_MAXSEGS	32

/*
 * PCI config-space register offsets
 */
#define	VIONA_R_CFG0	24
#define	VIONA_R_CFG1	25
#define	VIONA_R_CFG2	26
#define	VIONA_R_CFG3	27
#define	VIONA_R_CFG4	28
#define	VIONA_R_CFG5	29
#define	VIONA_R_CFG6	30
#define	VIONA_R_CFG7	31
#define	VIONA_R_MAX	31

#define	VIONA_REGSZ	(VIONA_R_MAX + 1)

/*
 * Queue definitions.
 */
#define	VIONA_RXQ	0
#define	VIONA_TXQ	1
#define	VIONA_CTLQ	2

#define	VIONA_MAXQ	3

/*
 * Supplementary host capabilities provided in the userspace component.
 */
#define	VIONA_S_HOSTCAPS_USERSPACE	(	\
	VIRTIO_NET_F_CTRL_VQ |			\
	VIRTIO_NET_F_CTRL_RX)

/*
 * Debug printf
 */
static volatile int pci_viona_debug;
#define	DPRINTF(fmt, arg...) \
	do { \
		if (pci_viona_debug) { \
			FPRINTLN(stdout, fmt, ##arg); \
			fflush(stdout); \
		} \
	} while (0)
#define	WPRINTF(fmt, arg...) FPRINTLN(stderr, fmt, ##arg)

/*
 * Per-device softc
 */
struct pci_viona_softc {
	struct virtio_softc	vsc_vs;
	struct virtio_consts	vsc_consts;
	struct vqueue_info	vsc_queues[VIONA_MAXQ];
	pthread_mutex_t		vsc_mtx;

	datalink_id_t	vsc_linkid;
	int		vsc_vnafd;

	/* Configurable parameters */
	char		vsc_linkname[MAXLINKNAMELEN];
	uint32_t	vsc_feature_mask;
	uint16_t	vsc_vq_size;

	uint8_t		vsc_macaddr[6];

	bool		vsc_resetting;
	bool		vsc_msix_active;

	viona_promisc_t	vsc_promisc;		/* Current promisc mode */
	bool		vsc_promisc_promisc;	/* PROMISC enabled */
	bool		vsc_promisc_allmulti;	/* ALLMULTI enabled */
	bool		vsc_promisc_umac;	/* unicast MACs sent */
	bool		vsc_promisc_mmac;	/* multicast MACs sent */
};

static struct virtio_consts viona_vi_consts = {
	.vc_name		= "viona",
	.vc_nvq			= VIONA_MAXQ,
	/*
	 * We use the common bhyve virtio framework so that we can call
	 * the utility functions to work with the queues handled in userspace.
	 * The framework PCI read/write functions are not used so these
	 * callbacks will not be invoked.
	 */
	.vc_cfgsize		= 0,
	.vc_reset		= NULL,
	.vc_qnotify		= NULL,
	.vc_cfgread		= NULL,
	.vc_cfgwrite		= NULL,
	.vc_apply_features	= NULL,
	/*
	 * The following field is populated using the response from the
	 * viona driver during initialisation, augmented with the additional
	 * capabilities emulated in userspace.
	 */
	.vc_hv_caps		= 0,
};

/*
 * Return the size of IO BAR that maps virtio header and device specific
 * region. The size would vary depending on whether MSI-X is enabled or
 * not.
 */
static uint64_t
pci_viona_iosize(struct pci_devinst *pi)
{
	if (pci_msix_enabled(pi)) {
		return (VIONA_REGSZ);
	} else {
		return (VIONA_REGSZ -
		    (VIRTIO_PCI_CONFIG_OFF(1) - VIRTIO_PCI_CONFIG_OFF(0)));
	}
}

static uint16_t
pci_viona_qsize(struct pci_viona_softc *sc, int qnum)
{
	if (qnum == VIONA_CTLQ)
		return (VIONA_CTLQ_SIZE);

	return (sc->vsc_vq_size);
}

static void
pci_viona_ring_reset(struct pci_viona_softc *sc, int ring)
{
	assert(ring < VIONA_MAXQ);

	switch (ring) {
	case VIONA_RXQ:
	case VIONA_TXQ:
		break;
	case VIONA_CTLQ:
	default:
		return;
	}

	for (;;) {
		int res;

		res = ioctl(sc->vsc_vnafd, VNA_IOC_RING_RESET, ring);
		if (res == 0) {
			break;
		} else if (errno != EINTR) {
			WPRINTF("ioctl viona ring %d reset failed %d",
			    ring, errno);
			return;
		}
	}
<<<<<<< HEAD

	sc->vsc_queues[ring].vq_pfn = 0;
=======
>>>>>>> 51463258
}

static void
pci_viona_update_status(struct pci_viona_softc *sc, uint32_t value)
{

	if (value == 0) {
		DPRINTF("viona: device reset requested !");

		vi_reset_dev(&sc->vsc_vs);
		pci_viona_ring_reset(sc, VIONA_RXQ);
		pci_viona_ring_reset(sc, VIONA_TXQ);
	}

	sc->vsc_vs.vs_status = value;
}

static const char *
pci_viona_promisc_descr(viona_promisc_t mode)
{
	switch (mode) {
	case VIONA_PROMISC_NONE:
		return ("none");
	case VIONA_PROMISC_MULTI:
		return ("multicast");
	case VIONA_PROMISC_ALL:
		return ("all");
	default:
<<<<<<< HEAD
		break;
	}
	return ("???");
=======
		abort();
	}
>>>>>>> 51463258
}

static int
pci_viona_eval_promisc(struct pci_viona_softc *sc)
{
	viona_promisc_t mode = VIONA_PROMISC_NONE;
	int err = 0;

	/*
	 * If the guest has explicitly requested promiscuous mode or has sent a
	 * non-empty unicast MAC address table, then set viona to promiscuous
<<<<<<< HEAD
	 * mode.
	 * Otherwise, if the guest has explicitly requested multicast
=======
	 * mode. Otherwise, if the guest has explicitly requested multicast
>>>>>>> 51463258
	 * promiscuity or has sent a non-empty multicast MAC address table,
	 * then set viona to multicast promiscuous mode.
	 */
	if (sc->vsc_promisc_promisc || sc->vsc_promisc_umac)
		mode = VIONA_PROMISC_ALL;
	else if (sc->vsc_promisc_allmulti || sc->vsc_promisc_mmac)
		mode = VIONA_PROMISC_MULTI;

	if (mode != sc->vsc_promisc) {
		DPRINTF("viona: setting promiscuous mode to %d (%s)",
		    mode, pci_viona_promisc_descr(mode));
		DPRINTF("       promisc=%u, umac=%u, allmulti=%u, mmac=%u",
		    sc->vsc_promisc_promisc, sc->vsc_promisc_umac,
		    sc->vsc_promisc_allmulti, sc->vsc_promisc_mmac);

		err = ioctl(sc->vsc_vnafd, VNA_IOC_SET_PROMISC, mode);
		if (err == 0)
			sc->vsc_promisc = mode;
		else
			WPRINTF("ioctl viona set promisc failed %d", errno);
	}

	return (err);
}

static uint8_t
pci_viona_control_rx(struct vqueue_info *vq, const virtio_net_ctrl_hdr_t *hdr,
    struct iovec *iov, size_t niov)
{
	struct pci_viona_softc *sc = (struct pci_viona_softc *)vq->vq_vs;
	uint8_t v;

	if (iov[0].iov_len != sizeof (uint8_t) || niov != 1) {
		EPRINTLN("viona: bad control RX data");
		return (VIRTIO_NET_CQ_ERR);
	}

	v = *(uint8_t *)iov[0].iov_base;

	switch (hdr->vnch_command) {
	case VIRTIO_NET_CTRL_RX_PROMISC:
		DPRINTF("viona: ctrl RX promisc %d", v);
		sc->vsc_promisc_promisc = (v != 0);
		break;
	case VIRTIO_NET_CTRL_RX_ALLMULTI:
		DPRINTF("viona: ctrl RX allmulti %d", v);
		sc->vsc_promisc_allmulti = (v != 0);
		break;
	default:
		/*
		 * VIRTIO_NET_F_CTRL_RX_EXTRA was not offered so no other
		 * commands are expected.
		 */
		EPRINTLN("viona: unrecognised RX control cmd %u",
		    hdr->vnch_command);
		return (VIRTIO_NET_CQ_ERR);
	}

	if (pci_viona_eval_promisc(sc) == 0)
		return (VIRTIO_NET_CQ_OK);
	return (VIRTIO_NET_CQ_ERR);
}

static void
pci_viona_control_mac_dump(const char *tag, const struct iovec *iov)
{
	virtio_net_ctrl_mac_t *table = (virtio_net_ctrl_mac_t *)iov->iov_base;
	ether_addr_t *mac = &table->vncm_mac;

	DPRINTF("-- %s MAC TABLE (entries: %u)", tag, table->vncm_entries);

	if (table->vncm_entries * ETHERADDRL !=
	    iov->iov_len - sizeof (table->vncm_entries)) {
		DPRINTF("   Bad table size %u", iov->iov_len);
		return;
	}

	for (uint32_t i = 0; i < table->vncm_entries; i++) {
		DPRINTF("   [%2d] %s", i, ether_ntoa((struct ether_addr *)mac));
		mac++;
	}
}

static uint8_t
pci_viona_control_mac(struct vqueue_info *vq, const virtio_net_ctrl_hdr_t *hdr,
    struct iovec *iov, size_t niov)
{
	struct pci_viona_softc *sc = (struct pci_viona_softc *)vq->vq_vs;

	switch (hdr->vnch_command) {
	case VIRTIO_NET_CTRL_MAC_TABLE_SET: {
		virtio_net_ctrl_mac_t *table;

		DPRINTF("viona: ctrl MAC table set");

		if (niov != 2) {
			EPRINTLN("viona: bad control MAC data");
			return (VIRTIO_NET_CQ_ERR);
		}

		/*
		 * We advertise VIRTIO_NET_F_CTRL_RX and therefore need to
		 * accept VIRTIO_NET_CTRL_MAC, but we don't support passing
		 * changes in the MAC address lists down to viona.
		 * Instead, we set flags to indicate if the guest has sent
		 * any MAC addresses for each table, and use these to determine
		 * the resulting promiscuous mode, see pci_viona_eval_promisc()
		 * above.
		 */

		/* Unicast MAC table */
		table = (virtio_net_ctrl_mac_t *)iov[0].iov_base;
		sc->vsc_promisc_umac = (table->vncm_entries != 0);
		if (pci_viona_debug)
			pci_viona_control_mac_dump("UNICAST", &iov[0]);

		/* Multicast MAC table */
		table = (virtio_net_ctrl_mac_t *)iov[1].iov_base;
		sc->vsc_promisc_mmac = (table->vncm_entries != 0);
		if (pci_viona_debug)
			pci_viona_control_mac_dump("MULTICAST", &iov[1]);

		break;
	}
	case VIRTIO_NET_CTRL_MAC_ADDR_SET:
		/* disallow setting the primary filter MAC address */
		DPRINTF("viona: ctrl MAC addr set %d", niov);
		return (VIRTIO_NET_CQ_ERR);
	default:
		EPRINTLN("viona: unrecognised MAC control cmd %u",
		    hdr->vnch_command);
		return (VIRTIO_NET_CQ_ERR);
	}

	if (pci_viona_eval_promisc(sc) == 0)
		return (VIRTIO_NET_CQ_OK);
	return (VIRTIO_NET_CQ_ERR);
}

static void
pci_viona_control(struct vqueue_info *vq)
{
	struct iovec iov[VIONA_CTLQ_MAXSEGS + 1];
	const virtio_net_ctrl_hdr_t *hdr;
	struct iovec *siov = iov;
	struct vi_req req = { 0 };
	uint8_t *ackp;
	size_t nsiov;
	uint32_t len;
	int n;

	n = vq_getchain(vq, iov, VIONA_CTLQ_MAXSEGS, &req);

	assert(n >= 1 && n <= VIONA_CTLQ_MAXSEGS);

	/*
	 * Since we have not negotiated VIRTIO_F_ANY_LAYOUT, we expect the
	 * control message to be laid out in at least three descriptors as
	 * follows:
	 *	header		- sizeof (virtio_net_ctrl_hdr_t)
	 *	data[]		- at least one descriptor, varying size
	 *	ack		- uint8_t, flagged as writable
	 * Check the incoming message to make sure it matches this layout and
	 * drop the entire chain if not.
	 */
	if (n < 3 || req.writable != 1 || req.readable + 1 != n ||
	    iov[req.readable].iov_len != sizeof (uint8_t)) {
		EPRINTLN("viona: bad control chain, len=%d, w=%d, r=%d",
		    n, req.writable, req.readable);
		goto drop;
	}

	hdr = (const virtio_net_ctrl_hdr_t *)iov[0].iov_base;
	if (iov[0].iov_len < sizeof (virtio_net_ctrl_hdr_t)) {
		EPRINTLN("viona: control header too short: %u", iov[0].iov_len);
		goto drop;
	}

	/*
	 * Writable iovecs start at iov[req.readable], and we've already
	 * checked that there is only one writable, it's at the end, and the
	 * right size; it's the acknowledgement byte.
	 */
	ackp = (uint8_t *)iov[req.readable].iov_base;

	siov = &iov[1];
	nsiov = n - 2;

	switch (hdr->vnch_class) {
	case VIRTIO_NET_CTRL_RX:
		*ackp = pci_viona_control_rx(vq, hdr, siov, nsiov);
		break;
	case VIRTIO_NET_CTRL_MAC:
		*ackp = pci_viona_control_mac(vq, hdr, siov, nsiov);
		break;
	default:
		EPRINTLN("viona: unrecognised control class %u, cmd %u",
		    hdr->vnch_class, hdr->vnch_command);
		*ackp = VIRTIO_NET_CQ_ERR;
		break;
	}

drop:
	len = 0;
	for (uint_t i = 0; i < n; i++)
		len += iov[i].iov_len;

	vq_relchain(vq, req.idx, len);
}

static void
pci_viona_process_ctrlq(struct vqueue_info *vq)
{
	for (;;) {
		vq_kick_disable(vq);

		while (vq_has_descs(vq))
			pci_viona_control(vq);

		vq_kick_enable(vq);

		/*
		 * One more check in case a late addition raced with
		 * re-enabling kicks. Note that vq_kick_enable() includes a
		 * memory barrier.
		 */

		if (!vq_has_descs(vq))
			break;
	}

	vq_endchains(vq, /* used_all_avail= */1);
}

static void *
pci_viona_poll_thread(void *param)
{
	struct pci_viona_softc *sc = param;
	pollfd_t pollset;
	const int fd = sc->vsc_vnafd;

	pollset.fd = fd;
	pollset.events = POLLRDBAND;

	for (;;) {
		if (poll(&pollset, 1, -1) < 0) {
			if (errno == EINTR || errno == EAGAIN) {
				continue;
			} else {
				WPRINTF("pci_viona_poll_thread poll() error %d",
				    errno);
				break;
			}
		}
		if (pollset.revents & POLLRDBAND) {
			vioc_intr_poll_t vip;
			uint_t i;
			int res;
			bool assert_lintr = false;
			const bool do_msix = pci_msix_enabled(sc->vsc_vs.vs_pi);

			res = ioctl(fd, VNA_IOC_INTR_POLL, &vip);
			for (i = 0; res > 0 && i < VIONA_VQ_MAX; i++) {
				if (vip.vip_status[i] == 0) {
					continue;
				}
				if (do_msix) {
					pci_generate_msix(sc->vsc_vs.vs_pi,
					    sc->vsc_queues[i].vq_msix_idx);
				} else {
					assert_lintr = true;
				}
				res = ioctl(fd, VNA_IOC_RING_INTR_CLR, i);
				if (res != 0) {
					WPRINTF("ioctl viona vq %d intr "
					    "clear failed %d", i, errno);
				}
			}
			if (assert_lintr) {
				pthread_mutex_lock(&sc->vsc_mtx);
				sc->vsc_vs.vs_isr |= VIRTIO_PCI_ISR_INTR;
				pci_lintr_assert(sc->vsc_vs.vs_pi);
				pthread_mutex_unlock(&sc->vsc_mtx);
			}
		}
	}

	pthread_exit(NULL);
}

static void
pci_viona_ring_init(struct pci_viona_softc *sc, uint64_t pfn)
{
	int			qnum = sc->vsc_vs.vs_curq;
	vioc_ring_init_t	vna_ri;
	int			error;

	assert(qnum < VIONA_MAXQ);

	if (qnum == VIONA_CTLQ) {
		vi_vq_init(&sc->vsc_vs, pfn);
		return;
	}

	sc->vsc_queues[qnum].vq_pfn = (pfn << VRING_PFN);
	vna_ri.ri_index = qnum;
	vna_ri.ri_qsize = pci_viona_qsize(sc, qnum);
	vna_ri.ri_qaddr = (pfn << VRING_PFN);
	error = ioctl(sc->vsc_vnafd, VNA_IOC_RING_INIT, &vna_ri);

	if (error != 0) {
		WPRINTF("ioctl viona ring %u init failed %d", qnum, errno);
	}
}

static int
pci_viona_viona_init(struct vmctx *ctx, struct pci_viona_softc *sc)
{
	vioc_create_t		vna_create;
	int			error;

	sc->vsc_vnafd = open("/dev/viona", O_RDWR | O_EXCL);
	if (sc->vsc_vnafd == -1) {
		WPRINTF("open viona ctl failed: %d", errno);
		return (-1);
	}

	vna_create.c_linkid = sc->vsc_linkid;
	vna_create.c_vmfd = vm_get_device_fd(ctx);
	error = ioctl(sc->vsc_vnafd, VNA_IOC_CREATE, &vna_create);
	if (error != 0) {
		(void) close(sc->vsc_vnafd);
		WPRINTF("ioctl viona create failed %d", errno);
		return (-1);
	}

	return (0);
}

static int
pci_viona_legacy_config(nvlist_t *nvl, const char *opt)
{
	char *config, *name, *tofree, *value;

	if (opt == NULL)
		return (0);

	config = tofree = strdup(opt);
	while ((name = strsep(&config, ",")) != NULL) {
		value = strchr(name, '=');
		if (value != NULL) {
			*value++ = '\0';
			set_config_value_node(nvl, name, value);
		} else {
			set_config_value_node(nvl, "vnic", name);
		}
	}
	free(tofree);
	return (0);
}

static int
pci_viona_parse_opts(struct pci_viona_softc *sc, nvlist_t *nvl)
{
	const char *value;
	int err = 0;

	sc->vsc_vq_size = VIONA_RINGSZ;
	sc->vsc_feature_mask = 0;
	sc->vsc_linkname[0] = '\0';

	value = get_config_value_node(nvl, "feature_mask");
	if (value != NULL) {
		long num;

		errno = 0;
		num = strtol(value, NULL, 0);
		if (errno != 0 || num < 0) {
			fprintf(stderr,
			    "viona: invalid mask '%s'", value);
		} else {
			sc->vsc_feature_mask = num;
		}
	}

	value = get_config_value_node(nvl, "vqsize");
	if (value != NULL) {
		long num;

		errno = 0;
		num = strtol(value, NULL, 0);
		if (errno != 0) {
			fprintf(stderr,
			    "viona: invalid vsqize '%s'", value);
			err = -1;
		} else if (num <= 2 || num > 32768) {
			fprintf(stderr,
			    "viona: vqsize out of range", num);
			err = -1;
		} else if ((1 << (ffs(num) - 1)) != num) {
			fprintf(stderr,
			    "viona: vqsize must be power of 2", num);
			err = -1;
		} else {
			sc->vsc_vq_size = num;
		}
	}

	value = get_config_value_node(nvl, "vnic");
	if (value == NULL) {
		fprintf(stderr, "viona: vnic name required");
		err = -1;
	} else {
		(void) strlcpy(sc->vsc_linkname, value, MAXLINKNAMELEN);
	}

	DPRINTF("viona=%p dev=%s vqsize=%x feature_mask=%x", sc,
	    sc->vsc_linkname, sc->vsc_vq_size, sc->vsc_feature_mask);
	return (err);
}

static int
pci_viona_init(struct vmctx *ctx, struct pci_devinst *pi, nvlist_t *nvl)
{
	dladm_handle_t		handle;
	dladm_status_t		status;
	dladm_vnic_attr_t	attr;
	char			errmsg[DLADM_STRSIZE];
	char			tname[MAXCOMLEN + 1];
	int error, i;
	struct pci_viona_softc *sc;
	const char *vnic;
	pthread_t tid;

	if (get_config_bool_default("viona.debug", false))
		pci_viona_debug = 1;

	vnic = get_config_value_node(nvl, "vnic");
	if (vnic == NULL) {
		WPRINTF("virtio-viona: vnic required");
		return (1);
	}

	sc = malloc(sizeof (struct pci_viona_softc));
	memset(sc, 0, sizeof (struct pci_viona_softc));

	if (pci_viona_parse_opts(sc, nvl) != 0) {
		free(sc);
		return (1);
	}

	if ((status = dladm_open(&handle)) != DLADM_STATUS_OK) {
		WPRINTF("could not open /dev/dld");
		free(sc);
		return (1);
	}

	if ((status = dladm_name2info(handle, sc->vsc_linkname, &sc->vsc_linkid,
	    NULL, NULL, NULL)) != DLADM_STATUS_OK) {
		WPRINTF("dladm_name2info() for %s failed: %s", vnic,
		    dladm_status2str(status, errmsg));
		dladm_close(handle);
		free(sc);
		return (1);
	}

	if ((status = dladm_vnic_info(handle, sc->vsc_linkid, &attr,
	    DLADM_OPT_ACTIVE)) != DLADM_STATUS_OK) {
		WPRINTF("dladm_vnic_info() for %s failed: %s", vnic,
		    dladm_status2str(status, errmsg));
		dladm_close(handle);
		free(sc);
		return (1);
	}

	memcpy(sc->vsc_macaddr, attr.va_mac_addr, ETHERADDRL);

	dladm_close(handle);

	error = pci_viona_viona_init(ctx, sc);
	if (error != 0) {
		free(sc);
		return (1);
	}

	error = pthread_create(&tid, NULL, pci_viona_poll_thread, sc);
	assert(error == 0);
	snprintf(tname, sizeof (tname), "vionapoll:%s", vnic);
	pthread_set_name_np(tid, tname);

	/* initialize config space */
	pci_set_cfgdata16(pi, PCIR_DEVICE, VIRTIO_DEV_NET);
	pci_set_cfgdata16(pi, PCIR_VENDOR, VIRTIO_VENDOR);
	pci_set_cfgdata8(pi, PCIR_CLASS, PCIC_NETWORK);
	pci_set_cfgdata16(pi, PCIR_SUBDEV_0, VIRTIO_ID_NETWORK);
	pci_set_cfgdata16(pi, PCIR_SUBVEND_0, VIRTIO_VENDOR);

	sc->vsc_consts = viona_vi_consts;
	pthread_mutex_init(&sc->vsc_mtx, NULL);

	/*
	 * The RX and TX queues are handled in the kernel component of
	 * viona; however The control queue is emulated in userspace.
	 */
	sc->vsc_queues[VIONA_CTLQ].vq_qsize = pci_viona_qsize(sc, VIONA_CTLQ);

	vi_softc_linkup(&sc->vsc_vs, &sc->vsc_consts, sc, pi, sc->vsc_queues);
	sc->vsc_vs.vs_mtx = &sc->vsc_mtx;

	/*
	 * Guests that do not support CTRL_RX_MAC still generally need to
	 * receive multicast packets. Guests that do support this feature will
	 * end up setting this flag indirectly via messages on the control
	 * queue but it does not hurt to default to multicast promiscuity here
	 * and it is what older version of viona did.
	 */
	sc->vsc_promisc_mmac = true;
	pci_viona_eval_promisc(sc);

	/* MSI-X support */
	for (i = 0; i < VIONA_MAXQ; i++)
		sc->vsc_queues[i].vq_msix_idx = VIRTIO_MSI_NO_VECTOR;

	/* BAR 1 used to map MSI-X table and PBA */
	if (pci_emul_add_msixcap(pi, VIONA_MAXQ, 1)) {
		free(sc);
		return (1);
	}

	/* BAR 0 for legacy-style virtio register access. */
	error = pci_emul_alloc_bar(pi, 0, PCIBAR_IO, VIONA_REGSZ);
	if (error != 0) {
		WPRINTF("could not allocate virtio BAR");
		free(sc);
		return (1);
	}

	/*
	 * Need a legacy interrupt for virtio compliance, even though MSI-X
	 * operation is _strongly_ suggested for adequate performance.
	 */
	pci_lintr_request(pi);

	return (0);
}

static uint64_t
viona_adjust_offset(struct pci_devinst *pi, uint64_t offset)
{
	/*
	 * Device specific offsets used by guest would change based on
	 * whether MSI-X capability is enabled or not
	 */
	if (!pci_msix_enabled(pi)) {
		if (offset >= VIRTIO_PCI_CONFIG_OFF(0)) {
			return (offset + (VIRTIO_PCI_CONFIG_OFF(1) -
			    VIRTIO_PCI_CONFIG_OFF(0)));
		}
	}

	return (offset);
}

static void
pci_viona_ring_set_msix(struct pci_devinst *pi, uint_t ring)
{
	struct pci_viona_softc *sc = pi->pi_arg;
	struct msix_table_entry mte;
	uint16_t tab_index;
	vioc_ring_msi_t vrm;
	int res;

	if (ring == VIONA_CTLQ)
		return;

	assert(ring <= VIONA_VQ_TX);

	vrm.rm_index = ring;
	vrm.rm_addr = 0;
	vrm.rm_msg = 0;
	tab_index = sc->vsc_queues[ring].vq_msix_idx;

	if (tab_index != VIRTIO_MSI_NO_VECTOR && sc->vsc_msix_active) {
		mte = pi->pi_msix.table[tab_index];
		if ((mte.vector_control & PCIM_MSIX_VCTRL_MASK) == 0) {
			vrm.rm_addr = mte.addr;
			vrm.rm_msg = mte.msg_data;
		}
	}

	res = ioctl(sc->vsc_vnafd, VNA_IOC_RING_SET_MSI, &vrm);
	if (res != 0) {
		WPRINTF("ioctl viona set_msi %d failed %d", ring, errno);
	}
}

static void
pci_viona_lintrupdate(struct pci_devinst *pi)
{
	struct pci_viona_softc *sc = pi->pi_arg;
	bool msix_on = false;

	pthread_mutex_lock(&sc->vsc_mtx);
	msix_on = pci_msix_enabled(pi) && (pi->pi_msix.function_mask == 0);
	if ((sc->vsc_msix_active && !msix_on) ||
	    (msix_on && !sc->vsc_msix_active)) {
		uint_t i;

		sc->vsc_msix_active = msix_on;
		/* Update in-kernel ring configs */
		for (i = 0; i <= VIONA_VQ_TX; i++) {
			pci_viona_ring_set_msix(pi, i);
		}
	}
	pthread_mutex_unlock(&sc->vsc_mtx);
}

static void
pci_viona_msix_update(struct pci_devinst *pi, uint64_t offset)
{
	struct pci_viona_softc *sc = pi->pi_arg;
	uint_t tab_index, i;

	pthread_mutex_lock(&sc->vsc_mtx);
	if (!sc->vsc_msix_active) {
		pthread_mutex_unlock(&sc->vsc_mtx);
		return;
	}

	/*
	 * Rather than update every possible MSI-X vector, cheat and use the
	 * offset to calculate the entry within the table.  Since this should
	 * only be called when a write to the table succeeds, the index should
	 * be valid.
	 */
	tab_index = offset / MSIX_TABLE_ENTRY_SIZE;

	for (i = 0; i <= VIONA_VQ_TX; i++) {
		if (sc->vsc_queues[i].vq_msix_idx != tab_index) {
			continue;
		}
		pci_viona_ring_set_msix(pi, i);
	}

	pthread_mutex_unlock(&sc->vsc_mtx);
}

static void
pci_viona_qnotify(struct pci_viona_softc *sc, int ring)
{
	int error;

	switch (ring) {
	case VIONA_TXQ:
	case VIONA_RXQ:
		error = ioctl(sc->vsc_vnafd, VNA_IOC_RING_KICK, ring);
		if (error != 0) {
			WPRINTF("ioctl viona ring %d kick failed %d",
			    ring, errno);
		}
		break;
	case VIONA_CTLQ: {
		struct vqueue_info *vq = &sc->vsc_queues[VIONA_CTLQ];

		if (vq_has_descs(vq))
			pci_viona_process_ctrlq(vq);
		break;
	}
	}
}

static void
pci_viona_baraddr(struct vmctx *ctx, struct pci_devinst *pi, int baridx,
    int enabled, uint64_t address)
{
	struct pci_viona_softc *sc = pi->pi_arg;
	uint64_t ioport;
	int error;

	if (baridx != 0)
		return;

	if (enabled == 0) {
		error = ioctl(sc->vsc_vnafd, VNA_IOC_SET_NOTIFY_IOP, 0);
		if (error != 0)
			WPRINTF("uninstall ioport hook failed %d", errno);
		return;
	}

	/*
	 * Install ioport hook for virtqueue notification.
	 * This is part of the virtio common configuration area so the
	 * address does not change with MSI-X status.
	 */
	ioport = address + VIRTIO_PCI_QUEUE_NOTIFY;
	error = ioctl(sc->vsc_vnafd, VNA_IOC_SET_NOTIFY_IOP, ioport);
	if (error != 0) {
		WPRINTF("install ioport hook at %x failed %d",
		    ioport, errno);
	}
}

static void
pci_viona_write(struct vmctx *ctx __unused, struct pci_devinst *pi,
    int baridx, uint64_t offset, int size, uint64_t value)
{
	struct pci_viona_softc *sc = pi->pi_arg;
	void *ptr;
	int err = 0;

	if (baridx == pci_msix_table_bar(pi) ||
	    baridx == pci_msix_pba_bar(pi)) {
		if (pci_emul_msix_twrite(pi, offset, size, value) == 0) {
			pci_viona_msix_update(pi, offset);
		}
		return;
	}

	assert(baridx == 0);

	if (offset + size > pci_viona_iosize(pi)) {
		DPRINTF("viona_write: 2big, offset %ld size %d",
		    offset, size);
		return;
	}

	pthread_mutex_lock(&sc->vsc_mtx);

	offset = viona_adjust_offset(pi, offset);

	switch (offset) {
	case VIRTIO_PCI_GUEST_FEATURES:
		assert(size == 4);
		value &= ~(sc->vsc_feature_mask);
		err = ioctl(sc->vsc_vnafd, VNA_IOC_SET_FEATURES, &value);
		if (err != 0) {
			WPRINTF("ioctl feature negotiation returned err = %d",
			    errno);
		} else {
			sc->vsc_vs.vs_negotiated_caps = value;
		}
		break;
	case VIRTIO_PCI_QUEUE_PFN:
		assert(size == 4);
		pci_viona_ring_init(sc, value);
		break;
	case VIRTIO_PCI_QUEUE_SEL:
		assert(size == 2);
		assert(value < VIONA_MAXQ);
		sc->vsc_vs.vs_curq = value;
		break;
	case VIRTIO_PCI_QUEUE_NOTIFY:
		assert(size == 2);
		assert(value < VIONA_MAXQ);
		pci_viona_qnotify(sc, value);
		break;
	case VIRTIO_PCI_STATUS:
		assert(size == 1);
		pci_viona_update_status(sc, value);
		break;
	case VIRTIO_MSI_CONFIG_VECTOR:
		assert(size == 2);
		sc->vsc_vs.vs_msix_cfg_idx = value;
		break;
	case VIRTIO_MSI_QUEUE_VECTOR:
		assert(size == 2);
		assert(sc->vsc_vs.vs_curq < VIONA_MAXQ);
		sc->vsc_queues[sc->vsc_vs.vs_curq].vq_msix_idx = value;
		pci_viona_ring_set_msix(pi, sc->vsc_vs.vs_curq);
		break;
	case VIONA_R_CFG0:
	case VIONA_R_CFG1:
	case VIONA_R_CFG2:
	case VIONA_R_CFG3:
	case VIONA_R_CFG4:
	case VIONA_R_CFG5:
		assert((size + offset) <= (VIONA_R_CFG5 + 1));
		ptr = &sc->vsc_macaddr[offset - VIONA_R_CFG0];
		/*
		 * The driver is allowed to change the MAC address
		 */
		sc->vsc_macaddr[offset - VIONA_R_CFG0] = value;
		if (size == 1) {
			*(uint8_t *)ptr = value;
		} else if (size == 2) {
			*(uint16_t *)ptr = value;
		} else {
			*(uint32_t *)ptr = value;
		}
		break;
	case VIRTIO_PCI_HOST_FEATURES:
	case VIRTIO_PCI_QUEUE_NUM:
	case VIRTIO_PCI_ISR:
	case VIONA_R_CFG6:
	case VIONA_R_CFG7:
		DPRINTF("viona: write to readonly reg %ld", offset);
		break;
	default:
		DPRINTF("viona: unknown i/o write offset %ld", offset);
		value = 0;
		break;
	}

	pthread_mutex_unlock(&sc->vsc_mtx);
}

static uint64_t
pci_viona_read(struct vmctx *ctx __unused, struct pci_devinst *pi,
    int baridx, uint64_t offset, int size)
{
	struct pci_viona_softc *sc = pi->pi_arg;
	void *ptr;
	uint64_t value;
	int err = 0;

	if (baridx == pci_msix_table_bar(pi) ||
	    baridx == pci_msix_pba_bar(pi)) {
		return (pci_emul_msix_tread(pi, offset, size));
	}

	assert(baridx == 0);

	if (offset + size > pci_viona_iosize(pi)) {
		DPRINTF("viona_read: 2big, offset %ld size %d",
		    offset, size);
		return (0);
	}

	pthread_mutex_lock(&sc->vsc_mtx);

	offset = viona_adjust_offset(pi, offset);

	switch (offset) {
	case VIRTIO_PCI_HOST_FEATURES:
		assert(size == 4);
		err = ioctl(sc->vsc_vnafd, VNA_IOC_GET_FEATURES, &value);
		if (err != 0) {
			WPRINTF("ioctl get host features returned err = %d",
			    errno);
		}
		value |= VIONA_S_HOSTCAPS_USERSPACE;
		value &= ~sc->vsc_feature_mask;
		sc->vsc_consts.vc_hv_caps = value;
		break;
	case VIRTIO_PCI_GUEST_FEATURES:
		assert(size == 4);
		value = sc->vsc_vs.vs_negotiated_caps; /* XXX never read ? */
		break;
	case VIRTIO_PCI_QUEUE_PFN:
		assert(size == 4);
		value = sc->vsc_queues[sc->vsc_vs.vs_curq].vq_pfn >> VRING_PFN;
		break;
	case VIRTIO_PCI_QUEUE_NUM:
		assert(size == 2);
		value = pci_viona_qsize(sc, sc->vsc_vs.vs_curq);
		break;
	case VIRTIO_PCI_QUEUE_SEL:
		assert(size == 2);
		value = sc->vsc_vs.vs_curq;  /* XXX never read ? */
		break;
	case VIRTIO_PCI_QUEUE_NOTIFY:
		assert(size == 2);
		value = sc->vsc_vs.vs_curq;  /* XXX never read ? */
		break;
	case VIRTIO_PCI_STATUS:
		assert(size == 1);
		value = sc->vsc_vs.vs_status;
		break;
	case VIRTIO_PCI_ISR:
		assert(size == 1);
		value = sc->vsc_vs.vs_isr;
		sc->vsc_vs.vs_isr = 0;	/* a read clears this flag */
		if (value != 0) {
			pci_lintr_deassert(pi);
		}
		break;
	case VIRTIO_MSI_CONFIG_VECTOR:
		assert(size == 2);
		value = sc->vsc_vs.vs_msix_cfg_idx;
		break;
	case VIRTIO_MSI_QUEUE_VECTOR:
		assert(size == 2);
		assert(sc->vsc_vs.vs_curq < VIONA_MAXQ);
		value = sc->vsc_queues[sc->vsc_vs.vs_curq].vq_msix_idx;
		break;
	case VIONA_R_CFG0:
	case VIONA_R_CFG1:
	case VIONA_R_CFG2:
	case VIONA_R_CFG3:
	case VIONA_R_CFG4:
	case VIONA_R_CFG5:
		assert((size + offset) <= (VIONA_R_CFG5 + 1));
		ptr = &sc->vsc_macaddr[offset - VIONA_R_CFG0];
		if (size == 1) {
			value = *(uint8_t *)ptr;
		} else if (size == 2) {
			value = *(uint16_t *)ptr;
		} else {
			value = *(uint32_t *)ptr;
		}
		break;
	case VIONA_R_CFG6:
		assert(size != 4);
		value = 0x01;	/* XXX link always up */
		break;
	case VIONA_R_CFG7:
		assert(size == 1);
		value = 0;	/* XXX link status in LSB */
		break;
	default:
		DPRINTF("viona: unknown i/o read offset %ld", offset);
		value = 0;
		break;
	}

	pthread_mutex_unlock(&sc->vsc_mtx);

	return (value);
}

struct pci_devemu pci_de_viona = {
	.pe_emu =	"virtio-net-viona",
	.pe_init =	pci_viona_init,
	.pe_legacy_config = pci_viona_legacy_config,
	.pe_barwrite =	pci_viona_write,
	.pe_barread =	pci_viona_read,
	.pe_baraddr =	pci_viona_baraddr,
	.pe_lintrupdate = pci_viona_lintrupdate
};
PCI_EMUL_SET(pci_de_viona);<|MERGE_RESOLUTION|>--- conflicted
+++ resolved
@@ -225,11 +225,6 @@
 			return;
 		}
 	}
-<<<<<<< HEAD
-
-	sc->vsc_queues[ring].vq_pfn = 0;
-=======
->>>>>>> 51463258
 }
 
 static void
@@ -258,14 +253,8 @@
 	case VIONA_PROMISC_ALL:
 		return ("all");
 	default:
-<<<<<<< HEAD
-		break;
-	}
-	return ("???");
-=======
 		abort();
 	}
->>>>>>> 51463258
 }
 
 static int
@@ -277,12 +266,7 @@
 	/*
 	 * If the guest has explicitly requested promiscuous mode or has sent a
 	 * non-empty unicast MAC address table, then set viona to promiscuous
-<<<<<<< HEAD
-	 * mode.
-	 * Otherwise, if the guest has explicitly requested multicast
-=======
 	 * mode. Otherwise, if the guest has explicitly requested multicast
->>>>>>> 51463258
 	 * promiscuity or has sent a non-empty multicast MAC address table,
 	 * then set viona to multicast promiscuous mode.
 	 */
