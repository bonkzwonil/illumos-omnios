--- conflicted
+++ resolved
@@ -24,12 +24,8 @@
  * Copyright 2019 Joyent, Inc.
  * Copyright (c) 2015, Syneto S.R.L. All rights reserved.
  * Copyright 2016 Toomas Soome <tsoome@me.com>
-<<<<<<< HEAD
- * Copyright 2016 RackTop Systems.
+ * Copyright 2017 RackTop Systems.
  * Copyright 2018 Joyent, Inc.
-=======
- * Copyright 2017 RackTop Systems.
->>>>>>> 50dd0783
  */
 
 /*
