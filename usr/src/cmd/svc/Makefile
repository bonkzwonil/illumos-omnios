#
# CDDL HEADER START
#
# The contents of this file are subject to the terms of the
# Common Development and Distribution License (the "License").
# You may not use this file except in compliance with the License.
#
# You can obtain a copy of the license at usr/src/OPENSOLARIS.LICENSE
# or http://www.opensolaris.org/os/licensing.
# See the License for the specific language governing permissions
# and limitations under the License.
#
# When distributing Covered Code, include this CDDL HEADER in each
# file and include the License file at usr/src/OPENSOLARIS.LICENSE.
# If applicable, add the following below this CDDL HEADER, with the
# fields enclosed by brackets "[]" replaced with your own identifying
# information: Portions Copyright [yyyy] [name of copyright owner]
#
# CDDL HEADER END
#
#
# Copyright 2010 Sun Microsystems, Inc.  All rights reserved.
# Use is subject to license terms.
#
# Copyright 2020 OmniOS Community Edition (OmniOSce) Association.
#

include ../Makefile.cmd

<<<<<<< HEAD
SUBDIR_CMD=	lsvcrun mfstscan servinfo svcadm svccfg svcprop svcs \
		rootisramdisk
SUBDIR_DAEMON=	configd startd
SUBDIR_REPO=	milestone profile seed
SUBDIR_MISC=	shell smfcron
SUBDIRS=	$(SUBDIR_CMD) $(SUBDIR_DAEMON) $(SUBDIR_REPO) $(SUBDIR_MISC)
=======
SUBDIR_CMD=		\
	lsvcrun		\
	mfstscan	\
	rootisramdisk	\
	servinfo	\
	svcadm		\
	svccfg		\
	svcprop		\
	svcs

SUBDIRS=		\
	configd		\
	milestone	\
	profile		\
	seed		\
	shell		\
	startd		\
	$(SUBDIR_CMD)
>>>>>>> 29afde7e

all :=		TARGET = all
install :=	TARGET = install
clean :=	TARGET = clean
clobber :=	TARGET = clobber
_msg :=		TARGET = _msg

.KEEP_STATE:

#
# Definitions for DTDs
#
DTDS =		dtd/service_bundle.dtd.1
XMLDIR =	$(ROOT)/usr/share/lib/xml
ROOTDTDS =	$(DTDS:%=$(XMLDIR)/%)

$(ROOTDTDS) :=	FILEMODE = 444

#
# Definitions for class action scripts
#

CLASSACTIONS = i.manifest r.manifest
ROOTCLASSACTIONS = $(CLASSACTIONS:%=$(ROOT)/usr/sadm/install/scripts/%)

install: $(ROOTDTDS) $(ROOTCLASSACTIONS)

all install clean clobber: $(SUBDIRS)

_msg: $(SUBDIR_CMD) startd

$(SUBDIRS): FRC
	@cd $@; pwd; $(MAKE) $(TARGET)

$(XMLDIR)/%: %
	$(INS.file)

$(ROOT)/usr/sadm/install/scripts/%: common/%
	$(INS.file)

FRC:<|MERGE_RESOLUTION|>--- conflicted
+++ resolved
@@ -27,14 +27,6 @@
 
 include ../Makefile.cmd
 
-<<<<<<< HEAD
-SUBDIR_CMD=	lsvcrun mfstscan servinfo svcadm svccfg svcprop svcs \
-		rootisramdisk
-SUBDIR_DAEMON=	configd startd
-SUBDIR_REPO=	milestone profile seed
-SUBDIR_MISC=	shell smfcron
-SUBDIRS=	$(SUBDIR_CMD) $(SUBDIR_DAEMON) $(SUBDIR_REPO) $(SUBDIR_MISC)
-=======
 SUBDIR_CMD=		\
 	lsvcrun		\
 	mfstscan	\
@@ -51,9 +43,9 @@
 	profile		\
 	seed		\
 	shell		\
+	smfcron		\
 	startd		\
 	$(SUBDIR_CMD)
->>>>>>> 29afde7e
 
 all :=		TARGET = all
 install :=	TARGET = install
