--- conflicted
+++ resolved
@@ -112,12 +112,8 @@
 	consumer.addConsumerListener(new ConsumerAdapter() {
 	    public void dataReceived(DataEvent e) {
 		ProbeData data = e.getProbeData();
-<<<<<<< HEAD
-		List <org.opensolaris.os.dtrace.Record> records = data.getRecords();
-=======
 		List <org.opensolaris.os.dtrace.Record> records =
 		    data.getRecords();
->>>>>>> 14e8f286
 		for (org.opensolaris.os.dtrace.Record r : records) {
 		    if (r instanceof ExitRecord) {
 			ExitRecord exitRecord = (ExitRecord)r;
