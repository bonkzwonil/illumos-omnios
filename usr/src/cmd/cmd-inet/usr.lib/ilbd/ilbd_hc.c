--- conflicted
+++ resolved
@@ -23,7 +23,6 @@
  * Copyright 2009 Sun Microsystems, Inc.  All rights reserved.
  * Use is subject to license terms.
  * Copyright 2012 Milan Jurik. All rights reserved.
- * Copyright 2015 OmniTI Computer Consulting, Inc. All rights reserved.
  */
 
 #include <sys/types.h>
@@ -1291,21 +1290,21 @@
 	/* Set our side of the pipe to be non-blocking */
 	if ((fdflags = fcntl(fds[0], F_GETFL, 0)) == -1) {
 		logdebug("ilbd_run_probe: fcntl(F_GETFL)");
-		goto cleanup_noactions;
+		goto cleanup;
 	}
 	if (fcntl(fds[0], F_SETFL, fdflags | O_NONBLOCK) == -1) {
 		logdebug("ilbd_run_probe: fcntl(F_SETFL)");
-		goto cleanup_noactions;
+		goto cleanup;
 	}
 
 	if (posix_spawn_file_actions_init(&fd_actions) != 0) {
 		logdebug("ilbd_run_probe: posix_spawn_file_actions_init");
-		goto cleanup_noactions;
+		goto cleanup;
 	}
 	init_fd_actions = B_TRUE;
 	if (posix_spawnattr_init(&attr) != 0) {
 		logdebug("ilbd_run_probe: posix_spawnattr_init");
-		goto cleanup_noattr;
+		goto cleanup;
 	}
 	init_attr = B_TRUE;
 	if (posix_spawn_file_actions_addclose(&fd_actions, fds[0]) != 0) {
@@ -1360,8 +1359,6 @@
 		goto cleanup;
 	}
 
-	(void) posix_spawnattr_destroy(&attr);
-	(void) posix_spawn_file_actions_destroy(&fd_actions);
 	(void) close(fds[1]);
 	srv->shc_child_pid = pid;
 	srv->shc_child_fd = fds[0];
@@ -1378,8 +1375,7 @@
 		 */
 		ilbd_hc_kill_probe(srv);
 		probe_ev = NULL;
-		/* posix_spawn attrs & actions already destroyed. */
-		goto cleanup_noactions;
+		goto cleanup;
 	}
 
 	destroy_argv(child_argv);
@@ -1388,18 +1384,11 @@
 	return (B_TRUE);
 
 cleanup:
-<<<<<<< HEAD
-	(void) posix_spawnattr_destroy(&attr);
-cleanup_noattr:
-	(void) posix_spawn_file_actions_destroy(&fd_actions);
-cleanup_noactions:
-=======
 	destroy_argv(child_argv);
 	if (init_fd_actions == B_TRUE)
 		(void) posix_spawn_file_actions_destroy(&fd_actions);
 	if (init_attr == B_TRUE)
 		(void) posix_spawnattr_destroy(&attr);
->>>>>>> 808b84d0
 	(void) close(fds[0]);
 	(void) close(fds[1]);
 	if (probe_ev != NULL)
