--- conflicted
+++ resolved
@@ -24,12 +24,8 @@
  * Copyright (c) 2018, Joyent, Inc.
  * Copyright 2017 Gary Mills
  * Copyright (c) 2016, Chris Fraire <cfraire@me.com>.
-<<<<<<< HEAD
  * Copyright 2019 OmniOS Community Edition (OmniOSce) Association.
- * Copyright 2021, Tintri by DDN. All rights reserved.
-=======
  * Copyright 2021 Tintri by DDN, Inc. All rights reserved.
->>>>>>> ee57561b
  * Copyright 2021 OmniOS Community Edition (OmniOSce) Association.
  */
 
