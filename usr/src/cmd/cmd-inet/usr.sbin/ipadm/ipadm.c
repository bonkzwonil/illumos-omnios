--- conflicted
+++ resolved
@@ -392,13 +392,6 @@
 		progname++;
 
 	if (argc < 2) {
-<<<<<<< HEAD
-		/*
-		 * do_show_addr() does not care if argv is null terminated
-		 * so replace the null with "show-addr" as the default command.
-		 */
-=======
->>>>>>> 06965442
 		argv[1] = "show-addr";
 		argc = 2;
 	}
