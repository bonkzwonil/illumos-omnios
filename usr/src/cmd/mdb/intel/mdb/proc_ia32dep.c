/*
 * CDDL HEADER START
 *
 * The contents of this file are subject to the terms of the
 * Common Development and Distribution License, Version 1.0 only
 * (the "License").  You may not use this file except in compliance
 * with the License.
 *
 * You can obtain a copy of the license at usr/src/OPENSOLARIS.LICENSE
 * or http://www.opensolaris.org/os/licensing.
 * See the License for the specific language governing permissions
 * and limitations under the License.
 *
 * When distributing Covered Code, include this CDDL HEADER in each
 * file and include the License file at usr/src/OPENSOLARIS.LICENSE.
 * If applicable, add the following below this CDDL HEADER, with the
 * fields enclosed by brackets "[]" replaced with your own identifying
 * information: Portions Copyright [yyyy] [name of copyright owner]
 *
 * CDDL HEADER END
 */
/*
 * Copyright 2004 Sun Microsystems, Inc.  All rights reserved.
 * Use is subject to license terms.
 */
/*
 * Copyright (c) 2018, Joyent, Inc.
<<<<<<< HEAD
*/
=======
 * Copyright 2019 Doma Gergő Mihály <doma.gergo.mihaly@gmail.com>
 */
>>>>>>> 9a1bf7f0

/*
 * User Process Target Intel 32-bit component
 *
 * This file provides the ISA-dependent portion of the user process target.
 * For more details on the implementation refer to mdb_proc.c.
 */

#include <mdb/mdb_proc.h>
#include <mdb/mdb_kreg.h>
#include <mdb/mdb_err.h>
#include <mdb/mdb_isautil.h>
#include <mdb/mdb_ia32util.h>
#include <mdb/mdb.h>

#include <sys/ucontext.h>
#include <sys/frame.h>
#include <libproc.h>
#include <sys/fp.h>
#include <ieeefp.h>

#include <stddef.h>

const mdb_tgt_regdesc_t pt_regdesc[] = {
	{ "gs", GS, MDB_TGT_R_EXPORT },
	{ "fs", FS, MDB_TGT_R_EXPORT },
	{ "es", ES, MDB_TGT_R_EXPORT },
	{ "ds", DS, MDB_TGT_R_EXPORT },
	{ "edi", EDI, MDB_TGT_R_EXPORT },
	{ "di",	EDI, MDB_TGT_R_EXPORT | MDB_TGT_R_16 },
	{ "esi", ESI, MDB_TGT_R_EXPORT },
	{ "si", ESI, MDB_TGT_R_EXPORT | MDB_TGT_R_16 },
	{ "ebp", EBP, MDB_TGT_R_EXPORT },
	{ "bp", EBP, MDB_TGT_R_EXPORT | MDB_TGT_R_16 },
	{ "kesp", ESP, MDB_TGT_R_EXPORT },
	{ "ksp", ESP, MDB_TGT_R_EXPORT | MDB_TGT_R_16 },
	{ "ebx", EBX, MDB_TGT_R_EXPORT },
	{ "bx", EBX, MDB_TGT_R_EXPORT | MDB_TGT_R_16 },
	{ "bh", EBX, MDB_TGT_R_EXPORT | MDB_TGT_R_8H },
	{ "bl", EBX, MDB_TGT_R_EXPORT | MDB_TGT_R_8L },
	{ "edx", EDX, MDB_TGT_R_EXPORT },
	{ "dx", EDX, MDB_TGT_R_EXPORT | MDB_TGT_R_16 },
	{ "dh", EDX, MDB_TGT_R_EXPORT | MDB_TGT_R_8H },
	{ "dl", EDX, MDB_TGT_R_EXPORT | MDB_TGT_R_8L },
	{ "ecx", ECX, MDB_TGT_R_EXPORT },
	{ "cx", ECX, MDB_TGT_R_EXPORT | MDB_TGT_R_16 },
	{ "ch", ECX, MDB_TGT_R_EXPORT | MDB_TGT_R_8H },
	{ "cl", ECX, MDB_TGT_R_EXPORT | MDB_TGT_R_8L },
	{ "eax", EAX, MDB_TGT_R_EXPORT },
	{ "ax", EAX, MDB_TGT_R_EXPORT | MDB_TGT_R_16 },
	{ "ah", EAX, MDB_TGT_R_EXPORT | MDB_TGT_R_8H },
	{ "al", EAX, MDB_TGT_R_EXPORT | MDB_TGT_R_8L },
	{ "trapno", TRAPNO, MDB_TGT_R_EXPORT },
	{ "err", ERR, MDB_TGT_R_EXPORT },
	{ "eip", EIP, MDB_TGT_R_EXPORT },
	{ "cs", CS, MDB_TGT_R_EXPORT },
	{ "eflags", EFL, MDB_TGT_R_EXPORT },
	{ "esp", UESP, MDB_TGT_R_EXPORT },
	{ "sp", UESP, MDB_TGT_R_EXPORT | MDB_TGT_R_16 },
	{ "ss", SS, MDB_TGT_R_EXPORT },
	{ NULL, 0, 0 }
};

/*
 * We cannot rely on pr_instr, because if we hit a breakpoint or the user has
 * artifically modified memory, it will no longer be correct.
 */
static uint8_t
pt_read_instr(mdb_tgt_t *t)
{
	const lwpstatus_t *psp = &Pstatus(t->t_pshandle)->pr_lwp;
	uint8_t ret = 0;

	(void) mdb_tgt_aread(t, MDB_TGT_AS_VIRT_I, &ret, sizeof (ret),
	    psp->pr_reg[EIP]);

	return (ret);
}

/*ARGSUSED*/
int
pt_regs(uintptr_t addr, uint_t flags, int argc, const mdb_arg_t *argv)
{
	mdb_tgt_t *t = mdb.m_target;
	mdb_tgt_tid_t tid;
	prgregset_t grs;
	prgreg_t eflags;
	boolean_t from_ucontext = B_FALSE;

	if (mdb_getopts(argc, argv,
	    'u', MDB_OPT_SETBITS, B_TRUE, &from_ucontext, NULL) != argc) {
		return (DCMD_USAGE);
	}

	if (from_ucontext) {
		int off;
		int o0, o1;

		if (!(flags & DCMD_ADDRSPEC)) {
			mdb_warn("-u requires a ucontext_t address\n");
			return (DCMD_ERR);
		}

		o0 = mdb_ctf_offsetof_by_name("ucontext_t", "uc_mcontext");
		o1 = mdb_ctf_offsetof_by_name("mcontext_t", "gregs");
		if (o0 == -1 || o1 == -1) {
			off = offsetof(ucontext_t, uc_mcontext) +
			    offsetof(mcontext_t, gregs);
		} else {
			off = o0 + o1;
		}

		if (mdb_vread(&grs, sizeof (grs), addr + off) != sizeof (grs)) {
			mdb_warn("failed to read from ucontext_t %p", addr);
			return (DCMD_ERR);
		}
		goto print_regs;
	}

	if (t->t_pshandle == NULL || Pstate(t->t_pshandle) == PS_UNDEAD) {
		mdb_warn("no process active\n");
		return (DCMD_ERR);
	}

	if (Pstate(t->t_pshandle) == PS_LOST) {
		mdb_warn("debugger has lost control of process\n");
		return (DCMD_ERR);
	}

	if (flags & DCMD_ADDRSPEC)
		tid = (mdb_tgt_tid_t)addr;
	else
		tid = PTL_TID(t);

	if (PTL_GETREGS(t, tid, grs) != 0) {
		mdb_warn("failed to get current register set");
		return (DCMD_ERR);
	}

print_regs:
	eflags = grs[EFL];

	mdb_printf("%%cs = 0x%04x\t\t%%eax = 0x%0?p %A\n",
	    grs[CS], grs[EAX], grs[EAX]);

	mdb_printf("%%ds = 0x%04x\t\t%%ebx = 0x%0?p %A\n",
	    grs[DS], grs[EBX], grs[EBX]);

	mdb_printf("%%ss = 0x%04x\t\t%%ecx = 0x%0?p %A\n",
	    grs[SS], grs[ECX], grs[ECX]);

	mdb_printf("%%es = 0x%04x\t\t%%edx = 0x%0?p %A\n",
	    grs[ES], grs[EDX], grs[EDX]);

	mdb_printf("%%fs = 0x%04x\t\t%%esi = 0x%0?p %A\n",
	    grs[FS], grs[ESI], grs[ESI]);

	mdb_printf("%%gs = 0x%04x\t\t%%edi = 0x%0?p %A\n\n",
	    grs[GS], grs[EDI], grs[EDI]);

	mdb_printf(" %%eip = 0x%0?p %A\n", grs[EIP], grs[EIP]);
	mdb_printf(" %%ebp = 0x%0?p\n", grs[EBP]);
	mdb_printf("%%kesp = 0x%0?p\n\n", grs[ESP]);
	mdb_printf("%%eflags = 0x%08x\n", eflags);

	mdb_printf("  id=%u vip=%u vif=%u ac=%u vm=%u rf=%u nt=%u iopl=0x%x\n",
	    (eflags & KREG_EFLAGS_ID_MASK) >> KREG_EFLAGS_ID_SHIFT,
	    (eflags & KREG_EFLAGS_VIP_MASK) >> KREG_EFLAGS_VIP_SHIFT,
	    (eflags & KREG_EFLAGS_VIF_MASK) >> KREG_EFLAGS_VIF_SHIFT,
	    (eflags & KREG_EFLAGS_AC_MASK) >> KREG_EFLAGS_AC_SHIFT,
	    (eflags & KREG_EFLAGS_VM_MASK) >> KREG_EFLAGS_VM_SHIFT,
	    (eflags & KREG_EFLAGS_RF_MASK) >> KREG_EFLAGS_RF_SHIFT,
	    (eflags & KREG_EFLAGS_NT_MASK) >> KREG_EFLAGS_NT_SHIFT,
	    (eflags & KREG_EFLAGS_IOPL_MASK) >> KREG_EFLAGS_IOPL_SHIFT);

	mdb_printf("  status=<%s,%s,%s,%s,%s,%s,%s,%s,%s>\n\n",
	    (eflags & KREG_EFLAGS_OF_MASK) ? "OF" : "of",
	    (eflags & KREG_EFLAGS_DF_MASK) ? "DF" : "df",
	    (eflags & KREG_EFLAGS_IF_MASK) ? "IF" : "if",
	    (eflags & KREG_EFLAGS_TF_MASK) ? "TF" : "tf",
	    (eflags & KREG_EFLAGS_SF_MASK) ? "SF" : "sf",
	    (eflags & KREG_EFLAGS_ZF_MASK) ? "ZF" : "zf",
	    (eflags & KREG_EFLAGS_AF_MASK) ? "AF" : "af",
	    (eflags & KREG_EFLAGS_PF_MASK) ? "PF" : "pf",
	    (eflags & KREG_EFLAGS_CF_MASK) ? "CF" : "cf");

	mdb_printf("   %%esp = 0x%0?x\n", grs[UESP]);
	mdb_printf("%%trapno = 0x%x\n", grs[TRAPNO]);
	mdb_printf("   %%err = 0x%x\n", grs[ERR]);

	return (DCMD_OK);
}

static const char *
fpcw2str(uint32_t cw, char *buf, size_t nbytes)
{
	char *end = buf + nbytes;
	char *p = buf;

	buf[0] = '\0';

	/*
	 * Decode all exception masks in the x87 FPU Control Word.
	 *
	 * See here:
	 * Intel® 64 and IA-32 Architectures Software Developer’s Manual,
	 * Volume 1: Basic Architecture, 8.1.5 x87 FPU Control Word
	 */
	if (cw & FPIM)	/* Invalid operation mask. */
		p += mdb_snprintf(p, (size_t)(end - p), "|IM");
	if (cw & FPDM)	/* Denormalized operand mask. */
		p += mdb_snprintf(p, (size_t)(end - p), "|DM");
	if (cw & FPZM)	/* Zero divide mask. */
		p += mdb_snprintf(p, (size_t)(end - p), "|ZM");
	if (cw & FPOM)	/* Overflow mask. */
		p += mdb_snprintf(p, (size_t)(end - p), "|OM");
	if (cw & FPUM)	/* Underflow mask. */
		p += mdb_snprintf(p, (size_t)(end - p), "|UM");
	if (cw & FPPM)	/* Precision mask. */
		p += mdb_snprintf(p, (size_t)(end - p), "|PM");

	/*
	 * Decode precision control options.
	 */
	switch (cw & FPPC) {
	case FPSIG24:
		/* 24-bit significand, single precision. */
		p += mdb_snprintf(p, (size_t)(end - p), "|SIG24");
		break;
	case FPSIG53:
		/* 53-bit significand, double precision. */
		p += mdb_snprintf(p, (size_t)(end - p), "|SIG53");
		break;
	case FPSIG64:
		/* 64-bit significand, double extended precision. */
		p += mdb_snprintf(p, (size_t)(end - p), "|SIG64");
		break;
	default:
		/*
		 * Should never happen.
		 * Value 0x00000100 is 'Reserved'.
		 */
		break;
	}

	/*
	 * Decode rounding control options.
	 */
	switch (cw & FPRC) {
	case FPRTN:
		/* Round to nearest, or to even if equidistant. */
		p += mdb_snprintf(p, (size_t)(end - p), "|RTN");
		break;
	case FPRD:
		/* Round down. */
		p += mdb_snprintf(p, (size_t)(end - p), "|RD");
		break;
	case FPRU:
		/* Round up. */
		p += mdb_snprintf(p, (size_t)(end - p), "|RU");
		break;
	case FPCHOP:
		/* Truncate. */
		p += mdb_snprintf(p, (size_t)(end - p), "|RTZ");
		break;
	default:
		/*
		 * This is a two-bit field.
		 * No other options left.
		 */
		break;
	}

	/*
	 * Decode infinity control options.
	 *
	 * This field has been retained for compatibility with
	 * the 287 and earlier co-processors.
	 * In the more modern FPUs, this bit is disregarded and
	 * both -infinity and +infinity are respected.
	 * Comment source: SIMPLY FPU by Raymond Filiatreault
	 */
	switch (cw & FPIC) {
	case FPP:
		/*
		 * Projective infinity.
		 * Both -infinity and +infinity are treated as
		 * unsigned infinity.
		 */
		p += mdb_snprintf(p, (size_t)(end - p), "|P");
		break;
	case FPA:
		/*
		 * Affine infinity.
		 * Respects both -infinity and +infinity.
		 */
		p += mdb_snprintf(p, (size_t)(end - p), "|A");
		break;
	default:
		/*
		 * This is a one-bit field.
		 * No other options left.
		 */
		break;
	}

	if (cw & WFPB17)
		p += mdb_snprintf(p, (size_t)(end - p), "|WFPB17");
	if (cw & WFPB24)
		p += mdb_snprintf(p, (size_t)(end - p), "|WFPB24");

	if (buf[0] == '|')
		return (buf + 1);

	return ("0");
}

static const char *
fpsw2str(uint32_t cw, char *buf, size_t nbytes)
{
	char *end = buf + nbytes;
	char *p = buf;

	buf[0] = '\0';

	/*
	 * Decode all masks in the 80387 status word.
	 */
	if (cw & FPS_IE)
		p += mdb_snprintf(p, (size_t)(end - p), "|IE");
	if (cw & FPS_DE)
		p += mdb_snprintf(p, (size_t)(end - p), "|DE");
	if (cw & FPS_ZE)
		p += mdb_snprintf(p, (size_t)(end - p), "|ZE");
	if (cw & FPS_OE)
		p += mdb_snprintf(p, (size_t)(end - p), "|OE");
	if (cw & FPS_UE)
		p += mdb_snprintf(p, (size_t)(end - p), "|UE");
	if (cw & FPS_PE)
		p += mdb_snprintf(p, (size_t)(end - p), "|PE");
	if (cw & FPS_SF)
		p += mdb_snprintf(p, (size_t)(end - p), "|SF");
	if (cw & FPS_ES)
		p += mdb_snprintf(p, (size_t)(end - p), "|ES");
	if (cw & FPS_C0)
		p += mdb_snprintf(p, (size_t)(end - p), "|C0");
	if (cw & FPS_C1)
		p += mdb_snprintf(p, (size_t)(end - p), "|C1");
	if (cw & FPS_C2)
		p += mdb_snprintf(p, (size_t)(end - p), "|C2");
	if (cw & FPS_C3)
		p += mdb_snprintf(p, (size_t)(end - p), "|C3");
	if (cw & FPS_B)
		p += mdb_snprintf(p, (size_t)(end - p), "|B");

	if (buf[0] == '|')
		return (buf + 1);

	return ("0");
}

static const char *
fpmxcsr2str(uint32_t mxcsr, char *buf, size_t nbytes)
{
	char *end = buf + nbytes;
	char *p = buf;

	buf[0] = '\0';

	/*
	 * Decode the MXCSR word
	 */
	if (mxcsr & SSE_IE)
		p += mdb_snprintf(p, (size_t)(end - p), "|IE");
	if (mxcsr & SSE_DE)
		p += mdb_snprintf(p, (size_t)(end - p), "|DE");
	if (mxcsr & SSE_ZE)
		p += mdb_snprintf(p, (size_t)(end - p), "|ZE");
	if (mxcsr & SSE_OE)
		p += mdb_snprintf(p, (size_t)(end - p), "|OE");
	if (mxcsr & SSE_UE)
		p += mdb_snprintf(p, (size_t)(end - p), "|UE");
	if (mxcsr & SSE_PE)
		p += mdb_snprintf(p, (size_t)(end - p), "|PE");

	if (mxcsr & SSE_DAZ)
		p += mdb_snprintf(p, (size_t)(end - p), "|DAZ");

	if (mxcsr & SSE_IM)
		p += mdb_snprintf(p, (size_t)(end - p), "|IM");
	if (mxcsr & SSE_DM)
		p += mdb_snprintf(p, (size_t)(end - p), "|DM");
	if (mxcsr & SSE_ZM)
		p += mdb_snprintf(p, (size_t)(end - p), "|ZM");
	if (mxcsr & SSE_OM)
		p += mdb_snprintf(p, (size_t)(end - p), "|OM");
	if (mxcsr & SSE_UM)
		p += mdb_snprintf(p, (size_t)(end - p), "|UM");
	if (mxcsr & SSE_PM)
		p += mdb_snprintf(p, (size_t)(end - p), "|PM");

	if ((mxcsr & SSE_RC) == (SSE_RD|SSE_RU))
		p += mdb_snprintf(p, (size_t)(end - p), "|RTZ");
	else if (mxcsr & SSE_RD)
		p += mdb_snprintf(p, (size_t)(end - p), "|RD");
	else if (mxcsr & SSE_RU)
		p += mdb_snprintf(p, (size_t)(end - p), "|RU");
	else
		p += mdb_snprintf(p, (size_t)(end - p), "|RTN");

	if (mxcsr & SSE_FZ)
		p += mdb_snprintf(p, (size_t)(end - p), "|FZ");

	if (buf[0] == '|')
		return (buf + 1);
	return ("0");
}

/*ARGSUSED*/
int
pt_fpregs(uintptr_t addr, uint_t flags, int argc, const mdb_arg_t *argv)
{
	mdb_tgt_t *t = mdb.m_target;
	mdb_tgt_tid_t tid;
	uint32_t hw = FP_NO;
	uint_t sse = 0;
	prfpregset_t fprs;
	struct _fpstate fps;
	char buf[256];
	uint_t top;
	int i;

	/*
	 * Union for overlaying _fpreg structure on to quad-precision
	 * floating-point value (long double).
	 */
	union {
		struct _fpreg reg;
		long double ld;
	} fpru;

	/*
	 * Array of strings corresponding to FPU tag word values (see
	 * section 7.3.6 of the Intel Programmer's Reference Manual).
	 */
	const char *tag_strings[] = { "valid", "zero", "special", "empty" };

	if (argc != 0)
		return (DCMD_USAGE);

	if (t->t_pshandle == NULL || Pstate(t->t_pshandle) == PS_UNDEAD) {
		mdb_warn("no process active\n");
		return (DCMD_ERR);
	}

	if (Pstate(t->t_pshandle) == PS_LOST) {
		mdb_warn("debugger has lost control of process\n");
		return (DCMD_ERR);
	}

	if (flags & DCMD_ADDRSPEC)
		tid = (mdb_tgt_tid_t)addr;
	else
		tid = PTL_TID(t);

	if (mdb_tgt_readsym(t, MDB_TGT_AS_VIRT, &hw,
	    sizeof (hw), "libc.so", "_fp_hw") < 0 &&
	    mdb_tgt_readsym(t, MDB_TGT_AS_VIRT, &hw,
	    sizeof (hw), MDB_TGT_OBJ_EXEC, "_fp_hw") < 0)
		mdb_warn("failed to read _fp_hw value");

	if (mdb_tgt_readsym(t, MDB_TGT_AS_VIRT, &sse,
	    sizeof (sse), "libc.so", "_sse_hw") < 0 &&
	    mdb_tgt_readsym(t, MDB_TGT_AS_VIRT, &sse,
	    sizeof (sse), MDB_TGT_OBJ_EXEC, "_sse_hw") < 0)
		mdb_warn("failed to read _sse_hw value");

	mdb_printf("_fp_hw 0x%02x (", hw);
	switch (hw) {
	case FP_SW:
		mdb_printf("80387 software emulator");
		break;
	case FP_287:
		mdb_printf("80287 chip");
		break;
	case FP_387:
		mdb_printf("80387 chip");
		break;
	case FP_486:
		mdb_printf("80486 chip");
		break;
	default:
		mdb_printf("no floating point support");
		break;
	}
	if (sse)
		mdb_printf(" with SSE");
	mdb_printf(")\n");

	if (!(hw & FP_HW))
		return (DCMD_OK); /* just abort if no hardware present */

	if (PTL_GETFPREGS(t, tid, &fprs) != 0) {
		mdb_warn("failed to get floating point registers");
		return (DCMD_ERR);
	}

	bcopy(&fprs.fp_reg_set.fpchip_state, &fps, sizeof (fps));

	fps.cw &= 0xffff;	/* control word is really 16 bits */
	fps.sw &= 0xffff;	/* status word is really 16 bits */
	fps.status &= 0xffff;	/* saved status word is really 16 bits */
	fps.cssel &= 0xffff;	/* %cs is really 16-bits */
	fps.datasel &= 0xffff;	/* %ds is really 16-bits too */

	mdb_printf("cw     0x%04x (%s)\n", fps.cw,
	    fpcw2str(fps.cw, buf, sizeof (buf)));

	top = (fps.sw & FPS_TOP) >> 11;
	mdb_printf("sw     0x%04x (TOP=0t%u) (%s)\n", fps.sw,
	    top, fpsw2str(fps.sw, buf, sizeof (buf)));

	mdb_printf("xcp sw 0x%04x (%s)\n\n", fps.status,
	    fpsw2str(fps.status, buf, sizeof (buf)));

	mdb_printf("ipoff  %a\n", fps.ipoff);
	mdb_printf("cssel  0x%x\n", fps.cssel);
	mdb_printf("dtoff  %a\n", fps.dataoff);
	mdb_printf("dtsel  0x%x\n\n", fps.datasel);

	for (i = 0; i < 8; i++) {
		/*
		 * Recall that we need to use the current TOP-of-stack value to
		 * associate the _st[] index back to a physical register number,
		 * since tag word indices are physical register numbers.  Then
		 * to get the tag value, we shift over two bits for each tag
		 * index, and then grab the bottom two bits.
		 */
		uint_t tag_index = (i + top) & 7;
		uint_t tag_value = (fps.tag >> (tag_index * 2)) & 3;

		fpru.reg = fps._st[i];
		mdb_printf("%%st%d   0x%04x.%04x%04x%04x%04x = %lg %s\n",
		    i, fpru.reg.exponent,
		    fpru.reg.significand[3], fpru.reg.significand[2],
		    fpru.reg.significand[1], fpru.reg.significand[0],
		    fpru.ld, tag_strings[tag_value]);
	}

	if (!sse)
		return (DCMD_OK);

	mdb_printf("\nmxcsr  0x%04x (%s)\n", fps.mxcsr,
	    fpmxcsr2str(fps.mxcsr, buf, sizeof (buf)));
	mdb_printf("xcp    0x%04x (%s)\n\n", fps.xstatus,
	    fpmxcsr2str(fps.xstatus, buf, sizeof (buf)));

	for (i = 0; i < 8; i++)
		mdb_printf("%%xmm%d  0x%08x%08x%08x%08x\n", i,
		    fps.xmm[i][3], fps.xmm[i][2],
		    fps.xmm[i][1], fps.xmm[i][0]);

	return (DCMD_OK);
}

/*ARGSUSED*/
int
pt_getfpreg(mdb_tgt_t *t, mdb_tgt_tid_t tid, ushort_t rd_num,
    ushort_t rd_flags, mdb_tgt_reg_t *rp)
{
	return (set_errno(ENOTSUP));
}

/*ARGSUSED*/
int
pt_putfpreg(mdb_tgt_t *t, mdb_tgt_tid_t tid, ushort_t rd_num,
    ushort_t rd_flags, mdb_tgt_reg_t rval)
{
	return (set_errno(ENOTSUP));
}

/*ARGSUSED*/
void
pt_addfpregs(mdb_tgt_t *t)
{
	/* not implemented */
}

/*ARGSUSED*/
int
pt_frameregs(void *arglim, uintptr_t pc, uint_t argc, const long *argv,
    const mdb_tgt_gregset_t *gregs, boolean_t pc_faked)
{
	return (set_errno(ENOTSUP));
}

/*ARGSUSED*/
const char *
pt_disasm(const GElf_Ehdr *ehp)
{
	return ("ia32");
}

/*
 * Determine the return address for the current frame.
 */
int
pt_step_out(mdb_tgt_t *t, uintptr_t *p)
{
	const lwpstatus_t *psp = &Pstatus(t->t_pshandle)->pr_lwp;

	if (Pstate(t->t_pshandle) != PS_STOP)
		return (set_errno(EMDB_TGTBUSY));

	return (mdb_ia32_step_out(t, p, psp->pr_reg[EIP], psp->pr_reg[EBP],
	    psp->pr_reg[UESP], pt_read_instr(t)));
}

/*
 * Return the address of the next instruction following a call, or return -1
 * and set errno to EAGAIN if the target should just single-step.
 */
int
pt_next(mdb_tgt_t *t, uintptr_t *p)
{
	const lwpstatus_t *psp = &Pstatus(t->t_pshandle)->pr_lwp;

	if (Pstate(t->t_pshandle) != PS_STOP)
		return (set_errno(EMDB_TGTBUSY));

	return (mdb_ia32_next(t, p, psp->pr_reg[EIP], pt_read_instr(t)));
}<|MERGE_RESOLUTION|>--- conflicted
+++ resolved
@@ -25,12 +25,8 @@
  */
 /*
  * Copyright (c) 2018, Joyent, Inc.
-<<<<<<< HEAD
-*/
-=======
  * Copyright 2019 Doma Gergő Mihály <doma.gergo.mihaly@gmail.com>
  */
->>>>>>> 9a1bf7f0
 
 /*
  * User Process Target Intel 32-bit component
