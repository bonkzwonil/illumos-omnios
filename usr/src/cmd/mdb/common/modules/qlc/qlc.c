--- conflicted
+++ resolved
@@ -38,11 +38,6 @@
  * Copyright 2019 Joyent, Inc.
  */
 
-<<<<<<< HEAD
-#pragma ident	"Copyright 2015 QLogic Corporation; ql_mdb.c"
-
-=======
->>>>>>> 15cdaaa1
 #include <sys/mdb_modapi.h>
 #include <ql_apps.h>
 #include <ql_api.h>
