--- conflicted
+++ resolved
@@ -25,11 +25,7 @@
  */
 
 /*
-<<<<<<< HEAD
- * Copyright (c) 2018, Joyent, Inc.  All rights reserved.
-=======
  * Copyright 2019 Joyent, Inc.
->>>>>>> c5806743
  */
 
 #include <sys/types.h>
