--- conflicted
+++ resolved
@@ -482,15 +482,10 @@
 		*execsz = btopr(SINCR) + btopr(SSIZE) + btopr(NCARGS32-1);
 	} else {
 		args->to_model = DATAMODEL_LP64;
-<<<<<<< HEAD
 		if (!args->stk_prot_override) {
 			args->stk_prot &= ~PROT_EXEC;
 		}
-#if defined(__i386) || defined(__amd64)
-=======
-		args->stk_prot &= ~PROT_EXEC;
 #if defined(__x86)
->>>>>>> 4772ec9f
 		args->dat_prot &= ~PROT_EXEC;
 #endif
 		*execsz = btopr(SINCR) + btopr(SSIZE) + btopr(NCARGS64-1);
