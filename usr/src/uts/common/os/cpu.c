--- conflicted
+++ resolved
@@ -21,11 +21,7 @@
 /*
  * Copyright (c) 1991, 2010, Oracle and/or its affiliates. All rights reserved.
  * Copyright (c) 2012 by Delphix. All rights reserved.
-<<<<<<< HEAD
- * Copyright 2018 Joyent, Inc.
-=======
  * Copyright 2019 Joyent, Inc.
->>>>>>> a1e3874e
  */
 
 /*
@@ -114,11 +110,7 @@
 cpu_t		*clock_cpu_list;	/* used by clock to walk CPUs */
 cpu_t		*cpu_active;		/* list of active CPUs */
 cpuset_t	cpu_active_set;		/* cached set of active CPUs */
-<<<<<<< HEAD
-cpuset_t	cpu_available;		/* set of available CPUs */
-=======
 static cpuset_t	cpu_available;		/* set of available CPUs */
->>>>>>> a1e3874e
 cpuset_t	cpu_seqid_inuse;	/* which cpu_seqids are in use */
 
 cpu_t		**cpu_seq;		/* ptrs to CPUs, indexed by seq_id */
@@ -408,12 +400,9 @@
  * CPUs prior to a successful return, it should take extra precautions (such as
  * their own call to kpreempt_disable) to ensure that safety.
  *
-<<<<<<< HEAD
  * CPU_BEST can be used to pick a "best" CPU to migrate to, including
  * potentially the current CPU.
  *
-=======
->>>>>>> a1e3874e
  * A CPU affinity reference count is maintained by thread_affinity_set and
  * thread_affinity_clear (incrementing and decrementing it, respectively),
  * maintaining CPU affinity while the count is non-zero, and allowing regions
@@ -430,13 +419,10 @@
 		VERIFY3P(t, ==, curthread);
 		kpreempt_disable();
 		cp = CPU;
-<<<<<<< HEAD
 	} else if (cpu_id == CPU_BEST) {
 		VERIFY3P(t, ==, curthread);
 		kpreempt_disable();
 		cp = disp_choose_best_cpu();
-=======
->>>>>>> a1e3874e
 	} else {
 		/*
 		 * We should be asserting that cpu_lock is held here, but
@@ -474,14 +460,9 @@
 		thread_unlock(t);
 	}
 
-<<<<<<< HEAD
-	if (cpu_id == CPU_CURRENT || cpu_id == CPU_BEST)
+	if (cpu_id == CPU_CURRENT || cpu_id == CPU_BEST) {
 		kpreempt_enable();
-=======
-	if (cpu_id == CPU_CURRENT) {
-		kpreempt_enable();
-	}
->>>>>>> a1e3874e
+	}
 }
 
 /*
@@ -2786,11 +2767,7 @@
 }
 
 long
-<<<<<<< HEAD
-cpu_in_set(cpuset_t *s, const uint_t cpu)
-=======
 cpu_in_set(const cpuset_t *s, const uint_t cpu)
->>>>>>> a1e3874e
 {
 	VERIFY(cpu < NCPU);
 	return (BT_TEST(s->cpub, cpu));
@@ -2823,11 +2800,7 @@
 }
 
 int
-<<<<<<< HEAD
-cpuset_isequal(cpuset_t *s1, cpuset_t *s2)
-=======
 cpuset_isequal(const cpuset_t *s1, const cpuset_t *s2)
->>>>>>> a1e3874e
 {
 	int i;
 
