--- conflicted
+++ resolved
@@ -2499,12 +2499,9 @@
 	zone0.zone_physmem_kstat = NULL;
 	zone0.zone_nprocs_kstat = NULL;
 
-<<<<<<< HEAD
 	zone_pdata[0].zpers_zfsp = &zone0_zp_zfs;
 	zone_pdata[0].zpers_zfsp->zpers_zfs_io_pri = 1;
 
-=======
->>>>>>> 2918c4a3
 	list_create(&zone0.zone_ref_list, sizeof (zone_ref_t),
 	    offsetof(zone_ref_t, zref_linkage));
 	list_create(&zone0.zone_zsd, sizeof (struct zsd_entry),
