/*
 * CDDL HEADER START
 *
 * The contents of this file are subject to the terms of the
 * Common Development and Distribution License (the "License").
 * You may not use this file except in compliance with the License.
 *
 * You can obtain a copy of the license at usr/src/OPENSOLARIS.LICENSE
 * or http://www.opensolaris.org/os/licensing.
 * See the License for the specific language governing permissions
 * and limitations under the License.
 *
 * When distributing Covered Code, include this CDDL HEADER in each
 * file and include the License file at usr/src/OPENSOLARIS.LICENSE.
 * If applicable, add the following below this CDDL HEADER, with the
 * fields enclosed by brackets "[]" replaced with your own identifying
 * information: Portions Copyright [yyyy] [name of copyright owner]
 *
 * CDDL HEADER END
 */

/*
 * Copyright (c) 2007, 2010, Oracle and/or its affiliates. All rights reserved.
 * Copyright (c) 2016 by Delphix. All rights reserved.
 * Copyright 2021 Tintri by DDN, Inc. All rights reserved.
 */

/*
 * General Structures Layout
 * -------------------------
 *
 * This is a simplified diagram showing the relationship between most of the
 * main structures.
 *
 * +-------------------+
 * |     SMB_INFO      |
 * +-------------------+
 *          |
 *          |
 *          v
 * +-------------------+       +-------------------+      +-------------------+
 * |     SESSION       |<----->|     SESSION       |......|      SESSION      |
 * +-------------------+       +-------------------+      +-------------------+
 *   |          |
 *   |          |
 *   |          v
 *   |  +-------------------+     +-------------------+   +-------------------+
 *   |  |       USER        |<--->|       USER        |...|       USER        |
 *   |  +-------------------+     +-------------------+   +-------------------+
 *   |
 *   |
 *   v
 * +-------------------+       +-------------------+      +-------------------+
 * |       TREE        |<----->|       TREE        |......|       TREE        |
 * +-------------------+       +-------------------+      +-------------------+
 *      |         |
 *      |         |
 *      |         v
 *      |     +-------+       +-------+      +-------+
 *      |     | OFILE |<----->| OFILE |......| OFILE |
 *      |     +-------+       +-------+      +-------+
 *      |
 *      |
 *      v
 *  +-------+       +------+      +------+
 *  | ODIR  |<----->| ODIR |......| ODIR |
 *  +-------+       +------+      +------+
 *
 *
 * Tree State Machine
 * ------------------
 *
 *    +-----------------------------+	 T0
 *    |  SMB_TREE_STATE_CONNECTED   |<----------- Creation/Allocation
 *    +-----------------------------+
 *		    |
 *		    | T1
 *		    |
 *		    v
 *    +------------------------------+
 *    | SMB_TREE_STATE_DISCONNECTING |
 *    +------------------------------+
 *		    |
 *		    | T2
 *		    |
 *		    v
 *    +-----------------------------+    T3
 *    | SMB_TREE_STATE_DISCONNECTED |----------> Deletion/Free
 *    +-----------------------------+
 *
 * SMB_TREE_STATE_CONNECTED
 *
 *    While in this state:
 *      - The tree is queued in the list of trees of its user.
 *      - References will be given out if the tree is looked up.
 *      - Files under that tree can be accessed.
 *
 * SMB_TREE_STATE_DISCONNECTING
 *
 *    While in this state:
 *      - The tree is queued in the list of trees of its user.
 *      - References will not be given out if the tree is looked up.
 *      - The files and directories open under the tree are being closed.
 *      - The resources associated with the tree remain.
 *
 * SMB_TREE_STATE_DISCONNECTED
 *
 *    While in this state:
 *      - The tree is queued in the list of trees of its user.
 *      - References will not be given out if the tree is looked up.
 *      - The tree has no more files and directories opened.
 *      - The resources associated with the tree remain.
 *
 * Transition T0
 *
 *    This transition occurs in smb_tree_connect(). A new tree is created and
 *    added to the list of trees of a user.
 *
 * Transition T1
 *
 *    This transition occurs in smb_tree_disconnect().
 *
 * Transition T2
 *
 *    This transition occurs in smb_tree_disconnect()
 *
 * Transition T3
 *
 *    This transition occurs in smb_tree_release(). The resources associated
 *    with the tree are freed as well as the tree structure. For the transition
 *    to occur, the tree must be in the SMB_TREE_STATE_DISCONNECTED and the
 *    reference count must be zero.
 *
 * Comments
 * --------
 *
 *    The state machine of the tree structures is controlled by 3 elements:
 *      - The list of trees of the user it belongs to.
 *      - The mutex embedded in the structure itself.
 *      - The reference count.
 *
 *    There's a mutex embedded in the tree structure used to protect its fields
 *    and there's a lock embedded in the list of trees of a user. To
 *    increment or to decrement the reference count the mutex must be entered.
 *    To insert the tree into the list of trees of the user and to remove
 *    the tree from it, the lock must be entered in RW_WRITER mode.
 *
 *    Rules of access to a tree structure:
 *
 *    1) In order to avoid deadlocks, when both (mutex and lock of the user
 *       list) have to be entered, the lock must be entered first. Additionally,
 *       when both the (mutex and lock of the ofile list) have to be entered,
 *       the mutex must be entered first. However, the ofile list lock must NOT
 *       be dropped while the mutex is held in such a way that the ofile deleteq
 *       is flushed.
 *
 *    2) All actions applied to a tree require a reference count.
 *
 *    3) There are 2 ways of getting a reference count: when a tree is
 *       connected and when a tree is looked up.
 *
 *    It should be noted that the reference count of a tree registers the
 *    number of references to the tree in other structures (such as an smb
 *    request). The reference count is not incremented in these 2 instances:
 *
 *    1) The tree is connected. An tree is anchored by its state. If there's
 *       no activity involving a tree currently connected, the reference
 *       count of that tree is zero.
 *
 *    2) The tree is queued in the list of trees of the user. The fact of
 *       being queued in that list is NOT registered by incrementing the
 *       reference count.
 */

#include <sys/refstr_impl.h>
#include <smbsrv/smb_kproto.h>
#include <smbsrv/smb_ktypes.h>
#include <smbsrv/smb_fsops.h>
#include <smbsrv/smb_share.h>

int smb_tcon_mute = 0;

uint32_t	smb_tree_connect_core(smb_request_t *);
uint32_t	smb_tree_connect_disk(smb_request_t *, smb_arg_tcon_t *);
uint32_t	smb_tree_connect_printq(smb_request_t *, smb_arg_tcon_t *);
uint32_t	smb_tree_connect_ipc(smb_request_t *, smb_arg_tcon_t *);
static void smb_tree_dealloc(void *);
static boolean_t smb_tree_is_connected_locked(smb_tree_t *);
static char *smb_tree_get_sharename(char *);
static int smb_tree_getattr(const smb_kshare_t *, smb_node_t *, smb_tree_t *);
static void smb_tree_get_creation(smb_node_t *, smb_tree_t *);
static void smb_tree_get_volname(vfs_t *, smb_tree_t *);
static void smb_tree_get_flags(const smb_kshare_t *, vfs_t *, smb_tree_t *);
static void smb_tree_log(smb_request_t *, const char *, const char *, ...);
static void smb_tree_close_odirs(smb_tree_t *, uint32_t);
static void smb_tree_set_execinfo(smb_tree_t *, smb_shr_execinfo_t *, int);
static int smb_tree_enum_private(smb_tree_t *, smb_svcenum_t *);
static int smb_tree_netinfo_encode(smb_tree_t *, uint8_t *, size_t, uint32_t *);
static void smb_tree_netinfo_init(smb_tree_t *tree, smb_netconnectinfo_t *);
static void smb_tree_netinfo_fini(smb_netconnectinfo_t *);

uint32_t
smb_tree_connect(smb_request_t *sr)
{
	smb_server_t	*sv = sr->sr_server;
	uint32_t status;

	if (smb_threshold_enter(&sv->sv_tcon_ct) != 0) {
		return (NT_STATUS_INSUFF_SERVER_RESOURCES);
	}

	status = smb_tree_connect_core(sr);
	smb_threshold_exit(&sv->sv_tcon_ct);
	return (status);
}

/*
 * Lookup the share name dispatch the appropriate stype handler.
 * Share names are case insensitive so we map the share name to
 * lower-case as a convenience for internal processing.
 *
 * Valid service values are:
 *	A:      Disk share
 *	LPT1:   Printer
 *	IPC     Named pipe (IPC$ is reserved as the named pipe share).
 *	COMM    Communications device
 *	?????   Any type of device (wildcard)
 */
uint32_t
smb_tree_connect_core(smb_request_t *sr)
{
	smb_arg_tcon_t	*tcon = &sr->sr_tcon;
	smb_kshare_t	*si;
	char		*name;
	uint32_t	status;

	(void) smb_strlwr(tcon->path);

	if ((name = smb_tree_get_sharename(tcon->path)) == NULL) {
		smb_tree_log(sr, tcon->path, "invalid UNC path");
		return (NT_STATUS_BAD_NETWORK_NAME);
	}

	si = smb_kshare_lookup(sr->sr_server, name);
	if (si == NULL) {
		smb_tree_log(sr, name, "share not found");
		return (NT_STATUS_BAD_NETWORK_NAME);
	}

	if (!strcasecmp(SMB_SHARE_PRINT, name)) {
		smb_kshare_release(sr->sr_server, si);
		smb_tree_log(sr, name, "access not permitted");
		return (NT_STATUS_ACCESS_DENIED);
	}

	/* NB: name points into tcon->path - don't free it. */
	tcon->name = name;
	sr->sr_tcon.si = si;

	/*
	 * [MS-SMB2] 3.3.5.7 Receiving an SMB2 TREE_CONNECT Request
	 *
	 * If we support 3.x, RejectUnencryptedAccess is TRUE,
	 * if Tcon.EncryptData is TRUE or global EncryptData is TRUE,
	 * and the connection doesn't support encryption,
	 * return ACCESS_DENIED.
	 *
	 * If RejectUnencryptedAccess is TRUE, we force max_protocol
	 * to at least 3.0. Additionally, if the tree requires encryption,
	 * we don't care what we support, we still enforce encryption.
	 */
	if ((sr->sr_server->sv_cfg.skc_encrypt == SMB_CONFIG_REQUIRED ||
	    si->shr_encrypt == SMB_CONFIG_REQUIRED) &&
	    (sr->session->srv_cap & SMB2_CAP_ENCRYPTION) == 0) {
		status = NT_STATUS_ACCESS_DENIED;
		goto out;
	}

	switch (si->shr_type & STYPE_MASK) {
	case STYPE_DISKTREE:
		status = smb_tree_connect_disk(sr, &sr->sr_tcon);
		break;
	case STYPE_IPC:
		status = smb_tree_connect_ipc(sr, &sr->sr_tcon);
		break;
	case STYPE_PRINTQ:
		status = smb_tree_connect_printq(sr, &sr->sr_tcon);
		break;
	default:
		status = NT_STATUS_BAD_DEVICE_TYPE;
		break;
	}

out:
	smb_kshare_release(sr->sr_server, si);
	sr->sr_tcon.si = NULL;

	return (status);
}

/*
 * Disconnect a tree.
 *
 * The "do_exec" arg is obsolete and ignored.
 */
void
smb_tree_disconnect(smb_tree_t *tree, boolean_t do_exec)
{
	_NOTE(ARGUNUSED(do_exec))
	smb_shr_execinfo_t execinfo;

	ASSERT(tree->t_magic == SMB_TREE_MAGIC);

	mutex_enter(&tree->t_mutex);
	ASSERT(tree->t_refcnt);

	if (!smb_tree_is_connected_locked(tree)) {
		mutex_exit(&tree->t_mutex);
		return;
	}

	/*
	 * Indicate that the disconnect process has started.
	 */
	tree->t_state = SMB_TREE_STATE_DISCONNECTING;
	mutex_exit(&tree->t_mutex);

	/*
	 * The files opened under this tree are closed.
	 */
	smb_ofile_close_all(tree, 0);
	/*
	 * The directories opened under this tree are closed.
	 */
	smb_tree_close_odirs(tree, 0);

	if ((tree->t_execflags & SMB_EXEC_UNMAP) != 0) {
		smb_tree_set_execinfo(tree, &execinfo, SMB_EXEC_UNMAP);
		(void) smb_kshare_exec(tree->t_server, &execinfo);
	}
}

/*
 * Take a reference on a tree.
 */
boolean_t
smb_tree_hold(
    smb_tree_t		*tree)
{
	SMB_TREE_VALID(tree);

	mutex_enter(&tree->t_mutex);

	if (smb_tree_is_connected_locked(tree)) {
		tree->t_refcnt++;
		mutex_exit(&tree->t_mutex);
		return (B_TRUE);
	}

	mutex_exit(&tree->t_mutex);
	return (B_FALSE);
}

/*
 * Bump the hold count regardless of the tree state.  This is used in
 * some internal code paths where we've already checked that we had a
 * valid tree connection, and don't want to deal with the possiblity
 * that the tree state might have changed to disconnecting after our
 * original hold was taken.  It's correct to continue processing a
 * request even when new requests cannot lookup that tree anymore.
 */
void
smb_tree_hold_internal(
    smb_tree_t		*tree)
{
	SMB_TREE_VALID(tree);

	mutex_enter(&tree->t_mutex);
	tree->t_refcnt++;
	mutex_exit(&tree->t_mutex);
}

/*
 * Release a reference on a tree.  If the tree is disconnected and the
 * reference count falls to zero, post the object for deletion.
 * Object deletion is deferred to avoid modifying a list while an
 * iteration may be in progress.
 */
void
smb_tree_release(
    smb_tree_t		*tree)
{
	SMB_TREE_VALID(tree);

	/* flush the ofile and odir lists' delete queues */
	smb_llist_flush(&tree->t_ofile_list);
	smb_llist_flush(&tree->t_odir_list);

	mutex_enter(&tree->t_mutex);
	ASSERT(tree->t_refcnt);
	tree->t_refcnt--;

	switch (tree->t_state) {
	case SMB_TREE_STATE_DISCONNECTING:
		if (tree->t_refcnt == 0) {
			smb_session_t *ssn = tree->t_session;
			tree->t_state = SMB_TREE_STATE_DISCONNECTED;
			smb_llist_post(&ssn->s_tree_list, tree,
			    smb_tree_dealloc);
		}
		break;
	case SMB_TREE_STATE_CONNECTED:
		break;
	default:
		ASSERT(0);
		break;
	}

	mutex_exit(&tree->t_mutex);
}

/*
 * Close ofiles and odirs that match pid.
 */
void
smb_tree_close_pid(
    smb_tree_t		*tree,
    uint32_t		pid)
{
	ASSERT(tree);
	ASSERT(tree->t_magic == SMB_TREE_MAGIC);

	smb_ofile_close_all(tree, pid);
	smb_tree_close_odirs(tree, pid);
}

/*
 * Check whether or not a tree supports the features identified by flags.
 */
boolean_t
smb_tree_has_feature(smb_tree_t *tree, uint32_t flags)
{
	ASSERT(tree);
	ASSERT(tree->t_magic == SMB_TREE_MAGIC);

	return ((tree->t_flags & flags) == flags);
}

/*
 * If the enumeration request is for tree data, handle the request
 * here.  Otherwise, pass it on to the ofiles.
 *
 * This function should be called with a hold on the tree.
 */
int
smb_tree_enum(smb_tree_t *tree, smb_svcenum_t *svcenum)
{
	smb_llist_t	*of_list;
	smb_ofile_t	*of;
	int		rc = 0;

	if (svcenum->se_type == SMB_SVCENUM_TYPE_TREE)
		return (smb_tree_enum_private(tree, svcenum));

	of_list = &tree->t_ofile_list;
	smb_llist_enter(of_list, RW_READER);

	of = smb_llist_head(of_list);
	while (of) {
		if (smb_ofile_hold(of)) {
			rc = smb_ofile_enum(of, svcenum);
			smb_ofile_release(of);
		}
		if (rc != 0)
			break;
		of = smb_llist_next(of_list, of);
	}

	smb_llist_exit(of_list);

	return (rc);
}

/*
 * Close a file by its unique id.
 */
int
smb_tree_fclose(smb_tree_t *tree, uint32_t uniqid)
{
	smb_ofile_t	*of;

	ASSERT(tree);
	ASSERT(tree->t_magic == SMB_TREE_MAGIC);

	/*
	 * Note that ORPHANED ofiles aren't fclosable, as they have
	 * no session, user, or tree by which they might be found.
	 * They will eventually expire.
	 */
	if ((of = smb_ofile_lookup_by_uniqid(tree, uniqid)) == NULL)
		return (ENOENT);

	if (smb_ofile_disallow_fclose(of)) {
		smb_ofile_release(of);
		return (EACCES);
	}

	smb_ofile_close(of, 0);
	smb_ofile_release(of);
	return (0);
}

/* *************************** Static Functions ***************************** */

#define	SHARES_DIR	".zfs/shares/"

/*
 * Calculates permissions given by the share's ACL to the
 * user in the passed request.  The default is full access.
 * If any error occurs, full access is granted.
 *
 * Using the vnode of the share path find the root directory
 * of the mounted file system. Then look to see if there is a
 * .zfs/shares directory and if there is, lookup the file with
 * the same name as the share name in it. The ACL set for this
 * file is the share's ACL which is used for access check here.
 */
static uint32_t
smb_tree_acl_access(smb_request_t *sr, const smb_kshare_t *si, vnode_t *pathvp)
{
	smb_user_t	*user;
	cred_t		*cred;
	int		rc;
	vfs_t		*vfsp;
	vnode_t		*root = NULL;
	vnode_t		*sharevp = NULL;
	char		*sharepath;
	struct pathname	pnp;
	size_t		size;
	uint32_t	access;

	user = sr->uid_user;
	cred = user->u_cred;
	access = ACE_ALL_PERMS;

	if (si->shr_flags & SMB_SHRF_AUTOHOME) {
		/*
		 * An autohome share owner gets full access to the share.
		 * Everyone else is denied access.
		 */
		if (si->shr_uid != crgetuid(cred))
			access = 0;

		return (access);
	}

	/*
	 * The hold on 'root' is released by the lookuppnvp() that follows
	 */
	vfsp = pathvp->v_vfsp;
	if (vfsp != NULL)
		rc = VFS_ROOT(vfsp, &root);
	else
		rc = ENOENT;

	if (rc != 0)
		return (access);


	size = sizeof (SHARES_DIR) + strlen(si->shr_name) + 1;
	sharepath = smb_srm_alloc(sr, size);
	(void) snprintf(sharepath, size, "%s%s", SHARES_DIR, si->shr_name);

	pn_alloc(&pnp);
	(void) pn_set(&pnp, sharepath);
	rc = lookuppnvp(&pnp, NULL, NO_FOLLOW, NULL, &sharevp, rootdir, root,
	    zone_kcred());
	pn_free(&pnp);

	/*
	 * Now get the effective access value based on cred and ACL values.
	 */
	if (rc == 0) {
		smb_vop_eaccess(sharevp, (int *)&access, V_ACE_MASK, NULL,
		    cred);
		VN_RELE(sharevp);
	}

	return (access);
}

/*
 * Performs the following access checks for a disk share:
 *
 *  - No IPC/anonymous user is allowed
 *
 *  - If user is Guest, guestok property of the share should be
 *    enabled
 *
 *  - If this is an Admin share, the user should have administrative
 *    privileges
 *
 *  - Host based access control lists
 *
 *  - Share ACL
 *
 *  Returns the access allowed or 0 if access is denied.
 */
static uint32_t
smb_tree_chkaccess(smb_request_t *sr, smb_kshare_t *shr, vnode_t *vp)
{
	smb_user_t *user = sr->uid_user;
	char *sharename = shr->shr_name;
	uint32_t host_access;
	uint32_t acl_access;
	uint32_t access;

	if (user->u_flags & SMB_USER_FLAG_ANON) {
		smb_tree_log(sr, sharename, "access denied: IPC only");
		return (0);
	}

	if ((user->u_flags & SMB_USER_FLAG_GUEST) &&
	    ((shr->shr_flags & SMB_SHRF_GUEST_OK) == 0)) {
		smb_tree_log(sr, sharename, "access denied: guest disabled");
		return (0);
	}

	if ((shr->shr_flags & SMB_SHRF_ADMIN) && !smb_user_is_admin(user)) {
		smb_tree_log(sr, sharename, "access denied: not admin");
		return (0);
	}

	host_access = smb_kshare_hostaccess(shr, sr->session);
	if ((host_access & ACE_ALL_PERMS) == 0) {
		smb_tree_log(sr, sharename, "access denied: host access");
		return (0);
	}

	acl_access = smb_tree_acl_access(sr, shr, vp);
	if ((acl_access & ACE_ALL_PERMS) == 0) {
		smb_tree_log(sr, sharename, "access denied: share ACL");
		return (0);
	}

	access = host_access & acl_access;
	if ((access & ACE_ALL_PERMS) == 0) {
		smb_tree_log(sr, sharename, "access denied");
		return (0);
	}

	return (access);
}

/* How long should tree connect wait for DH import to complete? */
int smb_tcon_import_wait = 20; /* sec. */

/*
 * Connect a share for use with files and directories.
 */
uint32_t
smb_tree_connect_disk(smb_request_t *sr, smb_arg_tcon_t *tcon)
{
	char			*sharename = tcon->path;
	const char		*any = "?????";
	smb_user_t		*user = sr->uid_user;
	smb_node_t		*snode = NULL;
	smb_kshare_t		*si = tcon->si;
	char			*service = tcon->service;
	smb_tree_t		*tree;
	int			rc;
	uint32_t		access;
	smb_shr_execinfo_t	execinfo;
	clock_t	time;

	ASSERT(user);
	ASSERT(user->u_cred);

	if (service != NULL &&
	    strcmp(service, any) != 0 &&
	    strcasecmp(service, "A:") != 0) {
		smb_tree_log(sr, sharename, "invalid service (%s)", service);
		return (NT_STATUS_BAD_DEVICE_TYPE);
	}

	/*
	 * Check that the shared directory exists.
	 */
	snode = si->shr_root_node;
	if (snode == NULL) {
		smb_tree_log(sr, sharename, "bad path: %s", si->shr_path);
		return (NT_STATUS_BAD_NETWORK_NAME);
	}

	if ((access = smb_tree_chkaccess(sr, si, snode->vp)) == 0) {
		return (NT_STATUS_ACCESS_DENIED);
	}

	/*
	 * Wait for DH import of persistent handles to finish.
	 * If we timeout, it's not clear what status to return,
	 * but as the share is not really available yet, let's
	 * return the status for "no such share".
	 */
	time = SEC_TO_TICK(smb_tcon_import_wait) + ddi_get_lbolt();
	mutex_enter(&si->shr_mutex);
	while (si->shr_import_busy != NULL) {
		if (cv_timedwait(&si->shr_cv, &si->shr_mutex, time) < 0) {
			mutex_exit(&si->shr_mutex);
			return (NT_STATUS_BAD_NETWORK_NAME);
		}
	}
	mutex_exit(&si->shr_mutex);

	/*
	 * Set up the OptionalSupport for this share.
	 */
	tcon->optional_support = SMB_SUPPORT_SEARCH_BITS;

	switch (si->shr_flags & SMB_SHRF_CSC_MASK) {
	case SMB_SHRF_CSC_DISABLED:
		tcon->optional_support |= SMB_CSC_CACHE_NONE;
		break;
	case SMB_SHRF_CSC_AUTO:
		tcon->optional_support |= SMB_CSC_CACHE_AUTO_REINT;
		break;
	case SMB_SHRF_CSC_VDO:
		tcon->optional_support |= SMB_CSC_CACHE_VDO;
		break;
	case SMB_SHRF_CSC_MANUAL:
	default:
		/*
		 * Default to SMB_CSC_CACHE_MANUAL_REINT.
		 */
		break;
	}

	/* ABE support */
	if (si->shr_flags & SMB_SHRF_ABE)
		tcon->optional_support |=
		    SHI1005_FLAGS_ACCESS_BASED_DIRECTORY_ENUM;

	if (si->shr_flags & SMB_SHRF_DFSROOT)
		tcon->optional_support |= SMB_SHARE_IS_IN_DFS;

	/* if 'smb' zfs property: shortnames=disabled */
	if (!smb_shortnames)
		sr->arg.tcon.optional_support |= SMB_UNIQUE_FILE_NAME;

	tree = smb_tree_alloc(sr, si, snode, access, sr->sr_cfg->skc_execflags);

	if (tree == NULL)
		return (NT_STATUS_INSUFF_SERVER_RESOURCES);

	if (tree->t_execflags & SMB_EXEC_MAP) {
		smb_tree_set_execinfo(tree, &execinfo, SMB_EXEC_MAP);

		rc = smb_kshare_exec(tree->t_server, &execinfo);

		if ((rc != 0) && (tree->t_execflags & SMB_EXEC_TERM)) {
			/*
			 * Inline parts of: smb_tree_disconnect()
			 * Not using smb_tree_disconnect() for cleanup
			 * here because: we don't want an exec up-call,
			 * and there can't be any opens as we never
			 * returned this TID to the client.
			 */
			mutex_enter(&tree->t_mutex);
			tree->t_state = SMB_TREE_STATE_DISCONNECTING;
			mutex_exit(&tree->t_mutex);

			smb_tree_release(tree);
			return (NT_STATUS_ACCESS_DENIED);
		}
	}

	sr->tid_tree = tree;
	sr->smb_tid  = tree->t_tid;

	return (0);
}

/*
 * Shares have both a share and host based access control.  The access
 * granted will be minimum permissions based on both hostaccess
 * (permissions allowed by host based access) and aclaccess (from the
 * share ACL).
 */
uint32_t
smb_tree_connect_printq(smb_request_t *sr, smb_arg_tcon_t *tcon)
{
	char			*sharename = tcon->path;
	const char		*any = "?????";
	smb_user_t		*user = sr->uid_user;
	smb_node_t		*dnode = NULL;
	smb_node_t		*snode = NULL;
	smb_kshare_t		*si = tcon->si;
	char			*service = tcon->service;
	char			last_component[MAXNAMELEN];
	smb_tree_t		*tree;
	int			rc;
	uint32_t		access;

	ASSERT(user);
	ASSERT(user->u_cred);

	if (sr->sr_server->sv_cfg.skc_print_enable == 0) {
		smb_tree_log(sr, sharename, "printing disabled");
		return (NT_STATUS_BAD_NETWORK_NAME);
	}

	if (service != NULL &&
	    strcmp(service, any) != 0 &&
	    strcasecmp(service, "LPT1:") != 0) {
		smb_tree_log(sr, sharename, "invalid service (%s)", service);
		return (NT_STATUS_BAD_DEVICE_TYPE);
	}

	/*
	 * Check that the shared directory exists.
	 */
	rc = smb_pathname_reduce(sr, user->u_cred, si->shr_path, 0, 0, &dnode,
	    last_component);
	if (rc == 0) {
		rc = smb_fsop_lookup(sr, user->u_cred, SMB_FOLLOW_LINKS,
		    sr->sr_server->si_root_smb_node, dnode, last_component,
		    &snode);

		smb_node_release(dnode);
	}

	if (rc) {
		if (snode)
			smb_node_release(snode);

		smb_tree_log(sr, sharename, "bad path: %s", si->shr_path);
		return (NT_STATUS_BAD_NETWORK_NAME);
	}

	if ((access = smb_tree_chkaccess(sr, si, snode->vp)) == 0) {
		smb_node_release(snode);
		return (NT_STATUS_ACCESS_DENIED);
	}

	tcon->optional_support = SMB_SUPPORT_SEARCH_BITS;

	tree = smb_tree_alloc(sr, si, snode, access, sr->sr_cfg->skc_execflags);

	smb_node_release(snode);

	if (tree == NULL)
		return (NT_STATUS_INSUFF_SERVER_RESOURCES);

	sr->tid_tree = tree;
	sr->smb_tid  = tree->t_tid;

	return (0);
}

/*
 * Connect an IPC share for use with named pipes.
 */
uint32_t
smb_tree_connect_ipc(smb_request_t *sr, smb_arg_tcon_t *tcon)
{
	char		*name = tcon->path;
	const char	*any = "?????";
	smb_user_t	*user = sr->uid_user;
	smb_tree_t	*tree;
	smb_kshare_t	*si = tcon->si;
	char		*service = tcon->service;

	ASSERT(user);

	if (service != NULL &&
	    strcmp(service, any) != 0 &&
	    strcasecmp(service, "IPC") != 0) {
		smb_tree_log(sr, name, "invalid service (%s)", service);
		return (NT_STATUS_BAD_DEVICE_TYPE);
	}

	if ((user->u_flags & SMB_USER_FLAG_ANON) &&
	    sr->sr_cfg->skc_restrict_anon) {
		smb_tree_log(sr, name, "access denied: restrict anonymous");
		return (NT_STATUS_ACCESS_DENIED);
	}

	tcon->optional_support = SMB_SUPPORT_SEARCH_BITS;

	tree = smb_tree_alloc(sr, si, NULL, ACE_ALL_PERMS, 0);
	if (tree == NULL)
		return (NT_STATUS_INSUFF_SERVER_RESOURCES);

	sr->tid_tree = tree;
	sr->smb_tid  = tree->t_tid;

	return (0);
}

/*
 * Allocate a tree.
 */
smb_tree_t *
smb_tree_alloc(smb_request_t *sr, const smb_kshare_t *si,
    smb_node_t *snode, uint32_t access, uint32_t execflags)
{
	smb_session_t	*session = sr->session;
	smb_tree_t	*tree;
	uint32_t	stype = si->shr_type;
	uint16_t	tid;

	if (smb_idpool_alloc(&session->s_tid_pool, &tid))
		return (NULL);

	tree = kmem_cache_alloc(smb_cache_tree, KM_SLEEP);
	bzero(tree, sizeof (smb_tree_t));

	tree->t_session = session;
	tree->t_server = session->s_server;

	if (STYPE_ISDSK(stype) || STYPE_ISPRN(stype)) {
		if (smb_tree_getattr(si, snode, tree) != 0) {
			smb_idpool_free(&session->s_tid_pool, tid);
			kmem_cache_free(smb_cache_tree, tree);
			return (NULL);
		}
	}

	if (smb_idpool_constructor(&tree->t_fid_pool)) {
		smb_idpool_free(&session->s_tid_pool, tid);
		kmem_cache_free(smb_cache_tree, tree);
		return (NULL);
	}

	if (smb_idpool_constructor(&tree->t_odid_pool)) {
		smb_idpool_destructor(&tree->t_fid_pool);
		smb_idpool_free(&session->s_tid_pool, tid);
		kmem_cache_free(smb_cache_tree, tree);
		return (NULL);
	}

	smb_llist_constructor(&tree->t_ofile_list, sizeof (smb_ofile_t),
	    offsetof(smb_ofile_t, f_tree_lnd));

	smb_llist_constructor(&tree->t_odir_list, sizeof (smb_odir_t),
	    offsetof(smb_odir_t, d_lnd));

	(void) strlcpy(tree->t_sharename, si->shr_name,
	    sizeof (tree->t_sharename));
	(void) strlcpy(tree->t_resource, si->shr_path,
	    sizeof (tree->t_resource));

	mutex_init(&tree->t_mutex, NULL, MUTEX_DEFAULT, NULL);

	tree->t_refcnt = 1;
	tree->t_tid = tid;
	tree->t_res_type = stype;
	tree->t_state = SMB_TREE_STATE_CONNECTED;
	tree->t_magic = SMB_TREE_MAGIC;
	tree->t_access = access;
	tree->t_connect_time = gethrestime_sec();
	tree->t_execflags = execflags;

	/* grab a ref for tree->t_owner */
	smb_user_hold_internal(sr->uid_user);
	tree->t_owner = sr->uid_user;

	/* if FS is readonly, enforce that here */
	if (tree->t_flags & SMB_TREE_READONLY)
		tree->t_access &= ~ACE_ALL_WRITE_PERMS;

	if (STYPE_ISDSK(stype) || STYPE_ISPRN(stype)) {
		smb_node_ref(snode);
		tree->t_snode = snode;
		tree->t_acltype = smb_fsop_acltype(snode);
	}

	smb_llist_enter(&session->s_tree_list, RW_WRITER);
	smb_llist_insert_head(&session->s_tree_list, tree);
	smb_llist_exit(&session->s_tree_list);
	atomic_inc_32(&session->s_tree_cnt);
	smb_server_inc_trees(session->s_server);
	return (tree);
}

/*
 * Deallocate a tree.  The open file and open directory lists should be
 * empty.
 *
 * Remove the tree from the user's tree list before freeing resources
 * associated with the tree.
 */
static void
smb_tree_dealloc(void *arg)
{
	smb_session_t	*session;
	smb_tree_t	*tree = (smb_tree_t *)arg;

	SMB_TREE_VALID(tree);
	ASSERT(tree->t_state == SMB_TREE_STATE_DISCONNECTED);
	ASSERT(tree->t_refcnt == 0);

	smb_server_dec_trees(tree->t_server);

	session = tree->t_session;
	smb_llist_enter(&session->s_tree_list, RW_WRITER);
	smb_llist_remove(&session->s_tree_list, tree);
	smb_idpool_free(&session->s_tid_pool, tree->t_tid);
	atomic_dec_32(&session->s_tree_cnt);
	smb_llist_exit(&session->s_tree_list);

	/*
	 * This tree is no longer on s_tree_list, however...
	 *
	 * This is called via smb_llist_post, which means it may run
	 * BEFORE smb_tree_release drops t_mutex (if another thread
	 * flushes the delete queue before we do).  Synchronize.
	 */
	mutex_enter(&tree->t_mutex);
	mutex_exit(&tree->t_mutex);

	tree->t_magic = (uint32_t)~SMB_TREE_MAGIC;

	if (tree->t_snode)
		smb_node_release(tree->t_snode);

	mutex_destroy(&tree->t_mutex);
	smb_llist_destructor(&tree->t_ofile_list);
	smb_llist_destructor(&tree->t_odir_list);
	smb_idpool_destructor(&tree->t_fid_pool);
	smb_idpool_destructor(&tree->t_odid_pool);

	SMB_USER_VALID(tree->t_owner);
	smb_user_release(tree->t_owner);

	kmem_cache_free(smb_cache_tree, tree);
}

/*
 * Determine whether or not a tree is connected.
 * This function must be called with the tree mutex held.
 */
static boolean_t
smb_tree_is_connected_locked(smb_tree_t *tree)
{
	switch (tree->t_state) {
	case SMB_TREE_STATE_CONNECTED:
		return (B_TRUE);

	case SMB_TREE_STATE_DISCONNECTING:
	case SMB_TREE_STATE_DISCONNECTED:
		/*
		 * The tree exists but is being disconnected or destroyed.
		 */
		return (B_FALSE);

	default:
		ASSERT(0);
		return (B_FALSE);
	}
}

/*
 * Return a pointer to the share name within a share resource path.
 *
 * The share path may be a Uniform Naming Convention (UNC) string
 * (\\server\share) or simply the share name.  We validate the UNC
 * format but we don't look at the server name.
 */
static char *
smb_tree_get_sharename(char *unc_path)
{
	char *sharename = unc_path;

	if (sharename[0] == '\\') {
		/*
		 * Looks like a UNC path, validate the format.
		 */
		if (sharename[1] != '\\')
			return (NULL);

		if ((sharename = strchr(sharename+2, '\\')) == NULL)
			return (NULL);

		++sharename;
	} else if (strchr(sharename, '\\') != NULL) {
		/*
		 * This should be a share name (no embedded \'s).
		 */
		return (NULL);
	}

	return (sharename);
}

/*
 * Obtain the tree attributes: volume name, typename and flags.
 */
static int
smb_tree_getattr(const smb_kshare_t *si, smb_node_t *node, smb_tree_t *tree)
{
	vfs_t *vfsp = SMB_NODE_VFS(node);
	vfs_t *realvfsp;
	smb_cfg_val_t srv_encrypt;

	ASSERT(vfsp);

	smb_tree_get_creation(node, tree);
	smb_tree_get_volname(vfsp, tree);

	/*
	 * In the case of an lofs mount, we need to ask the (real)
	 * underlying filesystem about capabilities, where the
	 * passed in vfs_t will be from lofs.
	 */
	realvfsp = getvfs(&vfsp->vfs_fsid);
	if (realvfsp != NULL) {
		smb_tree_get_flags(si, realvfsp, tree);
		VFS_RELE(realvfsp);
	} else {
		cmn_err(CE_NOTE, "Failed getting info for share: %s",
<<<<<<< HEAD
			si->shr_name);
=======
		    si->shr_name);
>>>>>>> e0cbdd5a
		/* do the best we can without realvfsp */
		smb_tree_get_flags(si, vfsp, tree);
	}

	srv_encrypt = tree->t_session->s_server->sv_cfg.skc_encrypt;
	if (tree->t_session->dialect >= SMB_VERS_3_0) {
		if (si->shr_encrypt == SMB_CONFIG_REQUIRED ||
		    srv_encrypt == SMB_CONFIG_REQUIRED)
			tree->t_encrypt = SMB_CONFIG_REQUIRED;
		else if (si->shr_encrypt == SMB_CONFIG_ENABLED ||
		    srv_encrypt == SMB_CONFIG_ENABLED)
			tree->t_encrypt = SMB_CONFIG_ENABLED;
		else
			tree->t_encrypt = SMB_CONFIG_DISABLED;
	} else
		tree->t_encrypt = SMB_CONFIG_DISABLED;

	return (0);
}

/*
 * File volume creation time
 */
static void
smb_tree_get_creation(smb_node_t *node, smb_tree_t *tree)
{
	smb_attr_t	attr;
	cred_t		*kcr = zone_kcred();

	bzero(&attr, sizeof (attr));
	attr.sa_mask = SMB_AT_CRTIME;
	(void) smb_node_getattr(NULL, node, kcr, NULL, &attr);
	/* On failure we'll have time zero, which is OK */

	tree->t_create_time = attr.sa_crtime;
}

/*
 * Extract the volume name.
 */
static void
smb_tree_get_volname(vfs_t *vfsp, smb_tree_t *tree)
{
#ifdef	_FAKE_KERNEL
	_NOTE(ARGUNUSED(vfsp))
	(void) strlcpy(tree->t_volume, "fake", SMB_VOLNAMELEN);
#else	/* _FAKE_KERNEL */
	refstr_t *vfs_mntpoint;
	const char *s;
	char *name;

	vfs_mntpoint = vfs_getmntpoint(vfsp);

	s = refstr_value(vfs_mntpoint);
	s += strspn(s, "/");
	(void) strlcpy(tree->t_volume, s, SMB_VOLNAMELEN);

	refstr_rele(vfs_mntpoint);

	name = tree->t_volume;
	(void) strsep((char **)&name, "/");
#endif	/* _FAKE_KERNEL */
}

/*
 * Always set "unicode on disk" because we always use utf8 names locally.
 * Always set ACL support because the VFS will fake ACLs for file systems
 * that don't support them.
 *
 * Some flags are dependent on the typename, which is also set up here.
 * File system types are hardcoded in uts/common/os/vfs_conf.c.
 */
static void
smb_tree_get_flags(const smb_kshare_t *si, vfs_t *vfsp, smb_tree_t *tree)
{
	smb_session_t *ssn = tree->t_session;
	struct vfssw	*vswp;

	typedef struct smb_mtype {
		char		*mt_name;
		size_t		mt_namelen;
		uint32_t	mt_flags;
	} smb_mtype_t;

	static smb_mtype_t smb_mtype[] = {
#ifdef	_FAKE_KERNEL
		/* See libfksmbsrv:fake_vfs.c */
		{ "fake",    3,	SMB_TREE_SPARSE},
#endif	/* _FAKE_KERNEL */
		{ "zfs",    3,	SMB_TREE_QUOTA | SMB_TREE_SPARSE},
		{ "ufs",    3,	0 },
		{ "nfs",    3,	SMB_TREE_NFS_MOUNTED },
		{ "tmpfs",  5,	SMB_TREE_NO_EXPORT }
	};
	smb_mtype_t	*mtype;
	char		*name;
	uint32_t	flags =
	    SMB_TREE_SUPPORTS_ACLS |
	    SMB_TREE_UNICODE_ON_DISK;
	int		i;

	if (si->shr_flags & SMB_SHRF_DFSROOT)
		flags |= SMB_TREE_DFSROOT;

	if (si->shr_flags & SMB_SHRF_CATIA)
		flags |= SMB_TREE_CATIA;

	if (si->shr_flags & SMB_SHRF_ABE)
		flags |= SMB_TREE_ABE;

	if (si->shr_flags & SMB_SHRF_CA)
		flags |= SMB_TREE_CA;

	if (si->shr_flags & SMB_SHRF_FSO)
		flags |= SMB_TREE_FORCE_L2_OPLOCK;

	if (ssn->s_cfg.skc_oplock_enable) {
		/* if 'smb' zfs property: oplocks=enabled */
		flags |= SMB_TREE_OPLOCKS;
	}

	/* Global config option for now.  Later make per-share. */
	if (ssn->s_cfg.skc_traverse_mounts)
		flags |= SMB_TREE_TRAVERSE_MOUNTS;

	/* if 'smb' zfs property: shortnames=enabled */
	if (smb_shortnames)
		flags |= SMB_TREE_SHORTNAMES;

	if (vfsp->vfs_flag & VFS_RDONLY)
		flags |= SMB_TREE_READONLY;

	if (vfsp->vfs_flag & VFS_XATTR)
		flags |= SMB_TREE_STREAMS;

	vswp = vfs_getvfsswbyvfsops(vfs_getops(vfsp));
	if (vswp != NULL) {
		name = vswp->vsw_name;
		vfs_unrefvfssw(vswp);
	} else {
		name = "?";
	}

	for (i = 0; i < sizeof (smb_mtype) / sizeof (smb_mtype[0]); ++i) {
		mtype = &smb_mtype[i];
		if (strncasecmp(name, mtype->mt_name, mtype->mt_namelen) == 0)
			flags |= mtype->mt_flags;
	}

	/*
	 * SMB_TREE_QUOTA will be on here if the FS is ZFS.  We want to
	 * turn it OFF when the share property says false.
	 */
	if ((si->shr_flags & SMB_SHRF_QUOTAS) == 0)
		flags &= ~SMB_TREE_QUOTA;

	(void) strlcpy(tree->t_typename, name, SMB_TYPENAMELEN);
	(void) smb_strupr((char *)tree->t_typename);

	if (vfs_has_feature(vfsp, VFSFT_XVATTR))
		flags |= SMB_TREE_XVATTR;

	if (vfs_has_feature(vfsp, VFSFT_CASEINSENSITIVE))
		flags |= SMB_TREE_CASEINSENSITIVE;

	if (vfs_has_feature(vfsp, VFSFT_NOCASESENSITIVE))
		flags |= SMB_TREE_NO_CASESENSITIVE;

	if (vfs_has_feature(vfsp, VFSFT_DIRENTFLAGS))
		flags |= SMB_TREE_DIRENTFLAGS;

	if (vfs_has_feature(vfsp, VFSFT_ACLONCREATE))
		flags |= SMB_TREE_ACLONCREATE;

	if (vfs_has_feature(vfsp, VFSFT_ACEMASKONACCESS))
		flags |= SMB_TREE_ACEMASKONACCESS;

	DTRACE_PROBE2(smb__tree__flags, uint32_t, flags, char *, name);


	tree->t_flags = flags;
}

/*
 * Report share access result to syslog.
 */
static void
smb_tree_log(smb_request_t *sr, const char *sharename, const char *fmt, ...)
{
	va_list ap;
	char buf[128];
	smb_user_t *user = sr->uid_user;

	ASSERT(user);

	if (smb_tcon_mute)
		return;

	if ((user->u_name) && (strcasecmp(sharename, "IPC$") == 0)) {
		/*
		 * Only report normal users, i.e. ignore W2K misuse
		 * of the IPC connection by filtering out internal
		 * names such as nobody and root.
		 */
		if ((strcmp(user->u_name, "root") == 0) ||
		    (strcmp(user->u_name, "nobody") == 0)) {
			return;
		}
	}

	va_start(ap, fmt);
	(void) vsnprintf(buf, 128, fmt, ap);
	va_end(ap);

	cmn_err(CE_NOTE, "smbd[%s\\%s]: %s %s",
	    user->u_domain, user->u_name, sharename, buf);
}

/*
 * smb_tree_lookup_odir
 *
 * Find the specified odir in the tree's list of odirs, and
 * attempt to obtain a hold on the odir.
 *
 * Returns NULL if odir not found or a hold cannot be obtained.
 */
smb_odir_t *
smb_tree_lookup_odir(smb_request_t *sr, uint16_t odid)
{
	smb_odir_t	*od;
	smb_llist_t	*od_list;
	smb_tree_t	*tree = sr->tid_tree;

	ASSERT(tree->t_magic == SMB_TREE_MAGIC);

	od_list = &tree->t_odir_list;

	smb_llist_enter(od_list, RW_READER);
	od = smb_llist_head(od_list);
	while (od) {
		if (od->d_odid == odid)
			break;
		od = smb_llist_next(od_list, od);
	}
	if (od == NULL)
		goto out;

	/*
	 * Only allow use of a given Search ID with the same UID that
	 * was used to create it.  MS-CIFS 3.3.5.14
	 */
	if (od->d_user != sr->uid_user) {
		od = NULL;
		goto out;
	}
	if (!smb_odir_hold(od))
		od = NULL;

out:
	smb_llist_exit(od_list);
	return (od);
}

boolean_t
smb_tree_is_connected(smb_tree_t *tree)
{
	boolean_t	rb;

	mutex_enter(&tree->t_mutex);
	rb = smb_tree_is_connected_locked(tree);
	mutex_exit(&tree->t_mutex);
	return (rb);
}

/*
 * smb_tree_close_odirs
 *
 * Close all open odirs in the tree's list which were opened by
 * the process identified by pid.
 * If pid is zero, close all open odirs in the tree's list.
 */
static void
smb_tree_close_odirs(smb_tree_t *tree, uint32_t pid)
{
	smb_llist_t	*od_list;
	smb_odir_t	*od;

	ASSERT(tree);
	ASSERT(tree->t_magic == SMB_TREE_MAGIC);

	od_list = &tree->t_odir_list;
	smb_llist_enter(od_list, RW_READER);

	for (od = smb_llist_head(od_list);
	    od != NULL;
	    od = smb_llist_next(od_list, od)) {

		ASSERT(od->d_magic == SMB_ODIR_MAGIC);
		ASSERT(od->d_tree == tree);

		if (pid != 0 && od->d_opened_by_pid != pid)
			continue;

		if (smb_odir_hold(od)) {
			smb_odir_close(od);
			smb_odir_release(od);
		}
	}

	smb_llist_exit(od_list);
}

static void
smb_tree_set_execinfo(smb_tree_t *tree, smb_shr_execinfo_t *exec,
    int exec_type)
{
	exec->e_sharename = tree->t_sharename;
	exec->e_winname = tree->t_owner->u_name;
	exec->e_userdom = tree->t_owner->u_domain;
	exec->e_srv_ipaddr = tree->t_session->local_ipaddr;
	exec->e_cli_ipaddr = tree->t_session->ipaddr;
	exec->e_cli_netbiosname = tree->t_session->workstation;
	exec->e_uid = crgetuid(tree->t_owner->u_cred);
	exec->e_type = exec_type;
}

/*
 * Private function to support smb_tree_enum.
 */
static int
smb_tree_enum_private(smb_tree_t *tree, smb_svcenum_t *svcenum)
{
	uint8_t *pb;
	uint_t nbytes;
	int rc;

	if (svcenum->se_nskip > 0) {
		svcenum->se_nskip--;
		return (0);
	}

	if (svcenum->se_nitems >= svcenum->se_nlimit) {
		svcenum->se_nitems = svcenum->se_nlimit;
		return (0);
	}

	pb = &svcenum->se_buf[svcenum->se_bused];
	rc = smb_tree_netinfo_encode(tree, pb, svcenum->se_bavail, &nbytes);
	if (rc == 0) {
		svcenum->se_bavail -= nbytes;
		svcenum->se_bused += nbytes;
		svcenum->se_nitems++;
	}

	return (rc);
}

/*
 * Encode connection information into a buffer: connection information
 * needed in user space to support RPC requests.
 */
static int
smb_tree_netinfo_encode(smb_tree_t *tree, uint8_t *buf, size_t buflen,
    uint32_t *nbytes)
{
	smb_netconnectinfo_t	info;
	int			rc;

	smb_tree_netinfo_init(tree, &info);
	rc = smb_netconnectinfo_encode(&info, buf, buflen, nbytes);
	smb_tree_netinfo_fini(&info);

	return (rc);
}

static void
smb_tree_netinfo_username(smb_tree_t *tree, char **namestr, uint32_t *namelen)
{
	smb_user_t		*user = tree->t_owner;

	/*
	 * u_domain_len and u_name_len include the '\0' in their
	 * lengths, hence the sum of the two lengths gives us room
	 * for both the '\\' and '\0' chars.
	 */
	ASSERT(namestr);
	ASSERT(namelen);
	ASSERT(user->u_domain_len > 0);
	ASSERT(user->u_name_len > 0);
	*namelen = user->u_domain_len + user->u_name_len;
	*namestr = kmem_alloc(*namelen, KM_SLEEP);
	(void) snprintf(*namestr, *namelen, "%s\\%s", user->u_domain,
	    user->u_name);
}

/*
 * Note: ci_numusers should be the number of users connected to
 * the share rather than the number of references on the tree but
 * we don't have a mechanism to track users/share in smbsrv yet.
 */
static void
smb_tree_netinfo_init(smb_tree_t *tree, smb_netconnectinfo_t *info)
{
	ASSERT(tree);

	info->ci_id = tree->t_tid;
	info->ci_type = tree->t_res_type;
	info->ci_numopens = tree->t_open_files;
	info->ci_numusers = tree->t_refcnt;
	info->ci_time = gethrestime_sec() - tree->t_connect_time;

	info->ci_sharelen = strlen(tree->t_sharename) + 1;
	info->ci_share = smb_mem_strdup(tree->t_sharename);

	smb_tree_netinfo_username(tree, &info->ci_username, &info->ci_namelen);
}

static void
smb_tree_netinfo_fini(smb_netconnectinfo_t *info)
{
	if (info == NULL)
		return;

	if (info->ci_username)
		kmem_free(info->ci_username, info->ci_namelen);
	if (info->ci_share)
		smb_mem_free(info->ci_share);

	bzero(info, sizeof (smb_netconnectinfo_t));
}<|MERGE_RESOLUTION|>--- conflicted
+++ resolved
@@ -1119,11 +1119,7 @@
 		VFS_RELE(realvfsp);
 	} else {
 		cmn_err(CE_NOTE, "Failed getting info for share: %s",
-<<<<<<< HEAD
-			si->shr_name);
-=======
 		    si->shr_name);
->>>>>>> e0cbdd5a
 		/* do the best we can without realvfsp */
 		smb_tree_get_flags(si, vfsp, tree);
 	}
