/*
 * CDDL HEADER START
 *
 * The contents of this file are subject to the terms of the
 * Common Development and Distribution License (the "License").
 * You may not use this file except in compliance with the License.
 *
 * You can obtain a copy of the license at usr/src/OPENSOLARIS.LICENSE
 * or http://www.opensolaris.org/os/licensing.
 * See the License for the specific language governing permissions
 * and limitations under the License.
 *
 * When distributing Covered Code, include this CDDL HEADER in each
 * file and include the License file at usr/src/OPENSOLARIS.LICENSE.
 * If applicable, add the following below this CDDL HEADER, with the
 * fields enclosed by brackets "[]" replaced with your own identifying
 * information: Portions Copyright [yyyy] [name of copyright owner]
 *
 * CDDL HEADER END
 */
/*
 * Copyright (c) 2005, 2010, Oracle and/or its affiliates. All rights reserved.
 * Copyright (c) 2011, 2018 by Delphix. All rights reserved.
 * Copyright (c) 2013 by Saso Kiselkov. All rights reserved.
 * Copyright (c) 2014 Integros [integros.com]
 * Copyright (c) 2017, Intel Corporation.
 */

#include <sys/zfs_context.h>
#include <sys/dmu.h>
#include <sys/dmu_tx.h>
#include <sys/space_map.h>
#include <sys/metaslab_impl.h>
#include <sys/vdev_impl.h>
#include <sys/zio.h>
#include <sys/spa_impl.h>
#include <sys/zfeature.h>
#include <sys/vdev_indirect_mapping.h>
#include <sys/zap.h>

#define	GANG_ALLOCATION(flags) \
	((flags) & (METASLAB_GANG_CHILD | METASLAB_GANG_HEADER))

uint64_t metaslab_aliquot = 512ULL << 10;
uint64_t metaslab_force_ganging = SPA_MAXBLOCKSIZE + 1;	/* force gang blocks */

/*
 * In pools where the log space map feature is not enabled we touch
 * multiple metaslabs (and their respective space maps) with each
 * transaction group. Thus, we benefit from having a small space map
 * block size since it allows us to issue more I/O operations scattered
 * around the disk. So a sane default for the space map block size
 * is 8~16K.
 */
int zfs_metaslab_sm_blksz_no_log = (1 << 14);

/*
 * When the log space map feature is enabled, we accumulate a lot of
 * changes per metaslab that are flushed once in a while so we benefit
 * from a bigger block size like 128K for the metaslab space maps.
 */
int zfs_metaslab_sm_blksz_with_log = (1 << 17);

/*
 * The in-core space map representation is more compact than its on-disk form.
 * The zfs_condense_pct determines how much more compact the in-core
 * space map representation must be before we compact it on-disk.
 * Values should be greater than or equal to 100.
 */
int zfs_condense_pct = 200;

/*
 * Condensing a metaslab is not guaranteed to actually reduce the amount of
 * space used on disk. In particular, a space map uses data in increments of
 * MAX(1 << ashift, space_map_blksize), so a metaslab might use the
 * same number of blocks after condensing. Since the goal of condensing is to
 * reduce the number of IOPs required to read the space map, we only want to
 * condense when we can be sure we will reduce the number of blocks used by the
 * space map. Unfortunately, we cannot precisely compute whether or not this is
 * the case in metaslab_should_condense since we are holding ms_lock. Instead,
 * we apply the following heuristic: do not condense a spacemap unless the
 * uncondensed size consumes greater than zfs_metaslab_condense_block_threshold
 * blocks.
 */
int zfs_metaslab_condense_block_threshold = 4;

/*
 * The zfs_mg_noalloc_threshold defines which metaslab groups should
 * be eligible for allocation. The value is defined as a percentage of
 * free space. Metaslab groups that have more free space than
 * zfs_mg_noalloc_threshold are always eligible for allocations. Once
 * a metaslab group's free space is less than or equal to the
 * zfs_mg_noalloc_threshold the allocator will avoid allocating to that
 * group unless all groups in the pool have reached zfs_mg_noalloc_threshold.
 * Once all groups in the pool reach zfs_mg_noalloc_threshold then all
 * groups are allowed to accept allocations. Gang blocks are always
 * eligible to allocate on any metaslab group. The default value of 0 means
 * no metaslab group will be excluded based on this criterion.
 */
int zfs_mg_noalloc_threshold = 0;

/*
 * Metaslab groups are considered eligible for allocations if their
 * fragmenation metric (measured as a percentage) is less than or
 * equal to zfs_mg_fragmentation_threshold. If a metaslab group
 * exceeds this threshold then it will be skipped unless all metaslab
 * groups within the metaslab class have also crossed this threshold.
 *
 * This tunable was introduced to avoid edge cases where we continue
 * allocating from very fragmented disks in our pool while other, less
 * fragmented disks, exists. On the other hand, if all disks in the
 * pool are uniformly approaching the threshold, the threshold can
 * be a speed bump in performance, where we keep switching the disks
 * that we allocate from (e.g. we allocate some segments from disk A
 * making it bypassing the threshold while freeing segments from disk
 * B getting its fragmentation below the threshold).
 *
 * Empirically, we've seen that our vdev selection for allocations is
 * good enough that fragmentation increases uniformly across all vdevs
 * the majority of the time. Thus we set the threshold percentage high
 * enough to avoid hitting the speed bump on pools that are being pushed
 * to the edge.
 */
int zfs_mg_fragmentation_threshold = 95;

/*
 * Allow metaslabs to keep their active state as long as their fragmentation
 * percentage is less than or equal to zfs_metaslab_fragmentation_threshold. An
 * active metaslab that exceeds this threshold will no longer keep its active
 * status allowing better metaslabs to be selected.
 */
int zfs_metaslab_fragmentation_threshold = 70;

/*
 * When set will load all metaslabs when pool is first opened.
 */
int metaslab_debug_load = 0;

/*
 * When set will prevent metaslabs from being unloaded.
 */
int metaslab_debug_unload = 0;

/*
 * Minimum size which forces the dynamic allocator to change
 * it's allocation strategy.  Once the space map cannot satisfy
 * an allocation of this size then it switches to using more
 * aggressive strategy (i.e search by size rather than offset).
 */
uint64_t metaslab_df_alloc_threshold = SPA_OLD_MAXBLOCKSIZE;

/*
 * The minimum free space, in percent, which must be available
 * in a space map to continue allocations in a first-fit fashion.
 * Once the space map's free space drops below this level we dynamically
 * switch to using best-fit allocations.
 */
int metaslab_df_free_pct = 4;

/*
 * Maximum distance to search forward from the last offset. Without this
 * limit, fragmented pools can see >100,000 iterations and
 * metaslab_block_picker() becomes the performance limiting factor on
 * high-performance storage.
 *
 * With the default setting of 16MB, we typically see less than 500
 * iterations, even with very fragmented, ashift=9 pools. The maximum number
 * of iterations possible is:
 *     metaslab_df_max_search / (2 * (1<<ashift))
 * With the default setting of 16MB this is 16*1024 (with ashift=9) or
 * 2048 (with ashift=12).
 */
int metaslab_df_max_search = 16 * 1024 * 1024;

/*
 * If we are not searching forward (due to metaslab_df_max_search,
 * metaslab_df_free_pct, or metaslab_df_alloc_threshold), this tunable
 * controls what segment is used.  If it is set, we will use the largest free
 * segment.  If it is not set, we will use a segment of exactly the requested
 * size (or larger).
 */
int metaslab_df_use_largest_segment = B_FALSE;

/*
 * A metaslab is considered "free" if it contains a contiguous
 * segment which is greater than metaslab_min_alloc_size.
 */
uint64_t metaslab_min_alloc_size = DMU_MAX_ACCESS;

/*
 * Percentage of all cpus that can be used by the metaslab taskq.
 */
int metaslab_load_pct = 50;

/*
 * These tunables control how long a metaslab will remain loaded after the
 * last allocation from it.  A metaslab can't be unloaded until at least
 * metaslab_unload_delay TXG's and metaslab_unload_delay_ms milliseconds
 * have elapsed.  However, zfs_metaslab_mem_limit may cause it to be
 * unloaded sooner.  These settings are intended to be generous -- to keep
 * metaslabs loaded for a long time, reducing the rate of metaslab loading.
 */
int metaslab_unload_delay = 32;
int metaslab_unload_delay_ms = 10 * 60 * 1000; /* ten minutes */

/*
 * Tunables used to reduce metaslab load/unload thrashing when selection
 * algorithm is allocating across metaslabs very evenly. In addition to
 * tracking when the slab was used for allocation (ms_selected_txg), we also
 * track when it was loaded (ms_loaded_txg). If the slab would be unloaded,
 * but the load txg is within the window of
 *    metaslab_unload_delay + metaslab_load_window
 * then we ramp up metaslab_unload_delay instead of unloading the metaslab.
 */
int metaslab_load_window = 10;
int metaslab_unload_delay_max = 256;

/*
 * Max number of metaslabs per group to preload.
 */
int metaslab_preload_limit = 10;

/*
 * Enable/disable preloading of metaslab.
 */
boolean_t metaslab_preload_enabled = B_TRUE;

/*
 * Enable/disable fragmentation weighting on metaslabs.
 */
boolean_t metaslab_fragmentation_factor_enabled = B_TRUE;

/*
 * Enable/disable lba weighting (i.e. outer tracks are given preference).
 */
boolean_t metaslab_lba_weighting_enabled = B_TRUE;

/*
 * Enable/disable metaslab group biasing.
 */
boolean_t metaslab_bias_enabled = B_TRUE;

/*
 * Enable/disable remapping of indirect DVAs to their concrete vdevs.
 */
boolean_t zfs_remap_blkptr_enable = B_TRUE;

/*
 * Enable/disable segment-based metaslab selection.
 */
boolean_t zfs_metaslab_segment_weight_enabled = B_TRUE;

/*
 * When using segment-based metaslab selection, we will continue
 * allocating from the active metaslab until we have exhausted
 * zfs_metaslab_switch_threshold of its buckets.
 */
int zfs_metaslab_switch_threshold = 2;

/*
 * Internal switch to enable/disable the metaslab allocation tracing
 * facility.
 */
boolean_t metaslab_trace_enabled = B_TRUE;

/*
 * Maximum entries that the metaslab allocation tracing facility will keep
 * in a given list when running in non-debug mode. We limit the number
 * of entries in non-debug mode to prevent us from using up too much memory.
 * The limit should be sufficiently large that we don't expect any allocation
 * to every exceed this value. In debug mode, the system will panic if this
 * limit is ever reached allowing for further investigation.
 */
uint64_t metaslab_trace_max_entries = 5000;

/*
 * Maximum number of metaslabs per group that can be disabled
 * simultaneously.
 */
int max_disabled_ms = 3;

/*
 * Maximum percentage of memory to use on storing loaded metaslabs. If loading
 * a metaslab would take it over this percentage, the oldest selected metaslab
 * is automatically unloaded.
 */
int zfs_metaslab_mem_limit = 25;

/*
 * Time (in seconds) to respect ms_max_size when the metaslab is not loaded.
 * To avoid 64-bit overflow, don't set above UINT32_MAX.
 */
unsigned long zfs_metaslab_max_size_cache_sec = 3600; /* 1 hour */

static uint64_t metaslab_weight(metaslab_t *);
static void metaslab_set_fragmentation(metaslab_t *);
static void metaslab_free_impl(vdev_t *, uint64_t, uint64_t, boolean_t);
static void metaslab_check_free_impl(vdev_t *, uint64_t, uint64_t);
static void metaslab_passivate(metaslab_t *msp, uint64_t weight);
static uint64_t metaslab_weight_from_range_tree(metaslab_t *msp);
static void metaslab_flush_update(metaslab_t *, dmu_tx_t *);
static unsigned int metaslab_idx_func(multilist_t *, void *);
static void metaslab_evict(metaslab_t *, uint64_t);

kmem_cache_t *metaslab_alloc_trace_cache;

/*
 * ==========================================================================
 * Metaslab classes
 * ==========================================================================
 */
metaslab_class_t *
metaslab_class_create(spa_t *spa, metaslab_ops_t *ops)
{
	metaslab_class_t *mc;

	mc = kmem_zalloc(sizeof (metaslab_class_t), KM_SLEEP);

	mc->mc_spa = spa;
	mc->mc_rotor = NULL;
	mc->mc_ops = ops;
	mutex_init(&mc->mc_lock, NULL, MUTEX_DEFAULT, NULL);
	mc->mc_metaslab_txg_list = multilist_create(sizeof (metaslab_t),
	    offsetof(metaslab_t, ms_class_txg_node), metaslab_idx_func);
	mc->mc_alloc_slots = kmem_zalloc(spa->spa_alloc_count *
	    sizeof (zfs_refcount_t), KM_SLEEP);
	mc->mc_alloc_max_slots = kmem_zalloc(spa->spa_alloc_count *
	    sizeof (uint64_t), KM_SLEEP);
	for (int i = 0; i < spa->spa_alloc_count; i++)
		zfs_refcount_create_tracked(&mc->mc_alloc_slots[i]);

	return (mc);
}

void
metaslab_class_destroy(metaslab_class_t *mc)
{
	ASSERT(mc->mc_rotor == NULL);
	ASSERT(mc->mc_alloc == 0);
	ASSERT(mc->mc_deferred == 0);
	ASSERT(mc->mc_space == 0);
	ASSERT(mc->mc_dspace == 0);

	for (int i = 0; i < mc->mc_spa->spa_alloc_count; i++)
		zfs_refcount_destroy(&mc->mc_alloc_slots[i]);
	kmem_free(mc->mc_alloc_slots, mc->mc_spa->spa_alloc_count *
	    sizeof (zfs_refcount_t));
	kmem_free(mc->mc_alloc_max_slots, mc->mc_spa->spa_alloc_count *
	    sizeof (uint64_t));
	mutex_destroy(&mc->mc_lock);
	multilist_destroy(mc->mc_metaslab_txg_list);
	kmem_free(mc, sizeof (metaslab_class_t));
}

int
metaslab_class_validate(metaslab_class_t *mc)
{
	metaslab_group_t *mg;
	vdev_t *vd;

	/*
	 * Must hold one of the spa_config locks.
	 */
	ASSERT(spa_config_held(mc->mc_spa, SCL_ALL, RW_READER) ||
	    spa_config_held(mc->mc_spa, SCL_ALL, RW_WRITER));

	if ((mg = mc->mc_rotor) == NULL)
		return (0);

	do {
		vd = mg->mg_vd;
		ASSERT(vd->vdev_mg != NULL);
		ASSERT3P(vd->vdev_top, ==, vd);
		ASSERT3P(mg->mg_class, ==, mc);
		ASSERT3P(vd->vdev_ops, !=, &vdev_hole_ops);
	} while ((mg = mg->mg_next) != mc->mc_rotor);

	return (0);
}

static void
metaslab_class_space_update(metaslab_class_t *mc, int64_t alloc_delta,
    int64_t defer_delta, int64_t space_delta, int64_t dspace_delta)
{
	atomic_add_64(&mc->mc_alloc, alloc_delta);
	atomic_add_64(&mc->mc_deferred, defer_delta);
	atomic_add_64(&mc->mc_space, space_delta);
	atomic_add_64(&mc->mc_dspace, dspace_delta);
}

uint64_t
metaslab_class_get_alloc(metaslab_class_t *mc)
{
	return (mc->mc_alloc);
}

uint64_t
metaslab_class_get_deferred(metaslab_class_t *mc)
{
	return (mc->mc_deferred);
}

uint64_t
metaslab_class_get_space(metaslab_class_t *mc)
{
	return (mc->mc_space);
}

uint64_t
metaslab_class_get_dspace(metaslab_class_t *mc)
{
	return (spa_deflate(mc->mc_spa) ? mc->mc_dspace : mc->mc_space);
}

void
metaslab_class_histogram_verify(metaslab_class_t *mc)
{
	spa_t *spa = mc->mc_spa;
	vdev_t *rvd = spa->spa_root_vdev;
	uint64_t *mc_hist;
	int i;

	if ((zfs_flags & ZFS_DEBUG_HISTOGRAM_VERIFY) == 0)
		return;

	mc_hist = kmem_zalloc(sizeof (uint64_t) * RANGE_TREE_HISTOGRAM_SIZE,
	    KM_SLEEP);

	for (int c = 0; c < rvd->vdev_children; c++) {
		vdev_t *tvd = rvd->vdev_child[c];
		metaslab_group_t *mg = tvd->vdev_mg;

		/*
		 * Skip any holes, uninitialized top-levels, or
		 * vdevs that are not in this metalab class.
		 */
		if (!vdev_is_concrete(tvd) || tvd->vdev_ms_shift == 0 ||
		    mg->mg_class != mc) {
			continue;
		}

		for (i = 0; i < RANGE_TREE_HISTOGRAM_SIZE; i++)
			mc_hist[i] += mg->mg_histogram[i];
	}

	for (i = 0; i < RANGE_TREE_HISTOGRAM_SIZE; i++)
		VERIFY3U(mc_hist[i], ==, mc->mc_histogram[i]);

	kmem_free(mc_hist, sizeof (uint64_t) * RANGE_TREE_HISTOGRAM_SIZE);
}

/*
 * Calculate the metaslab class's fragmentation metric. The metric
 * is weighted based on the space contribution of each metaslab group.
 * The return value will be a number between 0 and 100 (inclusive), or
 * ZFS_FRAG_INVALID if the metric has not been set. See comment above the
 * zfs_frag_table for more information about the metric.
 */
uint64_t
metaslab_class_fragmentation(metaslab_class_t *mc)
{
	vdev_t *rvd = mc->mc_spa->spa_root_vdev;
	uint64_t fragmentation = 0;

	spa_config_enter(mc->mc_spa, SCL_VDEV, FTAG, RW_READER);

	for (int c = 0; c < rvd->vdev_children; c++) {
		vdev_t *tvd = rvd->vdev_child[c];
		metaslab_group_t *mg = tvd->vdev_mg;

		/*
		 * Skip any holes, uninitialized top-levels,
		 * or vdevs that are not in this metalab class.
		 */
		if (!vdev_is_concrete(tvd) || tvd->vdev_ms_shift == 0 ||
		    mg->mg_class != mc) {
			continue;
		}

		/*
		 * If a metaslab group does not contain a fragmentation
		 * metric then just bail out.
		 */
		if (mg->mg_fragmentation == ZFS_FRAG_INVALID) {
			spa_config_exit(mc->mc_spa, SCL_VDEV, FTAG);
			return (ZFS_FRAG_INVALID);
		}

		/*
		 * Determine how much this metaslab_group is contributing
		 * to the overall pool fragmentation metric.
		 */
		fragmentation += mg->mg_fragmentation *
		    metaslab_group_get_space(mg);
	}
	fragmentation /= metaslab_class_get_space(mc);

	ASSERT3U(fragmentation, <=, 100);
	spa_config_exit(mc->mc_spa, SCL_VDEV, FTAG);
	return (fragmentation);
}

/*
 * Calculate the amount of expandable space that is available in
 * this metaslab class. If a device is expanded then its expandable
 * space will be the amount of allocatable space that is currently not
 * part of this metaslab class.
 */
uint64_t
metaslab_class_expandable_space(metaslab_class_t *mc)
{
	vdev_t *rvd = mc->mc_spa->spa_root_vdev;
	uint64_t space = 0;

	spa_config_enter(mc->mc_spa, SCL_VDEV, FTAG, RW_READER);
	for (int c = 0; c < rvd->vdev_children; c++) {
		uint64_t tspace;
		vdev_t *tvd = rvd->vdev_child[c];
		metaslab_group_t *mg = tvd->vdev_mg;

		if (!vdev_is_concrete(tvd) || tvd->vdev_ms_shift == 0 ||
		    mg->mg_class != mc) {
			continue;
		}

		/*
		 * Calculate if we have enough space to add additional
		 * metaslabs. We report the expandable space in terms
		 * of the metaslab size since that's the unit of expansion.
		 * Adjust by efi system partition size.
		 */
		tspace = tvd->vdev_max_asize - tvd->vdev_asize;
		if (tspace > mc->mc_spa->spa_bootsize) {
			tspace -= mc->mc_spa->spa_bootsize;
		}
		space += P2ALIGN(tspace, 1ULL << tvd->vdev_ms_shift);
	}
	spa_config_exit(mc->mc_spa, SCL_VDEV, FTAG);
	return (space);
}

void
metaslab_class_evict_old(metaslab_class_t *mc, uint64_t txg)
{
	multilist_t *ml = mc->mc_metaslab_txg_list;
	for (int i = 0; i < multilist_get_num_sublists(ml); i++) {
		multilist_sublist_t *mls = multilist_sublist_lock(ml, i);
		metaslab_t *msp = multilist_sublist_head(mls);
		multilist_sublist_unlock(mls);
		while (msp != NULL) {
			mutex_enter(&msp->ms_lock);

			/*
			 * If the metaslab has been removed from the list
			 * (which could happen if we were at the memory limit
			 * and it was evicted during this loop), then we can't
			 * proceed and we should restart the sublist.
			 */
			if (!multilist_link_active(&msp->ms_class_txg_node)) {
				mutex_exit(&msp->ms_lock);
				i--;
				break;
			}
			mls = multilist_sublist_lock(ml, i);
			metaslab_t *next_msp = multilist_sublist_next(mls, msp);
			multilist_sublist_unlock(mls);
			if (txg >
			    msp->ms_selected_txg + metaslab_unload_delay &&
			    gethrtime() > msp->ms_selected_time +
			    (uint64_t)MSEC2NSEC(metaslab_unload_delay_ms)) {
				metaslab_evict(msp, txg);
			} else {
				/*
				 * Once we've hit a metaslab selected too
				 * recently to evict, we're done evicting for
				 * now.
				 */
				mutex_exit(&msp->ms_lock);
				break;
			}
			mutex_exit(&msp->ms_lock);
			msp = next_msp;
		}
	}
}

static int
metaslab_compare(const void *x1, const void *x2)
{
	const metaslab_t *m1 = (const metaslab_t *)x1;
	const metaslab_t *m2 = (const metaslab_t *)x2;

	int sort1 = 0;
	int sort2 = 0;
	if (m1->ms_allocator != -1 && m1->ms_primary)
		sort1 = 1;
	else if (m1->ms_allocator != -1 && !m1->ms_primary)
		sort1 = 2;
	if (m2->ms_allocator != -1 && m2->ms_primary)
		sort2 = 1;
	else if (m2->ms_allocator != -1 && !m2->ms_primary)
		sort2 = 2;

	/*
	 * Sort inactive metaslabs first, then primaries, then secondaries. When
	 * selecting a metaslab to allocate from, an allocator first tries its
	 * primary, then secondary active metaslab. If it doesn't have active
	 * metaslabs, or can't allocate from them, it searches for an inactive
	 * metaslab to activate. If it can't find a suitable one, it will steal
	 * a primary or secondary metaslab from another allocator.
	 */
	if (sort1 < sort2)
		return (-1);
	if (sort1 > sort2)
		return (1);

	int cmp = AVL_CMP(m2->ms_weight, m1->ms_weight);
	if (likely(cmp))
		return (cmp);

	IMPLY(AVL_CMP(m1->ms_start, m2->ms_start) == 0, m1 == m2);

	return (AVL_CMP(m1->ms_start, m2->ms_start));
}

/*
 * ==========================================================================
 * Metaslab groups
 * ==========================================================================
 */
/*
 * Update the allocatable flag and the metaslab group's capacity.
 * The allocatable flag is set to true if the capacity is below
 * the zfs_mg_noalloc_threshold or has a fragmentation value that is
 * greater than zfs_mg_fragmentation_threshold. If a metaslab group
 * transitions from allocatable to non-allocatable or vice versa then the
 * metaslab group's class is updated to reflect the transition.
 */
static void
metaslab_group_alloc_update(metaslab_group_t *mg)
{
	vdev_t *vd = mg->mg_vd;
	metaslab_class_t *mc = mg->mg_class;
	vdev_stat_t *vs = &vd->vdev_stat;
	boolean_t was_allocatable;
	boolean_t was_initialized;

	ASSERT(vd == vd->vdev_top);
	ASSERT3U(spa_config_held(mc->mc_spa, SCL_ALLOC, RW_READER), ==,
	    SCL_ALLOC);

	mutex_enter(&mg->mg_lock);
	was_allocatable = mg->mg_allocatable;
	was_initialized = mg->mg_initialized;

	mg->mg_free_capacity = ((vs->vs_space - vs->vs_alloc) * 100) /
	    (vs->vs_space + 1);

	mutex_enter(&mc->mc_lock);

	/*
	 * If the metaslab group was just added then it won't
	 * have any space until we finish syncing out this txg.
	 * At that point we will consider it initialized and available
	 * for allocations.  We also don't consider non-activated
	 * metaslab groups (e.g. vdevs that are in the middle of being removed)
	 * to be initialized, because they can't be used for allocation.
	 */
	mg->mg_initialized = metaslab_group_initialized(mg);
	if (!was_initialized && mg->mg_initialized) {
		mc->mc_groups++;
	} else if (was_initialized && !mg->mg_initialized) {
		ASSERT3U(mc->mc_groups, >, 0);
		mc->mc_groups--;
	}
	if (mg->mg_initialized)
		mg->mg_no_free_space = B_FALSE;

	/*
	 * A metaslab group is considered allocatable if it has plenty
	 * of free space or is not heavily fragmented. We only take
	 * fragmentation into account if the metaslab group has a valid
	 * fragmentation metric (i.e. a value between 0 and 100).
	 */
	mg->mg_allocatable = (mg->mg_activation_count > 0 &&
	    mg->mg_free_capacity > zfs_mg_noalloc_threshold &&
	    (mg->mg_fragmentation == ZFS_FRAG_INVALID ||
	    mg->mg_fragmentation <= zfs_mg_fragmentation_threshold));

	/*
	 * The mc_alloc_groups maintains a count of the number of
	 * groups in this metaslab class that are still above the
	 * zfs_mg_noalloc_threshold. This is used by the allocating
	 * threads to determine if they should avoid allocations to
	 * a given group. The allocator will avoid allocations to a group
	 * if that group has reached or is below the zfs_mg_noalloc_threshold
	 * and there are still other groups that are above the threshold.
	 * When a group transitions from allocatable to non-allocatable or
	 * vice versa we update the metaslab class to reflect that change.
	 * When the mc_alloc_groups value drops to 0 that means that all
	 * groups have reached the zfs_mg_noalloc_threshold making all groups
	 * eligible for allocations. This effectively means that all devices
	 * are balanced again.
	 */
	if (was_allocatable && !mg->mg_allocatable)
		mc->mc_alloc_groups--;
	else if (!was_allocatable && mg->mg_allocatable)
		mc->mc_alloc_groups++;
	mutex_exit(&mc->mc_lock);

	mutex_exit(&mg->mg_lock);
}

int
metaslab_sort_by_flushed(const void *va, const void *vb)
{
	const metaslab_t *a = va;
	const metaslab_t *b = vb;

	int cmp = AVL_CMP(a->ms_unflushed_txg, b->ms_unflushed_txg);
	if (likely(cmp))
		return (cmp);

	uint64_t a_vdev_id = a->ms_group->mg_vd->vdev_id;
	uint64_t b_vdev_id = b->ms_group->mg_vd->vdev_id;
	cmp = AVL_CMP(a_vdev_id, b_vdev_id);
	if (cmp)
		return (cmp);

	return (AVL_CMP(a->ms_id, b->ms_id));
}

metaslab_group_t *
metaslab_group_create(metaslab_class_t *mc, vdev_t *vd, int allocators)
{
	metaslab_group_t *mg;

	mg = kmem_zalloc(sizeof (metaslab_group_t), KM_SLEEP);
	mutex_init(&mg->mg_lock, NULL, MUTEX_DEFAULT, NULL);
	mutex_init(&mg->mg_ms_disabled_lock, NULL, MUTEX_DEFAULT, NULL);
	cv_init(&mg->mg_ms_disabled_cv, NULL, CV_DEFAULT, NULL);
	mg->mg_primaries = kmem_zalloc(allocators * sizeof (metaslab_t *),
	    KM_SLEEP);
	mg->mg_secondaries = kmem_zalloc(allocators * sizeof (metaslab_t *),
	    KM_SLEEP);
	avl_create(&mg->mg_metaslab_tree, metaslab_compare,
	    sizeof (metaslab_t), offsetof(metaslab_t, ms_group_node));
	mg->mg_vd = vd;
	mg->mg_class = mc;
	mg->mg_activation_count = 0;
	mg->mg_initialized = B_FALSE;
	mg->mg_no_free_space = B_TRUE;
	mg->mg_allocators = allocators;

	mg->mg_alloc_queue_depth = kmem_zalloc(allocators *
	    sizeof (zfs_refcount_t), KM_SLEEP);
	mg->mg_cur_max_alloc_queue_depth = kmem_zalloc(allocators *
	    sizeof (uint64_t), KM_SLEEP);
	for (int i = 0; i < allocators; i++) {
		zfs_refcount_create_tracked(&mg->mg_alloc_queue_depth[i]);
		mg->mg_cur_max_alloc_queue_depth[i] = 0;
	}

	mg->mg_taskq = taskq_create("metaslab_group_taskq", metaslab_load_pct,
	    minclsyspri, 10, INT_MAX, TASKQ_THREADS_CPU_PCT);

	return (mg);
}

void
metaslab_group_destroy(metaslab_group_t *mg)
{
	ASSERT(mg->mg_prev == NULL);
	ASSERT(mg->mg_next == NULL);
	/*
	 * We may have gone below zero with the activation count
	 * either because we never activated in the first place or
	 * because we're done, and possibly removing the vdev.
	 */
	ASSERT(mg->mg_activation_count <= 0);

	taskq_destroy(mg->mg_taskq);
	avl_destroy(&mg->mg_metaslab_tree);
	kmem_free(mg->mg_primaries, mg->mg_allocators * sizeof (metaslab_t *));
	kmem_free(mg->mg_secondaries, mg->mg_allocators *
	    sizeof (metaslab_t *));
	mutex_destroy(&mg->mg_lock);
	mutex_destroy(&mg->mg_ms_disabled_lock);
	cv_destroy(&mg->mg_ms_disabled_cv);

	for (int i = 0; i < mg->mg_allocators; i++) {
		zfs_refcount_destroy(&mg->mg_alloc_queue_depth[i]);
		mg->mg_cur_max_alloc_queue_depth[i] = 0;
	}
	kmem_free(mg->mg_alloc_queue_depth, mg->mg_allocators *
	    sizeof (zfs_refcount_t));
	kmem_free(mg->mg_cur_max_alloc_queue_depth, mg->mg_allocators *
	    sizeof (uint64_t));

	kmem_free(mg, sizeof (metaslab_group_t));
}

void
metaslab_group_activate(metaslab_group_t *mg)
{
	metaslab_class_t *mc = mg->mg_class;
	metaslab_group_t *mgprev, *mgnext;

	ASSERT3U(spa_config_held(mc->mc_spa, SCL_ALLOC, RW_WRITER), !=, 0);

	ASSERT(mc->mc_rotor != mg);
	ASSERT(mg->mg_prev == NULL);
	ASSERT(mg->mg_next == NULL);
	ASSERT(mg->mg_activation_count <= 0);

	if (++mg->mg_activation_count <= 0)
		return;

	mg->mg_aliquot = metaslab_aliquot * MAX(1, mg->mg_vd->vdev_children);
	metaslab_group_alloc_update(mg);

	if ((mgprev = mc->mc_rotor) == NULL) {
		mg->mg_prev = mg;
		mg->mg_next = mg;
	} else {
		mgnext = mgprev->mg_next;
		mg->mg_prev = mgprev;
		mg->mg_next = mgnext;
		mgprev->mg_next = mg;
		mgnext->mg_prev = mg;
	}
	mc->mc_rotor = mg;
}

/*
 * Passivate a metaslab group and remove it from the allocation rotor.
 * Callers must hold both the SCL_ALLOC and SCL_ZIO lock prior to passivating
 * a metaslab group. This function will momentarily drop spa_config_locks
 * that are lower than the SCL_ALLOC lock (see comment below).
 */
void
metaslab_group_passivate(metaslab_group_t *mg)
{
	metaslab_class_t *mc = mg->mg_class;
	spa_t *spa = mc->mc_spa;
	metaslab_group_t *mgprev, *mgnext;
	int locks = spa_config_held(spa, SCL_ALL, RW_WRITER);

	ASSERT3U(spa_config_held(spa, SCL_ALLOC | SCL_ZIO, RW_WRITER), ==,
	    (SCL_ALLOC | SCL_ZIO));

	if (--mg->mg_activation_count != 0) {
		ASSERT(mc->mc_rotor != mg);
		ASSERT(mg->mg_prev == NULL);
		ASSERT(mg->mg_next == NULL);
		ASSERT(mg->mg_activation_count < 0);
		return;
	}

	/*
	 * The spa_config_lock is an array of rwlocks, ordered as
	 * follows (from highest to lowest):
	 *	SCL_CONFIG > SCL_STATE > SCL_L2ARC > SCL_ALLOC >
	 *	SCL_ZIO > SCL_FREE > SCL_VDEV
	 * (For more information about the spa_config_lock see spa_misc.c)
	 * The higher the lock, the broader its coverage. When we passivate
	 * a metaslab group, we must hold both the SCL_ALLOC and the SCL_ZIO
	 * config locks. However, the metaslab group's taskq might be trying
	 * to preload metaslabs so we must drop the SCL_ZIO lock and any
	 * lower locks to allow the I/O to complete. At a minimum,
	 * we continue to hold the SCL_ALLOC lock, which prevents any future
	 * allocations from taking place and any changes to the vdev tree.
	 */
	spa_config_exit(spa, locks & ~(SCL_ZIO - 1), spa);
	taskq_wait(mg->mg_taskq);
	spa_config_enter(spa, locks & ~(SCL_ZIO - 1), spa, RW_WRITER);
	metaslab_group_alloc_update(mg);
	for (int i = 0; i < mg->mg_allocators; i++) {
		metaslab_t *msp = mg->mg_primaries[i];
		if (msp != NULL) {
			mutex_enter(&msp->ms_lock);
			metaslab_passivate(msp,
			    metaslab_weight_from_range_tree(msp));
			mutex_exit(&msp->ms_lock);
		}
		msp = mg->mg_secondaries[i];
		if (msp != NULL) {
			mutex_enter(&msp->ms_lock);
			metaslab_passivate(msp,
			    metaslab_weight_from_range_tree(msp));
			mutex_exit(&msp->ms_lock);
		}
	}

	mgprev = mg->mg_prev;
	mgnext = mg->mg_next;

	if (mg == mgnext) {
		mc->mc_rotor = NULL;
	} else {
		mc->mc_rotor = mgnext;
		mgprev->mg_next = mgnext;
		mgnext->mg_prev = mgprev;
	}

	mg->mg_prev = NULL;
	mg->mg_next = NULL;
}

boolean_t
metaslab_group_initialized(metaslab_group_t *mg)
{
	vdev_t *vd = mg->mg_vd;
	vdev_stat_t *vs = &vd->vdev_stat;

	return (vs->vs_space != 0 && mg->mg_activation_count > 0);
}

uint64_t
metaslab_group_get_space(metaslab_group_t *mg)
{
	return ((1ULL << mg->mg_vd->vdev_ms_shift) * mg->mg_vd->vdev_ms_count);
}

void
metaslab_group_histogram_verify(metaslab_group_t *mg)
{
	uint64_t *mg_hist;
	vdev_t *vd = mg->mg_vd;
	uint64_t ashift = vd->vdev_ashift;
	int i;

	if ((zfs_flags & ZFS_DEBUG_HISTOGRAM_VERIFY) == 0)
		return;

	mg_hist = kmem_zalloc(sizeof (uint64_t) * RANGE_TREE_HISTOGRAM_SIZE,
	    KM_SLEEP);

	ASSERT3U(RANGE_TREE_HISTOGRAM_SIZE, >=,
	    SPACE_MAP_HISTOGRAM_SIZE + ashift);

	for (int m = 0; m < vd->vdev_ms_count; m++) {
		metaslab_t *msp = vd->vdev_ms[m];

		/* skip if not active or not a member */
		if (msp->ms_sm == NULL || msp->ms_group != mg)
			continue;

		for (i = 0; i < SPACE_MAP_HISTOGRAM_SIZE; i++)
			mg_hist[i + ashift] +=
			    msp->ms_sm->sm_phys->smp_histogram[i];
	}

	for (i = 0; i < RANGE_TREE_HISTOGRAM_SIZE; i ++)
		VERIFY3U(mg_hist[i], ==, mg->mg_histogram[i]);

	kmem_free(mg_hist, sizeof (uint64_t) * RANGE_TREE_HISTOGRAM_SIZE);
}

static void
metaslab_group_histogram_add(metaslab_group_t *mg, metaslab_t *msp)
{
	metaslab_class_t *mc = mg->mg_class;
	uint64_t ashift = mg->mg_vd->vdev_ashift;

	ASSERT(MUTEX_HELD(&msp->ms_lock));
	if (msp->ms_sm == NULL)
		return;

	mutex_enter(&mg->mg_lock);
	for (int i = 0; i < SPACE_MAP_HISTOGRAM_SIZE; i++) {
		mg->mg_histogram[i + ashift] +=
		    msp->ms_sm->sm_phys->smp_histogram[i];
		mc->mc_histogram[i + ashift] +=
		    msp->ms_sm->sm_phys->smp_histogram[i];
	}
	mutex_exit(&mg->mg_lock);
}

void
metaslab_group_histogram_remove(metaslab_group_t *mg, metaslab_t *msp)
{
	metaslab_class_t *mc = mg->mg_class;
	uint64_t ashift = mg->mg_vd->vdev_ashift;

	ASSERT(MUTEX_HELD(&msp->ms_lock));
	if (msp->ms_sm == NULL)
		return;

	mutex_enter(&mg->mg_lock);
	for (int i = 0; i < SPACE_MAP_HISTOGRAM_SIZE; i++) {
		ASSERT3U(mg->mg_histogram[i + ashift], >=,
		    msp->ms_sm->sm_phys->smp_histogram[i]);
		ASSERT3U(mc->mc_histogram[i + ashift], >=,
		    msp->ms_sm->sm_phys->smp_histogram[i]);

		mg->mg_histogram[i + ashift] -=
		    msp->ms_sm->sm_phys->smp_histogram[i];
		mc->mc_histogram[i + ashift] -=
		    msp->ms_sm->sm_phys->smp_histogram[i];
	}
	mutex_exit(&mg->mg_lock);
}

static void
metaslab_group_add(metaslab_group_t *mg, metaslab_t *msp)
{
	ASSERT(msp->ms_group == NULL);
	mutex_enter(&mg->mg_lock);
	msp->ms_group = mg;
	msp->ms_weight = 0;
	avl_add(&mg->mg_metaslab_tree, msp);
	mutex_exit(&mg->mg_lock);

	mutex_enter(&msp->ms_lock);
	metaslab_group_histogram_add(mg, msp);
	mutex_exit(&msp->ms_lock);
}

static void
metaslab_group_remove(metaslab_group_t *mg, metaslab_t *msp)
{
	mutex_enter(&msp->ms_lock);
	metaslab_group_histogram_remove(mg, msp);
	mutex_exit(&msp->ms_lock);

	mutex_enter(&mg->mg_lock);
	ASSERT(msp->ms_group == mg);
	avl_remove(&mg->mg_metaslab_tree, msp);

	metaslab_class_t *mc = msp->ms_group->mg_class;
	multilist_sublist_t *mls =
	    multilist_sublist_lock_obj(mc->mc_metaslab_txg_list, msp);
	if (multilist_link_active(&msp->ms_class_txg_node))
		multilist_sublist_remove(mls, msp);
	multilist_sublist_unlock(mls);

	msp->ms_group = NULL;
	mutex_exit(&mg->mg_lock);
}

static void
metaslab_group_sort_impl(metaslab_group_t *mg, metaslab_t *msp, uint64_t weight)
{
	ASSERT(MUTEX_HELD(&msp->ms_lock));
	ASSERT(MUTEX_HELD(&mg->mg_lock));
	ASSERT(msp->ms_group == mg);

	avl_remove(&mg->mg_metaslab_tree, msp);
	msp->ms_weight = weight;
	avl_add(&mg->mg_metaslab_tree, msp);

}

static void
metaslab_group_sort(metaslab_group_t *mg, metaslab_t *msp, uint64_t weight)
{
	/*
	 * Although in principle the weight can be any value, in
	 * practice we do not use values in the range [1, 511].
	 */
	ASSERT(weight >= SPA_MINBLOCKSIZE || weight == 0);
	ASSERT(MUTEX_HELD(&msp->ms_lock));

	mutex_enter(&mg->mg_lock);
	metaslab_group_sort_impl(mg, msp, weight);
	mutex_exit(&mg->mg_lock);
}

/*
 * Calculate the fragmentation for a given metaslab group. We can use
 * a simple average here since all metaslabs within the group must have
 * the same size. The return value will be a value between 0 and 100
 * (inclusive), or ZFS_FRAG_INVALID if less than half of the metaslab in this
 * group have a fragmentation metric.
 */
uint64_t
metaslab_group_fragmentation(metaslab_group_t *mg)
{
	vdev_t *vd = mg->mg_vd;
	uint64_t fragmentation = 0;
	uint64_t valid_ms = 0;

	for (int m = 0; m < vd->vdev_ms_count; m++) {
		metaslab_t *msp = vd->vdev_ms[m];

		if (msp->ms_fragmentation == ZFS_FRAG_INVALID)
			continue;
		if (msp->ms_group != mg)
			continue;

		valid_ms++;
		fragmentation += msp->ms_fragmentation;
	}

	if (valid_ms <= mg->mg_vd->vdev_ms_count / 2)
		return (ZFS_FRAG_INVALID);

	fragmentation /= valid_ms;
	ASSERT3U(fragmentation, <=, 100);
	return (fragmentation);
}

/*
 * Determine if a given metaslab group should skip allocations. A metaslab
 * group should avoid allocations if its free capacity is less than the
 * zfs_mg_noalloc_threshold or its fragmentation metric is greater than
 * zfs_mg_fragmentation_threshold and there is at least one metaslab group
 * that can still handle allocations. If the allocation throttle is enabled
 * then we skip allocations to devices that have reached their maximum
 * allocation queue depth unless the selected metaslab group is the only
 * eligible group remaining.
 */
static boolean_t
metaslab_group_allocatable(metaslab_group_t *mg, metaslab_group_t *rotor,
    uint64_t psize, int allocator, int d)
{
	spa_t *spa = mg->mg_vd->vdev_spa;
	metaslab_class_t *mc = mg->mg_class;

	/*
	 * We can only consider skipping this metaslab group if it's
	 * in the normal metaslab class and there are other metaslab
	 * groups to select from. Otherwise, we always consider it eligible
	 * for allocations.
	 */
	if ((mc != spa_normal_class(spa) &&
	    mc != spa_special_class(spa) &&
	    mc != spa_dedup_class(spa)) ||
	    mc->mc_groups <= 1)
		return (B_TRUE);

	/*
	 * If the metaslab group's mg_allocatable flag is set (see comments
	 * in metaslab_group_alloc_update() for more information) and
	 * the allocation throttle is disabled then allow allocations to this
	 * device. However, if the allocation throttle is enabled then
	 * check if we have reached our allocation limit (mg_alloc_queue_depth)
	 * to determine if we should allow allocations to this metaslab group.
	 * If all metaslab groups are no longer considered allocatable
	 * (mc_alloc_groups == 0) or we're trying to allocate the smallest
	 * gang block size then we allow allocations on this metaslab group
	 * regardless of the mg_allocatable or throttle settings.
	 */
	if (mg->mg_allocatable) {
		metaslab_group_t *mgp;
		int64_t qdepth;
		uint64_t qmax = mg->mg_cur_max_alloc_queue_depth[allocator];

		if (!mc->mc_alloc_throttle_enabled)
			return (B_TRUE);

		/*
		 * If this metaslab group does not have any free space, then
		 * there is no point in looking further.
		 */
		if (mg->mg_no_free_space)
			return (B_FALSE);

		/*
		 * Relax allocation throttling for ditto blocks.  Due to
		 * random imbalances in allocation it tends to push copies
		 * to one vdev, that looks a bit better at the moment.
		 */
		qmax = qmax * (4 + d) / 4;

		qdepth = zfs_refcount_count(
		    &mg->mg_alloc_queue_depth[allocator]);

		/*
		 * If this metaslab group is below its qmax or it's
		 * the only allocatable metasable group, then attempt
		 * to allocate from it.
		 */
		if (qdepth < qmax || mc->mc_alloc_groups == 1)
			return (B_TRUE);
		ASSERT3U(mc->mc_alloc_groups, >, 1);

		/*
		 * Since this metaslab group is at or over its qmax, we
		 * need to determine if there are metaslab groups after this
		 * one that might be able to handle this allocation. This is
		 * racy since we can't hold the locks for all metaslab
		 * groups at the same time when we make this check.
		 */
		for (mgp = mg->mg_next; mgp != rotor; mgp = mgp->mg_next) {
			qmax = mgp->mg_cur_max_alloc_queue_depth[allocator];
			qmax = qmax * (4 + d) / 4;
			qdepth = zfs_refcount_count(
			    &mgp->mg_alloc_queue_depth[allocator]);

			/*
			 * If there is another metaslab group that
			 * might be able to handle the allocation, then
			 * we return false so that we skip this group.
			 */
			if (qdepth < qmax && !mgp->mg_no_free_space)
				return (B_FALSE);
		}

		/*
		 * We didn't find another group to handle the allocation
		 * so we can't skip this metaslab group even though
		 * we are at or over our qmax.
		 */
		return (B_TRUE);

	} else if (mc->mc_alloc_groups == 0 || psize == SPA_MINBLOCKSIZE) {
		return (B_TRUE);
	}
	return (B_FALSE);
}

/*
 * ==========================================================================
 * Range tree callbacks
 * ==========================================================================
 */

/*
 * Comparison function for the private size-ordered tree. Tree is sorted
 * by size, larger sizes at the end of the tree.
 */
static int
metaslab_rangesize_compare(const void *x1, const void *x2)
{
	const range_seg_t *r1 = x1;
	const range_seg_t *r2 = x2;
	uint64_t rs_size1 = r1->rs_end - r1->rs_start;
	uint64_t rs_size2 = r2->rs_end - r2->rs_start;

	int cmp = AVL_CMP(rs_size1, rs_size2);
	if (likely(cmp))
		return (cmp);

	return (AVL_CMP(r1->rs_start, r2->rs_start));
}

/*
 * ==========================================================================
 * Common allocator routines
 * ==========================================================================
 */

/*
 * Return the maximum contiguous segment within the metaslab.
 */
uint64_t
metaslab_largest_allocatable(metaslab_t *msp)
{
	avl_tree_t *t = &msp->ms_allocatable_by_size;
	range_seg_t *rs;

	if (t == NULL)
		return (0);
	rs = avl_last(t);
	if (rs == NULL)
		return (0);

	return (rs->rs_end - rs->rs_start);
}

/*
 * Return the maximum contiguous segment within the unflushed frees of this
 * metaslab.
 */
uint64_t
metaslab_largest_unflushed_free(metaslab_t *msp)
{
	ASSERT(MUTEX_HELD(&msp->ms_lock));

	if (msp->ms_unflushed_frees == NULL)
		return (0);

	range_seg_t *rs = avl_last(&msp->ms_unflushed_frees_by_size);
	if (rs == NULL)
		return (0);

	/*
	 * When a range is freed from the metaslab, that range is added to
	 * both the unflushed frees and the deferred frees. While the block
	 * will eventually be usable, if the metaslab were loaded the range
	 * would not be added to the ms_allocatable tree until TXG_DEFER_SIZE
	 * txgs had passed.  As a result, when attempting to estimate an upper
	 * bound for the largest currently-usable free segment in the
	 * metaslab, we need to not consider any ranges currently in the defer
	 * trees. This algorithm approximates the largest available chunk in
	 * the largest range in the unflushed_frees tree by taking the first
	 * chunk.  While this may be a poor estimate, it should only remain so
	 * briefly and should eventually self-correct as frees are no longer
	 * deferred. Similar logic applies to the ms_freed tree. See
	 * metaslab_load() for more details.
	 *
	 * There are two primary sources of innacuracy in this estimate. Both
	 * are tolerated for performance reasons. The first source is that we
	 * only check the largest segment for overlaps. Smaller segments may
	 * have more favorable overlaps with the other trees, resulting in
	 * larger usable chunks.  Second, we only look at the first chunk in
	 * the largest segment; there may be other usable chunks in the
	 * largest segment, but we ignore them.
	 */
	uint64_t rstart = rs->rs_start;
	uint64_t rsize = rs->rs_end - rstart;
	for (int t = 0; t < TXG_DEFER_SIZE; t++) {
		uint64_t start = 0;
		uint64_t size = 0;
		boolean_t found = range_tree_find_in(msp->ms_defer[t], rstart,
		    rsize, &start, &size);
		if (found) {
			if (rstart == start)
				return (0);
			rsize = start - rstart;
		}
	}

	uint64_t start = 0;
	uint64_t size = 0;
	boolean_t found = range_tree_find_in(msp->ms_freed, rstart,
	    rsize, &start, &size);
	if (found)
		rsize = start - rstart;

	return (rsize);
}

static range_seg_t *
metaslab_block_find(avl_tree_t *t, uint64_t start, uint64_t size)
{
	range_seg_t *rs, rsearch;
	avl_index_t where;

	rsearch.rs_start = start;
	rsearch.rs_end = start + size;

	rs = avl_find(t, &rsearch, &where);
	if (rs == NULL) {
		rs = avl_nearest(t, where, AVL_AFTER);
	}

	return (rs);
}

/*
 * This is a helper function that can be used by the allocator to find
 * a suitable block to allocate. This will search the specified AVL
 * tree looking for a block that matches the specified criteria.
 */
static uint64_t
metaslab_block_picker(avl_tree_t *t, uint64_t *cursor, uint64_t size,
    uint64_t max_search)
{
	range_seg_t *rs = metaslab_block_find(t, *cursor, size);
	uint64_t first_found;

	if (rs != NULL)
		first_found = rs->rs_start;

	while (rs != NULL && rs->rs_start - first_found <= max_search) {
		uint64_t offset = rs->rs_start;
		if (offset + size <= rs->rs_end) {
			*cursor = offset + size;
			return (offset);
		}
		rs = AVL_NEXT(t, rs);
	}

	*cursor = 0;
	return (-1ULL);
}

/*
 * ==========================================================================
 * Dynamic Fit (df) block allocator
 *
 * Search for a free chunk of at least this size, starting from the last
 * offset (for this alignment of block) looking for up to
 * metaslab_df_max_search bytes (16MB).  If a large enough free chunk is not
 * found within 16MB, then return a free chunk of exactly the requested size (or
 * larger).
 *
 * If it seems like searching from the last offset will be unproductive, skip
 * that and just return a free chunk of exactly the requested size (or larger).
 * This is based on metaslab_df_alloc_threshold and metaslab_df_free_pct.  This
 * mechanism is probably not very useful and may be removed in the future.
 *
 * The behavior when not searching can be changed to return the largest free
 * chunk, instead of a free chunk of exactly the requested size, by setting
 * metaslab_df_use_largest_segment.
 * ==========================================================================
 */
static uint64_t
metaslab_df_alloc(metaslab_t *msp, uint64_t size)
{
	/*
	 * Find the largest power of 2 block size that evenly divides the
	 * requested size. This is used to try to allocate blocks with similar
	 * alignment from the same area of the metaslab (i.e. same cursor
	 * bucket) but it does not guarantee that other allocations sizes
	 * may exist in the same region.
	 */
	uint64_t align = size & -size;
	uint64_t *cursor = &msp->ms_lbas[highbit64(align) - 1];
	range_tree_t *rt = msp->ms_allocatable;
	int free_pct = range_tree_space(rt) * 100 / msp->ms_size;
	uint64_t offset;

	ASSERT(MUTEX_HELD(&msp->ms_lock));
	ASSERT3U(avl_numnodes(&rt->rt_root), ==,
	    avl_numnodes(&msp->ms_allocatable_by_size));

	/*
	 * If we're running low on space, find a segment based on size,
	 * rather than iterating based on offset.
	 */
	if (metaslab_largest_allocatable(msp) < metaslab_df_alloc_threshold ||
	    free_pct < metaslab_df_free_pct) {
		offset = -1;
	} else {
		offset = metaslab_block_picker(&rt->rt_root,
		    cursor, size, metaslab_df_max_search);
	}

	if (offset == -1) {
		range_seg_t *rs;
		if (metaslab_df_use_largest_segment) {
			/* use largest free segment */
			rs = avl_last(&msp->ms_allocatable_by_size);
		} else {
			/* use segment of this size, or next largest */
			rs = metaslab_block_find(&msp->ms_allocatable_by_size,
			    0, size);
		}
		if (rs != NULL && rs->rs_start + size <= rs->rs_end) {
			offset = rs->rs_start;
			*cursor = offset + size;
		}
	}

	return (offset);
}

static metaslab_ops_t metaslab_df_ops = {
	metaslab_df_alloc
};

/*
 * ==========================================================================
 * Cursor fit block allocator -
 * Select the largest region in the metaslab, set the cursor to the beginning
 * of the range and the cursor_end to the end of the range. As allocations
 * are made advance the cursor. Continue allocating from the cursor until
 * the range is exhausted and then find a new range.
 * ==========================================================================
 */
static uint64_t
metaslab_cf_alloc(metaslab_t *msp, uint64_t size)
{
	range_tree_t *rt = msp->ms_allocatable;
	avl_tree_t *t = &msp->ms_allocatable_by_size;
	uint64_t *cursor = &msp->ms_lbas[0];
	uint64_t *cursor_end = &msp->ms_lbas[1];
	uint64_t offset = 0;

	ASSERT(MUTEX_HELD(&msp->ms_lock));
	ASSERT3U(avl_numnodes(t), ==, avl_numnodes(&rt->rt_root));

	ASSERT3U(*cursor_end, >=, *cursor);

	if ((*cursor + size) > *cursor_end) {
		range_seg_t *rs;

		rs = avl_last(&msp->ms_allocatable_by_size);
		if (rs == NULL || (rs->rs_end - rs->rs_start) < size)
			return (-1ULL);

		*cursor = rs->rs_start;
		*cursor_end = rs->rs_end;
	}

	offset = *cursor;
	*cursor += size;

	return (offset);
}

static metaslab_ops_t metaslab_cf_ops = {
	metaslab_cf_alloc
};

/*
 * ==========================================================================
 * New dynamic fit allocator -
 * Select a region that is large enough to allocate 2^metaslab_ndf_clump_shift
 * contiguous blocks. If no region is found then just use the largest segment
 * that remains.
 * ==========================================================================
 */

/*
 * Determines desired number of contiguous blocks (2^metaslab_ndf_clump_shift)
 * to request from the allocator.
 */
uint64_t metaslab_ndf_clump_shift = 4;

static uint64_t
metaslab_ndf_alloc(metaslab_t *msp, uint64_t size)
{
	avl_tree_t *t = &msp->ms_allocatable->rt_root;
	avl_index_t where;
	range_seg_t *rs, rsearch;
	uint64_t hbit = highbit64(size);
	uint64_t *cursor = &msp->ms_lbas[hbit - 1];
	uint64_t max_size = metaslab_largest_allocatable(msp);

	ASSERT(MUTEX_HELD(&msp->ms_lock));
	ASSERT3U(avl_numnodes(t), ==,
	    avl_numnodes(&msp->ms_allocatable_by_size));

	if (max_size < size)
		return (-1ULL);

	rsearch.rs_start = *cursor;
	rsearch.rs_end = *cursor + size;

	rs = avl_find(t, &rsearch, &where);
	if (rs == NULL || (rs->rs_end - rs->rs_start) < size) {
		t = &msp->ms_allocatable_by_size;

		rsearch.rs_start = 0;
		rsearch.rs_end = MIN(max_size,
		    1ULL << (hbit + metaslab_ndf_clump_shift));
		rs = avl_find(t, &rsearch, &where);
		if (rs == NULL)
			rs = avl_nearest(t, where, AVL_AFTER);
		ASSERT(rs != NULL);
	}

	if ((rs->rs_end - rs->rs_start) >= size) {
		*cursor = rs->rs_start + size;
		return (rs->rs_start);
	}
	return (-1ULL);
}

static metaslab_ops_t metaslab_ndf_ops = {
	metaslab_ndf_alloc
};

metaslab_ops_t *zfs_metaslab_ops = &metaslab_df_ops;

/*
 * ==========================================================================
 * Metaslabs
 * ==========================================================================
 */

/*
 * Wait for any in-progress metaslab loads to complete.
 */
void
metaslab_load_wait(metaslab_t *msp)
{
	ASSERT(MUTEX_HELD(&msp->ms_lock));

	while (msp->ms_loading) {
		ASSERT(!msp->ms_loaded);
		cv_wait(&msp->ms_load_cv, &msp->ms_lock);
	}
}

/*
 * Wait for any in-progress flushing to complete.
 */
void
metaslab_flush_wait(metaslab_t *msp)
{
	ASSERT(MUTEX_HELD(&msp->ms_lock));

	while (msp->ms_flushing)
		cv_wait(&msp->ms_flush_cv, &msp->ms_lock);
}

static unsigned int
metaslab_idx_func(multilist_t *ml, void *arg)
{
	metaslab_t *msp = arg;
	return (msp->ms_id % multilist_get_num_sublists(ml));
}

uint64_t
metaslab_allocated_space(metaslab_t *msp)
{
	return (msp->ms_allocated_space);
}

/*
 * Verify that the space accounting on disk matches the in-core range_trees.
 */
static void
metaslab_verify_space(metaslab_t *msp, uint64_t txg)
{
	spa_t *spa = msp->ms_group->mg_vd->vdev_spa;
	uint64_t allocating = 0;
	uint64_t sm_free_space, msp_free_space;

	ASSERT(MUTEX_HELD(&msp->ms_lock));
	ASSERT(!msp->ms_condensing);

	if ((zfs_flags & ZFS_DEBUG_METASLAB_VERIFY) == 0)
		return;

	/*
	 * We can only verify the metaslab space when we're called
	 * from syncing context with a loaded metaslab that has an
	 * allocated space map. Calling this in non-syncing context
	 * does not provide a consistent view of the metaslab since
	 * we're performing allocations in the future.
	 */
	if (txg != spa_syncing_txg(spa) || msp->ms_sm == NULL ||
	    !msp->ms_loaded)
		return;

	/*
	 * Even though the smp_alloc field can get negative,
	 * when it comes to a metaslab's space map, that should
	 * never be the case.
	 */
	ASSERT3S(space_map_allocated(msp->ms_sm), >=, 0);

	ASSERT3U(space_map_allocated(msp->ms_sm), >=,
	    range_tree_space(msp->ms_unflushed_frees));

	ASSERT3U(metaslab_allocated_space(msp), ==,
	    space_map_allocated(msp->ms_sm) +
	    range_tree_space(msp->ms_unflushed_allocs) -
	    range_tree_space(msp->ms_unflushed_frees));

	sm_free_space = msp->ms_size - metaslab_allocated_space(msp);

	/*
	 * Account for future allocations since we would have
	 * already deducted that space from the ms_allocatable.
	 */
	for (int t = 0; t < TXG_CONCURRENT_STATES; t++) {
		allocating +=
		    range_tree_space(msp->ms_allocating[(txg + t) & TXG_MASK]);
	}
	ASSERT3U(allocating + msp->ms_allocated_this_txg, ==,
	    msp->ms_allocating_total);

	ASSERT3U(msp->ms_deferspace, ==,
	    range_tree_space(msp->ms_defer[0]) +
	    range_tree_space(msp->ms_defer[1]));

	msp_free_space = range_tree_space(msp->ms_allocatable) + allocating +
	    msp->ms_deferspace + range_tree_space(msp->ms_freed);

	VERIFY3U(sm_free_space, ==, msp_free_space);
}

static void
metaslab_aux_histograms_clear(metaslab_t *msp)
{
	/*
	 * Auxiliary histograms are only cleared when resetting them,
	 * which can only happen while the metaslab is loaded.
	 */
	ASSERT(msp->ms_loaded);

	bzero(msp->ms_synchist, sizeof (msp->ms_synchist));
	for (int t = 0; t < TXG_DEFER_SIZE; t++)
		bzero(msp->ms_deferhist[t], sizeof (msp->ms_deferhist[t]));
}

static void
metaslab_aux_histogram_add(uint64_t *histogram, uint64_t shift,
    range_tree_t *rt)
{
	/*
	 * This is modeled after space_map_histogram_add(), so refer to that
	 * function for implementation details. We want this to work like
	 * the space map histogram, and not the range tree histogram, as we
	 * are essentially constructing a delta that will be later subtracted
	 * from the space map histogram.
	 */
	int idx = 0;
	for (int i = shift; i < RANGE_TREE_HISTOGRAM_SIZE; i++) {
		ASSERT3U(i, >=, idx + shift);
		histogram[idx] += rt->rt_histogram[i] << (i - idx - shift);

		if (idx < SPACE_MAP_HISTOGRAM_SIZE - 1) {
			ASSERT3U(idx + shift, ==, i);
			idx++;
			ASSERT3U(idx, <, SPACE_MAP_HISTOGRAM_SIZE);
		}
	}
}

/*
 * Called at every sync pass that the metaslab gets synced.
 *
 * The reason is that we want our auxiliary histograms to be updated
 * wherever the metaslab's space map histogram is updated. This way
 * we stay consistent on which parts of the metaslab space map's
 * histogram are currently not available for allocations (e.g because
 * they are in the defer, freed, and freeing trees).
 */
static void
metaslab_aux_histograms_update(metaslab_t *msp)
{
	space_map_t *sm = msp->ms_sm;
	ASSERT(sm != NULL);

	/*
	 * This is similar to the metaslab's space map histogram updates
	 * that take place in metaslab_sync(). The only difference is that
	 * we only care about segments that haven't made it into the
	 * ms_allocatable tree yet.
	 */
	if (msp->ms_loaded) {
		metaslab_aux_histograms_clear(msp);

		metaslab_aux_histogram_add(msp->ms_synchist,
		    sm->sm_shift, msp->ms_freed);

		for (int t = 0; t < TXG_DEFER_SIZE; t++) {
			metaslab_aux_histogram_add(msp->ms_deferhist[t],
			    sm->sm_shift, msp->ms_defer[t]);
		}
	}

	metaslab_aux_histogram_add(msp->ms_synchist,
	    sm->sm_shift, msp->ms_freeing);
}

/*
 * Called every time we are done syncing (writing to) the metaslab,
 * i.e. at the end of each sync pass.
 * [see the comment in metaslab_impl.h for ms_synchist, ms_deferhist]
 */
static void
metaslab_aux_histograms_update_done(metaslab_t *msp, boolean_t defer_allowed)
{
	spa_t *spa = msp->ms_group->mg_vd->vdev_spa;
	space_map_t *sm = msp->ms_sm;

	if (sm == NULL) {
		/*
		 * We came here from metaslab_init() when creating/opening a
		 * pool, looking at a metaslab that hasn't had any allocations
		 * yet.
		 */
		return;
	}

	/*
	 * This is similar to the actions that we take for the ms_freed
	 * and ms_defer trees in metaslab_sync_done().
	 */
	uint64_t hist_index = spa_syncing_txg(spa) % TXG_DEFER_SIZE;
	if (defer_allowed) {
		bcopy(msp->ms_synchist, msp->ms_deferhist[hist_index],
		    sizeof (msp->ms_synchist));
	} else {
		bzero(msp->ms_deferhist[hist_index],
		    sizeof (msp->ms_deferhist[hist_index]));
	}
	bzero(msp->ms_synchist, sizeof (msp->ms_synchist));
}

/*
 * Ensure that the metaslab's weight and fragmentation are consistent
 * with the contents of the histogram (either the range tree's histogram
 * or the space map's depending whether the metaslab is loaded).
 */
static void
metaslab_verify_weight_and_frag(metaslab_t *msp)
{
	ASSERT(MUTEX_HELD(&msp->ms_lock));

	if ((zfs_flags & ZFS_DEBUG_METASLAB_VERIFY) == 0)
		return;

	/*
	 * We can end up here from vdev_remove_complete(), in which case we
	 * cannot do these assertions because we hold spa config locks and
	 * thus we are not allowed to read from the DMU.
	 *
	 * We check if the metaslab group has been removed and if that's
	 * the case we return immediately as that would mean that we are
	 * here from the aforementioned code path.
	 */
	if (msp->ms_group == NULL)
		return;

	/*
	 * Devices being removed always return a weight of 0 and leave
	 * fragmentation and ms_max_size as is - there is nothing for
	 * us to verify here.
	 */
	vdev_t *vd = msp->ms_group->mg_vd;
	if (vd->vdev_removing)
		return;

	/*
	 * If the metaslab is dirty it probably means that we've done
	 * some allocations or frees that have changed our histograms
	 * and thus the weight.
	 */
	for (int t = 0; t < TXG_SIZE; t++) {
		if (txg_list_member(&vd->vdev_ms_list, msp, t))
			return;
	}

	/*
	 * This verification checks that our in-memory state is consistent
	 * with what's on disk. If the pool is read-only then there aren't
	 * any changes and we just have the initially-loaded state.
	 */
	if (!spa_writeable(msp->ms_group->mg_vd->vdev_spa))
		return;

	/* some extra verification for in-core tree if you can */
	if (msp->ms_loaded) {
		range_tree_stat_verify(msp->ms_allocatable);
		VERIFY(space_map_histogram_verify(msp->ms_sm,
		    msp->ms_allocatable));
	}

	uint64_t weight = msp->ms_weight;
	uint64_t was_active = msp->ms_weight & METASLAB_ACTIVE_MASK;
	boolean_t space_based = WEIGHT_IS_SPACEBASED(msp->ms_weight);
	uint64_t frag = msp->ms_fragmentation;
	uint64_t max_segsize = msp->ms_max_size;

	msp->ms_weight = 0;
	msp->ms_fragmentation = 0;

	/*
	 * This function is used for verification purposes. Regardless of
	 * whether metaslab_weight() thinks this metaslab should be active or
	 * not, we want to ensure that the actual weight (and therefore the
	 * value of ms_weight) would be the same if it was to be recalculated
	 * at this point.
	 */
	msp->ms_weight = metaslab_weight(msp) | was_active;

	VERIFY3U(max_segsize, ==, msp->ms_max_size);

	/*
	 * If the weight type changed then there is no point in doing
	 * verification. Revert fields to their original values.
	 */
	if ((space_based && !WEIGHT_IS_SPACEBASED(msp->ms_weight)) ||
	    (!space_based && WEIGHT_IS_SPACEBASED(msp->ms_weight))) {
		msp->ms_fragmentation = frag;
		msp->ms_weight = weight;
		return;
	}

	VERIFY3U(msp->ms_fragmentation, ==, frag);
	VERIFY3U(msp->ms_weight, ==, weight);
}

/*
 * If we're over the zfs_metaslab_mem_limit, select the loaded metaslab from
 * this class that was used longest ago, and attempt to unload it.  We don't
 * want to spend too much time in this loop to prevent performance
 * degredation, and we expect that most of the time this operation will
 * succeed. Between that and the normal unloading processing during txg sync,
 * we expect this to keep the metaslab memory usage under control.
 */
static void
metaslab_potentially_evict(metaslab_class_t *mc)
{
#ifdef _KERNEL
	uint64_t allmem = arc_all_memory();
	extern kmem_cache_t *range_seg_cache;
	uint64_t inuse = kmem_cache_stat(range_seg_cache, "buf_inuse");
	uint64_t size =	kmem_cache_stat(range_seg_cache, "buf_size");
	int tries = 0;
	for (; allmem * zfs_metaslab_mem_limit / 100 < inuse * size &&
	    tries < multilist_get_num_sublists(mc->mc_metaslab_txg_list) * 2;
	    tries++) {
		unsigned int idx = multilist_get_random_index(
		    mc->mc_metaslab_txg_list);
		multilist_sublist_t *mls =
		    multilist_sublist_lock(mc->mc_metaslab_txg_list, idx);
		metaslab_t *msp = multilist_sublist_head(mls);
		multilist_sublist_unlock(mls);
		while (msp != NULL && allmem * zfs_metaslab_mem_limit / 100 <
		    inuse * size) {
			VERIFY3P(mls, ==, multilist_sublist_lock(
			    mc->mc_metaslab_txg_list, idx));
			ASSERT3U(idx, ==,
			    metaslab_idx_func(mc->mc_metaslab_txg_list, msp));

			if (!multilist_link_active(&msp->ms_class_txg_node)) {
				multilist_sublist_unlock(mls);
				break;
			}
			metaslab_t *next_msp = multilist_sublist_next(mls, msp);
			multilist_sublist_unlock(mls);
			/*
			 * If the metaslab is currently loading there are two
			 * cases. If it's the metaslab we're evicting, we
			 * can't continue on or we'll panic when we attempt to
			 * recursively lock the mutex. If it's another
			 * metaslab that's loading, it can be safely skipped,
			 * since we know it's very new and therefore not a
			 * good eviction candidate. We check later once the
			 * lock is held that the metaslab is fully loaded
			 * before actually unloading it.
			 */
			if (msp->ms_loading) {
				msp = next_msp;
				inuse = kmem_cache_stat(range_seg_cache,
				    "buf_inuse");
				continue;
			}
			/*
			 * We can't unload metaslabs with no spacemap because
			 * they're not ready to be unloaded yet. We can't
			 * unload metaslabs with outstanding allocations
			 * because doing so could cause the metaslab's weight
			 * to decrease while it's unloaded, which violates an
			 * invariant that we use to prevent unnecessary
			 * loading. We also don't unload metaslabs that are
			 * currently active because they are high-weight
			 * metaslabs that are likely to be used in the near
			 * future.
			 */
			mutex_enter(&msp->ms_lock);
			if (msp->ms_allocator == -1 && msp->ms_sm != NULL &&
			    msp->ms_allocating_total == 0) {
				metaslab_unload(msp);
			}
			mutex_exit(&msp->ms_lock);
			msp = next_msp;
			inuse = kmem_cache_stat(range_seg_cache, "buf_inuse");
		}
	}
#endif
}

static int
metaslab_load_impl(metaslab_t *msp)
{
	int error = 0;

	ASSERT(MUTEX_HELD(&msp->ms_lock));
	ASSERT(msp->ms_loading);
	ASSERT(!msp->ms_condensing);

	/*
	 * We temporarily drop the lock to unblock other operations while we
	 * are reading the space map. Therefore, metaslab_sync() and
	 * metaslab_sync_done() can run at the same time as we do.
	 *
	 * If we are using the log space maps, metaslab_sync() can't write to
	 * the metaslab's space map while we are loading as we only write to
	 * it when we are flushing the metaslab, and that can't happen while
	 * we are loading it.
	 *
	 * If we are not using log space maps though, metaslab_sync() can
	 * append to the space map while we are loading. Therefore we load
	 * only entries that existed when we started the load. Additionally,
	 * metaslab_sync_done() has to wait for the load to complete because
	 * there are potential races like metaslab_load() loading parts of the
	 * space map that are currently being appended by metaslab_sync(). If
	 * we didn't, the ms_allocatable would have entries that
	 * metaslab_sync_done() would try to re-add later.
	 *
	 * That's why before dropping the lock we remember the synced length
	 * of the metaslab and read up to that point of the space map,
	 * ignoring entries appended by metaslab_sync() that happen after we
	 * drop the lock.
	 */
	uint64_t length = msp->ms_synced_length;
	mutex_exit(&msp->ms_lock);

	hrtime_t load_start = gethrtime();
	if (msp->ms_sm != NULL) {
		error = space_map_load_length(msp->ms_sm, msp->ms_allocatable,
		    SM_FREE, length);
	} else {
		/*
		 * The space map has not been allocated yet, so treat
		 * all the space in the metaslab as free and add it to the
		 * ms_allocatable tree.
		 */
		range_tree_add(msp->ms_allocatable,
		    msp->ms_start, msp->ms_size);

		if (msp->ms_freed != NULL) {
			/*
			 * If the ms_sm doesn't exist, this means that this
			 * metaslab hasn't gone through metaslab_sync() and
			 * thus has never been dirtied. So we shouldn't
			 * expect any unflushed allocs or frees from previous
			 * TXGs.
			 *
			 * Note: ms_freed and all the other trees except for
			 * the ms_allocatable, can be NULL at this point only
			 * if this is a new metaslab of a vdev that just got
			 * expanded.
			 */
			ASSERT(range_tree_is_empty(msp->ms_unflushed_allocs));
			ASSERT(range_tree_is_empty(msp->ms_unflushed_frees));
		}
	}

	/*
	 * We need to grab the ms_sync_lock to prevent metaslab_sync() from
	 * changing the ms_sm (or log_sm) and the metaslab's range trees
	 * while we are about to use them and populate the ms_allocatable.
	 * The ms_lock is insufficient for this because metaslab_sync() doesn't
	 * hold the ms_lock while writing the ms_checkpointing tree to disk.
	 */
	mutex_enter(&msp->ms_sync_lock);
	mutex_enter(&msp->ms_lock);

	ASSERT(!msp->ms_condensing);
	ASSERT(!msp->ms_flushing);

	if (error != 0) {
		mutex_exit(&msp->ms_sync_lock);
		return (error);
	}

	ASSERT3P(msp->ms_group, !=, NULL);
	msp->ms_loaded = B_TRUE;

	/*
	 * Apply all the unflushed changes to ms_allocatable right
	 * away so any manipulations we do below have a clear view
	 * of what is allocated and what is free.
	 */
	range_tree_walk(msp->ms_unflushed_allocs,
	    range_tree_remove, msp->ms_allocatable);
	range_tree_walk(msp->ms_unflushed_frees,
	    range_tree_add, msp->ms_allocatable);

	msp->ms_loaded = B_TRUE;

	ASSERT3P(msp->ms_group, !=, NULL);
	spa_t *spa = msp->ms_group->mg_vd->vdev_spa;
	if (spa_syncing_log_sm(spa) != NULL) {
		ASSERT(spa_feature_is_enabled(spa,
		    SPA_FEATURE_LOG_SPACEMAP));

		/*
		 * If we use a log space map we add all the segments
		 * that are in ms_unflushed_frees so they are available
		 * for allocation.
		 *
		 * ms_allocatable needs to contain all free segments
		 * that are ready for allocations (thus not segments
		 * from ms_freeing, ms_freed, and the ms_defer trees).
		 * But if we grab the lock in this code path at a sync
		 * pass later that 1, then it also contains the
		 * segments of ms_freed (they were added to it earlier
		 * in this path through ms_unflushed_frees). So we
		 * need to remove all the segments that exist in
		 * ms_freed from ms_allocatable as they will be added
		 * later in metaslab_sync_done().
		 *
		 * When there's no log space map, the ms_allocatable
		 * correctly doesn't contain any segments that exist
		 * in ms_freed [see ms_synced_length].
		 */
		range_tree_walk(msp->ms_freed,
		    range_tree_remove, msp->ms_allocatable);
	}

	/*
	 * If we are not using the log space map, ms_allocatable
	 * contains the segments that exist in the ms_defer trees
	 * [see ms_synced_length]. Thus we need to remove them
	 * from ms_allocatable as they will be added again in
	 * metaslab_sync_done().
	 *
	 * If we are using the log space map, ms_allocatable still
	 * contains the segments that exist in the ms_defer trees.
	 * Not because it read them through the ms_sm though. But
	 * because these segments are part of ms_unflushed_frees
	 * whose segments we add to ms_allocatable earlier in this
	 * code path.
	 */
	for (int t = 0; t < TXG_DEFER_SIZE; t++) {
		range_tree_walk(msp->ms_defer[t],
		    range_tree_remove, msp->ms_allocatable);
	}

	/*
	 * Call metaslab_recalculate_weight_and_sort() now that the
	 * metaslab is loaded so we get the metaslab's real weight.
	 *
	 * Unless this metaslab was created with older software and
	 * has not yet been converted to use segment-based weight, we
	 * expect the new weight to be better or equal to the weight
	 * that the metaslab had while it was not loaded. This is
	 * because the old weight does not take into account the
	 * consolidation of adjacent segments between TXGs. [see
	 * comment for ms_synchist and ms_deferhist[] for more info]
	 */
	uint64_t weight = msp->ms_weight;
	uint64_t max_size = msp->ms_max_size;
	metaslab_recalculate_weight_and_sort(msp);
	if (!WEIGHT_IS_SPACEBASED(weight))
		ASSERT3U(weight, <=, msp->ms_weight);
	msp->ms_max_size = metaslab_largest_allocatable(msp);
	ASSERT3U(max_size, <=, msp->ms_max_size);
	hrtime_t load_end = gethrtime();
		msp->ms_load_time = load_end;
	if (zfs_flags & ZFS_DEBUG_LOG_SPACEMAP) {
		zfs_dbgmsg("loading: txg %llu, spa %s, vdev_id %llu, "
		    "ms_id %llu, smp_length %llu, "
		    "unflushed_allocs %llu, unflushed_frees %llu, "
		    "freed %llu, defer %llu + %llu, "
		    "loading_time %lld ms, ms_max_size %llu, "
		    "max size error %llu",
		    spa_syncing_txg(spa), spa_name(spa),
		    msp->ms_group->mg_vd->vdev_id, msp->ms_id,
		    space_map_length(msp->ms_sm),
		    range_tree_space(msp->ms_unflushed_allocs),
		    range_tree_space(msp->ms_unflushed_frees),
		    range_tree_space(msp->ms_freed),
		    range_tree_space(msp->ms_defer[0]),
		    range_tree_space(msp->ms_defer[1]),
		    (longlong_t)((load_end - load_start) / 1000000),
		    msp->ms_max_size, msp->ms_max_size - max_size);
	}

	metaslab_verify_space(msp, spa_syncing_txg(spa));
	mutex_exit(&msp->ms_sync_lock);
	return (0);
}

int
metaslab_load(metaslab_t *msp, uint64_t txg)
{
	ASSERT(MUTEX_HELD(&msp->ms_lock));

	/*
	 * There may be another thread loading the same metaslab, if that's
	 * the case just wait until the other thread is done and return.
	 */
	metaslab_load_wait(msp);
	if (msp->ms_loaded)
		return (0);
	VERIFY(!msp->ms_loading);
	ASSERT(!msp->ms_condensing);

	/*
	 * We set the loading flag BEFORE potentially dropping the lock to
	 * wait for an ongoing flush (see ms_flushing below). This way other
	 * threads know that there is already a thread that is loading this
	 * metaslab.
	 */
	msp->ms_loading = B_TRUE;

	/*
	 * Wait for any in-progress flushing to finish as we drop the ms_lock
	 * both here (during space_map_load()) and in metaslab_flush() (when
	 * we flush our changes to the ms_sm).
	 */
	if (msp->ms_flushing)
		metaslab_flush_wait(msp);

	/*
	 * In the possibility that we were waiting for the metaslab to be
	 * flushed (where we temporarily dropped the ms_lock), ensure that
	 * no one else loaded the metaslab somehow.
	 */
	ASSERT(!msp->ms_loaded);

	/*
	 * If we're loading a metaslab in the normal class, consider evicting
	 * another one to keep our memory usage under the limit defined by the
	 * zfs_metaslab_mem_limit tunable.
	 */
	if (spa_normal_class(msp->ms_group->mg_class->mc_spa) ==
	    msp->ms_group->mg_class) {
		metaslab_potentially_evict(msp->ms_group->mg_class);
	}

	int error = metaslab_load_impl(msp);

	ASSERT(MUTEX_HELD(&msp->ms_lock));
	msp->ms_loading = B_FALSE;
	msp->ms_loaded_txg = txg;
	cv_broadcast(&msp->ms_load_cv);

	return (error);
}

void
metaslab_unload(metaslab_t *msp)
{
	ASSERT(MUTEX_HELD(&msp->ms_lock));

	/*
	 * This can happen if a metaslab is selected for eviction (in
	 * metaslab_potentially_evict) and then unloaded during spa_sync (via
	 * metaslab_class_evict_old).
	 */
	if (!msp->ms_loaded)
		return;

	range_tree_vacate(msp->ms_allocatable, NULL, NULL);
	msp->ms_loaded = B_FALSE;
<<<<<<< HEAD
	msp->ms_loaded_txg = 0;
=======
	msp->ms_unload_time = gethrtime();
>>>>>>> e89be50a

	msp->ms_activation_weight = 0;
	msp->ms_weight &= ~METASLAB_ACTIVE_MASK;

	if (msp->ms_group != NULL) {
		metaslab_class_t *mc = msp->ms_group->mg_class;
		multilist_sublist_t *mls =
		    multilist_sublist_lock_obj(mc->mc_metaslab_txg_list, msp);
		if (multilist_link_active(&msp->ms_class_txg_node))
			multilist_sublist_remove(mls, msp);
		multilist_sublist_unlock(mls);
	}

	/*
	 * We explicitly recalculate the metaslab's weight based on its space
	 * map (as it is now not loaded). We want unload metaslabs to always
	 * have their weights calculated from the space map histograms, while
	 * loaded ones have it calculated from their in-core range tree
	 * [see metaslab_load()]. This way, the weight reflects the information
	 * available in-core, whether it is loaded or not.
	 *
	 * If ms_group == NULL means that we came here from metaslab_fini(),
	 * at which point it doesn't make sense for us to do the recalculation
	 * and the sorting.
	 */
	if (msp->ms_group != NULL)
		metaslab_recalculate_weight_and_sort(msp);
}

void
metaslab_set_selected_txg(metaslab_t *msp, uint64_t txg)
{
	ASSERT(MUTEX_HELD(&msp->ms_lock));
	metaslab_class_t *mc = msp->ms_group->mg_class;
	multilist_sublist_t *mls =
	    multilist_sublist_lock_obj(mc->mc_metaslab_txg_list, msp);
	if (multilist_link_active(&msp->ms_class_txg_node))
		multilist_sublist_remove(mls, msp);
	msp->ms_selected_txg = txg;
	msp->ms_selected_time = gethrtime();
	multilist_sublist_insert_tail(mls, msp);
	multilist_sublist_unlock(mls);
}

void
metaslab_space_update(vdev_t *vd, metaslab_class_t *mc, int64_t alloc_delta,
    int64_t defer_delta, int64_t space_delta)
{
	vdev_space_update(vd, alloc_delta, defer_delta, space_delta);

	ASSERT3P(vd->vdev_spa->spa_root_vdev, ==, vd->vdev_parent);
	ASSERT(vd->vdev_ms_count != 0);

	metaslab_class_space_update(mc, alloc_delta, defer_delta, space_delta,
	    vdev_deflated_space(vd, space_delta));
}

int
metaslab_init(metaslab_group_t *mg, uint64_t id, uint64_t object,
    uint64_t txg, metaslab_t **msp)
{
	vdev_t *vd = mg->mg_vd;
	spa_t *spa = vd->vdev_spa;
	objset_t *mos = spa->spa_meta_objset;
	metaslab_t *ms;
	int error;

	ms = kmem_zalloc(sizeof (metaslab_t), KM_SLEEP);
	mutex_init(&ms->ms_lock, NULL, MUTEX_DEFAULT, NULL);
	mutex_init(&ms->ms_sync_lock, NULL, MUTEX_DEFAULT, NULL);
	cv_init(&ms->ms_load_cv, NULL, CV_DEFAULT, NULL);
	cv_init(&ms->ms_flush_cv, NULL, CV_DEFAULT, NULL);
	multilist_link_init(&ms->ms_class_txg_node);

	ms->ms_id = id;
	ms->ms_start = id << vd->vdev_ms_shift;
	ms->ms_size = 1ULL << vd->vdev_ms_shift;
	ms->ms_allocator = -1;
	ms->ms_new = B_TRUE;

	/*
	 * We only open space map objects that already exist. All others
	 * will be opened when we finally allocate an object for it.
	 *
	 * Note:
	 * When called from vdev_expand(), we can't call into the DMU as
	 * we are holding the spa_config_lock as a writer and we would
	 * deadlock [see relevant comment in vdev_metaslab_init()]. in
	 * that case, the object parameter is zero though, so we won't
	 * call into the DMU.
	 */
	if (object != 0) {
		error = space_map_open(&ms->ms_sm, mos, object, ms->ms_start,
		    ms->ms_size, vd->vdev_ashift);

		if (error != 0) {
			kmem_free(ms, sizeof (metaslab_t));
			return (error);
		}

		ASSERT(ms->ms_sm != NULL);
		ASSERT3S(space_map_allocated(ms->ms_sm), >=, 0);
		ms->ms_allocated_space = space_map_allocated(ms->ms_sm);
	}

	/*
	 * We create the ms_allocatable here, but we don't create the
	 * other range trees until metaslab_sync_done().  This serves
	 * two purposes: it allows metaslab_sync_done() to detect the
	 * addition of new space; and for debugging, it ensures that
	 * we'd data fault on any attempt to use this metaslab before
	 * it's ready.
	 */
	ms->ms_allocatable = range_tree_create_impl(&rt_avl_ops,
	    &ms->ms_allocatable_by_size, metaslab_rangesize_compare, 0);

	ms->ms_trim = range_tree_create(NULL, NULL);

	metaslab_group_add(mg, ms);
	metaslab_set_fragmentation(ms);

	/*
	 * If we're opening an existing pool (txg == 0) or creating
	 * a new one (txg == TXG_INITIAL), all space is available now.
	 * If we're adding space to an existing pool, the new space
	 * does not become available until after this txg has synced.
	 * The metaslab's weight will also be initialized when we sync
	 * out this txg. This ensures that we don't attempt to allocate
	 * from it before we have initialized it completely.
	 */
	if (txg <= TXG_INITIAL) {
		metaslab_sync_done(ms, 0);
		metaslab_space_update(vd, mg->mg_class,
		    metaslab_allocated_space(ms), 0, 0);
	}

	if (txg != 0) {
		vdev_dirty(vd, 0, NULL, txg);
		vdev_dirty(vd, VDD_METASLAB, ms, txg);
	}

	*msp = ms;

	return (0);
}

static void
metaslab_fini_flush_data(metaslab_t *msp)
{
	spa_t *spa = msp->ms_group->mg_vd->vdev_spa;

	if (metaslab_unflushed_txg(msp) == 0) {
		ASSERT3P(avl_find(&spa->spa_metaslabs_by_flushed, msp, NULL),
		    ==, NULL);
		return;
	}
	ASSERT(spa_feature_is_active(spa, SPA_FEATURE_LOG_SPACEMAP));

	mutex_enter(&spa->spa_flushed_ms_lock);
	avl_remove(&spa->spa_metaslabs_by_flushed, msp);
	mutex_exit(&spa->spa_flushed_ms_lock);

	spa_log_sm_decrement_mscount(spa, metaslab_unflushed_txg(msp));
	spa_log_summary_decrement_mscount(spa, metaslab_unflushed_txg(msp));
}

uint64_t
metaslab_unflushed_changes_memused(metaslab_t *ms)
{
	return ((range_tree_numsegs(ms->ms_unflushed_allocs) +
	    range_tree_numsegs(ms->ms_unflushed_frees)) *
	    sizeof (range_seg_t));
}

void
metaslab_fini(metaslab_t *msp)
{
	metaslab_group_t *mg = msp->ms_group;
	vdev_t *vd = mg->mg_vd;
	spa_t *spa = vd->vdev_spa;

	metaslab_fini_flush_data(msp);

	metaslab_group_remove(mg, msp);

	mutex_enter(&msp->ms_lock);
	VERIFY(msp->ms_group == NULL);
	metaslab_space_update(vd, mg->mg_class,
	    -metaslab_allocated_space(msp), 0, -msp->ms_size);

	space_map_close(msp->ms_sm);
	msp->ms_sm = NULL;

	metaslab_unload(msp);
	range_tree_destroy(msp->ms_allocatable);
	range_tree_destroy(msp->ms_freeing);
	range_tree_destroy(msp->ms_freed);

	ASSERT3U(spa->spa_unflushed_stats.sus_memused, >=,
	    metaslab_unflushed_changes_memused(msp));
	spa->spa_unflushed_stats.sus_memused -=
	    metaslab_unflushed_changes_memused(msp);
	range_tree_vacate(msp->ms_unflushed_allocs, NULL, NULL);
	range_tree_destroy(msp->ms_unflushed_allocs);
	range_tree_vacate(msp->ms_unflushed_frees, NULL, NULL);
	range_tree_destroy(msp->ms_unflushed_frees);

	for (int t = 0; t < TXG_SIZE; t++) {
		range_tree_destroy(msp->ms_allocating[t]);
	}

	for (int t = 0; t < TXG_DEFER_SIZE; t++) {
		range_tree_destroy(msp->ms_defer[t]);
	}
	ASSERT0(msp->ms_deferspace);

	range_tree_destroy(msp->ms_checkpointing);

	for (int t = 0; t < TXG_SIZE; t++)
		ASSERT(!txg_list_member(&vd->vdev_ms_list, msp, t));

	range_tree_vacate(msp->ms_trim, NULL, NULL);
	range_tree_destroy(msp->ms_trim);

	mutex_exit(&msp->ms_lock);
	cv_destroy(&msp->ms_load_cv);
	cv_destroy(&msp->ms_flush_cv);
	mutex_destroy(&msp->ms_lock);
	mutex_destroy(&msp->ms_sync_lock);
	ASSERT3U(msp->ms_allocator, ==, -1);

	kmem_free(msp, sizeof (metaslab_t));
}

#define	FRAGMENTATION_TABLE_SIZE	17

/*
 * This table defines a segment size based fragmentation metric that will
 * allow each metaslab to derive its own fragmentation value. This is done
 * by calculating the space in each bucket of the spacemap histogram and
 * multiplying that by the fragmentation metric in this table. Doing
 * this for all buckets and dividing it by the total amount of free
 * space in this metaslab (i.e. the total free space in all buckets) gives
 * us the fragmentation metric. This means that a high fragmentation metric
 * equates to most of the free space being comprised of small segments.
 * Conversely, if the metric is low, then most of the free space is in
 * large segments. A 10% change in fragmentation equates to approximately
 * double the number of segments.
 *
 * This table defines 0% fragmented space using 16MB segments. Testing has
 * shown that segments that are greater than or equal to 16MB do not suffer
 * from drastic performance problems. Using this value, we derive the rest
 * of the table. Since the fragmentation value is never stored on disk, it
 * is possible to change these calculations in the future.
 */
int zfs_frag_table[FRAGMENTATION_TABLE_SIZE] = {
	100,	/* 512B	*/
	100,	/* 1K	*/
	98,	/* 2K	*/
	95,	/* 4K	*/
	90,	/* 8K	*/
	80,	/* 16K	*/
	70,	/* 32K	*/
	60,	/* 64K	*/
	50,	/* 128K	*/
	40,	/* 256K	*/
	30,	/* 512K	*/
	20,	/* 1M	*/
	15,	/* 2M	*/
	10,	/* 4M	*/
	5,	/* 8M	*/
	0	/* 16M	*/
};

/*
 * Calculate the metaslab's fragmentation metric and set ms_fragmentation.
 * Setting this value to ZFS_FRAG_INVALID means that the metaslab has not
 * been upgraded and does not support this metric. Otherwise, the return
 * value should be in the range [0, 100].
 */
static void
metaslab_set_fragmentation(metaslab_t *msp)
{
	spa_t *spa = msp->ms_group->mg_vd->vdev_spa;
	uint64_t fragmentation = 0;
	uint64_t total = 0;
	boolean_t feature_enabled = spa_feature_is_enabled(spa,
	    SPA_FEATURE_SPACEMAP_HISTOGRAM);

	if (!feature_enabled) {
		msp->ms_fragmentation = ZFS_FRAG_INVALID;
		return;
	}

	/*
	 * A null space map means that the entire metaslab is free
	 * and thus is not fragmented.
	 */
	if (msp->ms_sm == NULL) {
		msp->ms_fragmentation = 0;
		return;
	}

	/*
	 * If this metaslab's space map has not been upgraded, flag it
	 * so that we upgrade next time we encounter it.
	 */
	if (msp->ms_sm->sm_dbuf->db_size != sizeof (space_map_phys_t)) {
		uint64_t txg = spa_syncing_txg(spa);
		vdev_t *vd = msp->ms_group->mg_vd;

		/*
		 * If we've reached the final dirty txg, then we must
		 * be shutting down the pool. We don't want to dirty
		 * any data past this point so skip setting the condense
		 * flag. We can retry this action the next time the pool
		 * is imported.
		 */
		if (spa_writeable(spa) && txg < spa_final_dirty_txg(spa)) {
			msp->ms_condense_wanted = B_TRUE;
			vdev_dirty(vd, VDD_METASLAB, msp, txg + 1);
			zfs_dbgmsg("txg %llu, requesting force condense: "
			    "ms_id %llu, vdev_id %llu", txg, msp->ms_id,
			    vd->vdev_id);
		}
		msp->ms_fragmentation = ZFS_FRAG_INVALID;
		return;
	}

	for (int i = 0; i < SPACE_MAP_HISTOGRAM_SIZE; i++) {
		uint64_t space = 0;
		uint8_t shift = msp->ms_sm->sm_shift;

		int idx = MIN(shift - SPA_MINBLOCKSHIFT + i,
		    FRAGMENTATION_TABLE_SIZE - 1);

		if (msp->ms_sm->sm_phys->smp_histogram[i] == 0)
			continue;

		space = msp->ms_sm->sm_phys->smp_histogram[i] << (i + shift);
		total += space;

		ASSERT3U(idx, <, FRAGMENTATION_TABLE_SIZE);
		fragmentation += space * zfs_frag_table[idx];
	}

	if (total > 0)
		fragmentation /= total;
	ASSERT3U(fragmentation, <=, 100);

	msp->ms_fragmentation = fragmentation;
}

/*
 * Compute a weight -- a selection preference value -- for the given metaslab.
 * This is based on the amount of free space, the level of fragmentation,
 * the LBA range, and whether the metaslab is loaded.
 */
static uint64_t
metaslab_space_weight(metaslab_t *msp)
{
	metaslab_group_t *mg = msp->ms_group;
	vdev_t *vd = mg->mg_vd;
	uint64_t weight, space;

	ASSERT(MUTEX_HELD(&msp->ms_lock));

	/*
	 * The baseline weight is the metaslab's free space.
	 */
	space = msp->ms_size - metaslab_allocated_space(msp);

	if (metaslab_fragmentation_factor_enabled &&
	    msp->ms_fragmentation != ZFS_FRAG_INVALID) {
		/*
		 * Use the fragmentation information to inversely scale
		 * down the baseline weight. We need to ensure that we
		 * don't exclude this metaslab completely when it's 100%
		 * fragmented. To avoid this we reduce the fragmented value
		 * by 1.
		 */
		space = (space * (100 - (msp->ms_fragmentation - 1))) / 100;

		/*
		 * If space < SPA_MINBLOCKSIZE, then we will not allocate from
		 * this metaslab again. The fragmentation metric may have
		 * decreased the space to something smaller than
		 * SPA_MINBLOCKSIZE, so reset the space to SPA_MINBLOCKSIZE
		 * so that we can consume any remaining space.
		 */
		if (space > 0 && space < SPA_MINBLOCKSIZE)
			space = SPA_MINBLOCKSIZE;
	}
	weight = space;

	/*
	 * Modern disks have uniform bit density and constant angular velocity.
	 * Therefore, the outer recording zones are faster (higher bandwidth)
	 * than the inner zones by the ratio of outer to inner track diameter,
	 * which is typically around 2:1.  We account for this by assigning
	 * higher weight to lower metaslabs (multiplier ranging from 2x to 1x).
	 * In effect, this means that we'll select the metaslab with the most
	 * free bandwidth rather than simply the one with the most free space.
	 */
	if (!vd->vdev_nonrot && metaslab_lba_weighting_enabled) {
		weight = 2 * weight - (msp->ms_id * weight) / vd->vdev_ms_count;
		ASSERT(weight >= space && weight <= 2 * space);
	}

	/*
	 * If this metaslab is one we're actively using, adjust its
	 * weight to make it preferable to any inactive metaslab so
	 * we'll polish it off. If the fragmentation on this metaslab
	 * has exceed our threshold, then don't mark it active.
	 */
	if (msp->ms_loaded && msp->ms_fragmentation != ZFS_FRAG_INVALID &&
	    msp->ms_fragmentation <= zfs_metaslab_fragmentation_threshold) {
		weight |= (msp->ms_weight & METASLAB_ACTIVE_MASK);
	}

	WEIGHT_SET_SPACEBASED(weight);
	return (weight);
}

/*
 * Return the weight of the specified metaslab, according to the segment-based
 * weighting algorithm. The metaslab must be loaded. This function can
 * be called within a sync pass since it relies only on the metaslab's
 * range tree which is always accurate when the metaslab is loaded.
 */
static uint64_t
metaslab_weight_from_range_tree(metaslab_t *msp)
{
	uint64_t weight = 0;
	uint32_t segments = 0;

	ASSERT(msp->ms_loaded);

	for (int i = RANGE_TREE_HISTOGRAM_SIZE - 1; i >= SPA_MINBLOCKSHIFT;
	    i--) {
		uint8_t shift = msp->ms_group->mg_vd->vdev_ashift;
		int max_idx = SPACE_MAP_HISTOGRAM_SIZE + shift - 1;

		segments <<= 1;
		segments += msp->ms_allocatable->rt_histogram[i];

		/*
		 * The range tree provides more precision than the space map
		 * and must be downgraded so that all values fit within the
		 * space map's histogram. This allows us to compare loaded
		 * vs. unloaded metaslabs to determine which metaslab is
		 * considered "best".
		 */
		if (i > max_idx)
			continue;

		if (segments != 0) {
			WEIGHT_SET_COUNT(weight, segments);
			WEIGHT_SET_INDEX(weight, i);
			WEIGHT_SET_ACTIVE(weight, 0);
			break;
		}
	}
	return (weight);
}

/*
 * Calculate the weight based on the on-disk histogram. Should be applied
 * only to unloaded metaslabs  (i.e no incoming allocations) in-order to
 * give results consistent with the on-disk state
 */
static uint64_t
metaslab_weight_from_spacemap(metaslab_t *msp)
{
	space_map_t *sm = msp->ms_sm;
	ASSERT(!msp->ms_loaded);
	ASSERT(sm != NULL);
	ASSERT3U(space_map_object(sm), !=, 0);
	ASSERT3U(sm->sm_dbuf->db_size, ==, sizeof (space_map_phys_t));

	/*
	 * Create a joint histogram from all the segments that have made
	 * it to the metaslab's space map histogram, that are not yet
	 * available for allocation because they are still in the freeing
	 * pipeline (e.g. freeing, freed, and defer trees). Then subtract
	 * these segments from the space map's histogram to get a more
	 * accurate weight.
	 */
	uint64_t deferspace_histogram[SPACE_MAP_HISTOGRAM_SIZE] = {0};
	for (int i = 0; i < SPACE_MAP_HISTOGRAM_SIZE; i++)
		deferspace_histogram[i] += msp->ms_synchist[i];
	for (int t = 0; t < TXG_DEFER_SIZE; t++) {
		for (int i = 0; i < SPACE_MAP_HISTOGRAM_SIZE; i++) {
			deferspace_histogram[i] += msp->ms_deferhist[t][i];
		}
	}

	uint64_t weight = 0;
	for (int i = SPACE_MAP_HISTOGRAM_SIZE - 1; i >= 0; i--) {
		ASSERT3U(sm->sm_phys->smp_histogram[i], >=,
		    deferspace_histogram[i]);
		uint64_t count =
		    sm->sm_phys->smp_histogram[i] - deferspace_histogram[i];
		if (count != 0) {
			WEIGHT_SET_COUNT(weight, count);
			WEIGHT_SET_INDEX(weight, i + sm->sm_shift);
			WEIGHT_SET_ACTIVE(weight, 0);
			break;
		}
	}
	return (weight);
}

/*
 * Compute a segment-based weight for the specified metaslab. The weight
 * is determined by highest bucket in the histogram. The information
 * for the highest bucket is encoded into the weight value.
 */
static uint64_t
metaslab_segment_weight(metaslab_t *msp)
{
	metaslab_group_t *mg = msp->ms_group;
	uint64_t weight = 0;
	uint8_t shift = mg->mg_vd->vdev_ashift;

	ASSERT(MUTEX_HELD(&msp->ms_lock));

	/*
	 * The metaslab is completely free.
	 */
	if (metaslab_allocated_space(msp) == 0) {
		int idx = highbit64(msp->ms_size) - 1;
		int max_idx = SPACE_MAP_HISTOGRAM_SIZE + shift - 1;

		if (idx < max_idx) {
			WEIGHT_SET_COUNT(weight, 1ULL);
			WEIGHT_SET_INDEX(weight, idx);
		} else {
			WEIGHT_SET_COUNT(weight, 1ULL << (idx - max_idx));
			WEIGHT_SET_INDEX(weight, max_idx);
		}
		WEIGHT_SET_ACTIVE(weight, 0);
		ASSERT(!WEIGHT_IS_SPACEBASED(weight));
		return (weight);
	}

	ASSERT3U(msp->ms_sm->sm_dbuf->db_size, ==, sizeof (space_map_phys_t));

	/*
	 * If the metaslab is fully allocated then just make the weight 0.
	 */
	if (metaslab_allocated_space(msp) == msp->ms_size)
		return (0);
	/*
	 * If the metaslab is already loaded, then use the range tree to
	 * determine the weight. Otherwise, we rely on the space map information
	 * to generate the weight.
	 */
	if (msp->ms_loaded) {
		weight = metaslab_weight_from_range_tree(msp);
	} else {
		weight = metaslab_weight_from_spacemap(msp);
	}

	/*
	 * If the metaslab was active the last time we calculated its weight
	 * then keep it active. We want to consume the entire region that
	 * is associated with this weight.
	 */
	if (msp->ms_activation_weight != 0 && weight != 0)
		WEIGHT_SET_ACTIVE(weight, WEIGHT_GET_ACTIVE(msp->ms_weight));
	return (weight);
}

/*
 * Determine if we should attempt to allocate from this metaslab. If the
 * metaslab is loaded, then we can determine if the desired allocation
 * can be satisfied by looking at the size of the maximum free segment
 * on that metaslab. Otherwise, we make our decision based on the metaslab's
 * weight. For segment-based weighting we can determine the maximum
 * allocation based on the index encoded in its value. For space-based
 * weights we rely on the entire weight (excluding the weight-type bit).
 */
boolean_t
metaslab_should_allocate(metaslab_t *msp, uint64_t asize, boolean_t try_hard)
{
	/*
	 * If the metaslab is loaded, ms_max_size is definitive and we can use
	 * the fast check. If it's not, the ms_max_size is a lower bound (once
	 * set), and we should use the fast check as long as we're not in
	 * try_hard and it's been less than zfs_metaslab_max_size_cache_sec
	 * seconds since the metaslab was unloaded.
	 */
	if (msp->ms_loaded ||
	    (msp->ms_max_size != 0 && !try_hard && gethrtime() <
	    msp->ms_unload_time + SEC2NSEC(zfs_metaslab_max_size_cache_sec)))
		return (msp->ms_max_size >= asize);

	boolean_t should_allocate;
	if (!WEIGHT_IS_SPACEBASED(msp->ms_weight)) {
		/*
		 * The metaslab segment weight indicates segments in the
		 * range [2^i, 2^(i+1)), where i is the index in the weight.
		 * Since the asize might be in the middle of the range, we
		 * should attempt the allocation if asize < 2^(i+1).
		 */
		should_allocate = (asize <
		    1ULL << (WEIGHT_GET_INDEX(msp->ms_weight) + 1));
	} else {
		should_allocate = (asize <=
		    (msp->ms_weight & ~METASLAB_WEIGHT_TYPE));
	}

	return (should_allocate);
}

static uint64_t
metaslab_weight(metaslab_t *msp)
{
	vdev_t *vd = msp->ms_group->mg_vd;
	spa_t *spa = vd->vdev_spa;
	uint64_t weight;

	ASSERT(MUTEX_HELD(&msp->ms_lock));

	metaslab_set_fragmentation(msp);

	/*
	 * Update the maximum size. If the metaslab is loaded, this will
	 * ensure that we get an accurate maximum size if newly freed space
	 * has been added back into the free tree. If the metaslab is
	 * unloaded, we check if there's a larger free segment in the
	 * unflushed frees. This is a lower bound on the largest allocatable
	 * segment size. Coalescing of adjacent entries may reveal larger
	 * allocatable segments, but we aren't aware of those until loading
	 * the space map into a range tree.
	 */
	if (msp->ms_loaded) {
		msp->ms_max_size = metaslab_largest_allocatable(msp);
	} else {
		msp->ms_max_size = MAX(msp->ms_max_size,
		    metaslab_largest_unflushed_free(msp));
	}

	/*
	 * Segment-based weighting requires space map histogram support.
	 */
	if (zfs_metaslab_segment_weight_enabled &&
	    spa_feature_is_enabled(spa, SPA_FEATURE_SPACEMAP_HISTOGRAM) &&
	    (msp->ms_sm == NULL || msp->ms_sm->sm_dbuf->db_size ==
	    sizeof (space_map_phys_t))) {
		weight = metaslab_segment_weight(msp);
	} else {
		weight = metaslab_space_weight(msp);
	}
	return (weight);
}

void
metaslab_recalculate_weight_and_sort(metaslab_t *msp)
{
	ASSERT(MUTEX_HELD(&msp->ms_lock));

	/* note: we preserve the mask (e.g. indication of primary, etc..) */
	uint64_t was_active = msp->ms_weight & METASLAB_ACTIVE_MASK;
	metaslab_group_sort(msp->ms_group, msp,
	    metaslab_weight(msp) | was_active);
}

static int
metaslab_activate_allocator(metaslab_group_t *mg, metaslab_t *msp,
    int allocator, uint64_t activation_weight)
{
	ASSERT(MUTEX_HELD(&msp->ms_lock));

	/*
	 * If we're activating for the claim code, we don't want to actually
	 * set the metaslab up for a specific allocator.
	 */
	if (activation_weight == METASLAB_WEIGHT_CLAIM) {
		ASSERT0(msp->ms_activation_weight);
		msp->ms_activation_weight = msp->ms_weight;
		metaslab_group_sort(mg, msp, msp->ms_weight |
		    activation_weight);
		return (0);
	}

	metaslab_t **arr = (activation_weight == METASLAB_WEIGHT_PRIMARY ?
	    mg->mg_primaries : mg->mg_secondaries);

	mutex_enter(&mg->mg_lock);
	if (arr[allocator] != NULL) {
		mutex_exit(&mg->mg_lock);
		return (EEXIST);
	}

	arr[allocator] = msp;
	ASSERT3S(msp->ms_allocator, ==, -1);
	msp->ms_allocator = allocator;
	msp->ms_primary = (activation_weight == METASLAB_WEIGHT_PRIMARY);

	ASSERT0(msp->ms_activation_weight);
	msp->ms_activation_weight = msp->ms_weight;
	metaslab_group_sort_impl(mg, msp,
	    msp->ms_weight | activation_weight);

	mutex_exit(&mg->mg_lock);

	return (0);
}

static int
metaslab_activate(metaslab_t *msp, int allocator, uint64_t activation_weight,
    uint64_t txg)
{
	ASSERT(MUTEX_HELD(&msp->ms_lock));

<<<<<<< HEAD
	if ((msp->ms_weight & METASLAB_ACTIVE_MASK) == 0) {
		int error = metaslab_load(msp, txg);
		if (error != 0) {
			metaslab_group_sort(msp->ms_group, msp, 0);
			return (error);
		}
		if ((msp->ms_weight & METASLAB_ACTIVE_MASK) != 0) {
			/*
			 * The metaslab was activated for another allocator
			 * while we were waiting, we should reselect.
			 */
=======
	/*
	 * The current metaslab is already activated for us so there
	 * is nothing to do. Already activated though, doesn't mean
	 * that this metaslab is activated for our allocator nor our
	 * requested activation weight. The metaslab could have started
	 * as an active one for our allocator but changed allocators
	 * while we were waiting to grab its ms_lock or we stole it
	 * [see find_valid_metaslab()]. This means that there is a
	 * possibility of passivating a metaslab of another allocator
	 * or from a different activation mask, from this thread.
	 */
	if ((msp->ms_weight & METASLAB_ACTIVE_MASK) != 0) {
		ASSERT(msp->ms_loaded);
		return (0);
	}

	int error = metaslab_load(msp);
	if (error != 0) {
		metaslab_group_sort(msp->ms_group, msp, 0);
		return (error);
	}

	/*
	 * When entering metaslab_load() we may have dropped the
	 * ms_lock because we were loading this metaslab, or we
	 * were waiting for another thread to load it for us. In
	 * that scenario, we recheck the weight of the metaslab
	 * to see if it was activated by another thread.
	 *
	 * If the metaslab was activated for another allocator or
	 * it was activated with a different activation weight (e.g.
	 * we wanted to make it a primary but it was activated as
	 * secondary) we return error (EBUSY).
	 *
	 * If the metaslab was activated for the same allocator
	 * and requested activation mask, skip activating it.
	 */
	if ((msp->ms_weight & METASLAB_ACTIVE_MASK) != 0) {
		if (msp->ms_allocator != allocator)
>>>>>>> e89be50a
			return (EBUSY);

		if ((msp->ms_weight & activation_weight) == 0)
			return (EBUSY);

		EQUIV((activation_weight == METASLAB_WEIGHT_PRIMARY),
		    msp->ms_primary);
		return (0);
	}

	/*
	 * If the metaslab has literally 0 space, it will have weight 0. In
	 * that case, don't bother activating it. This can happen if the
	 * metaslab had space during find_valid_metaslab, but another thread
	 * loaded it and used all that space while we were waiting to grab the
	 * lock.
	 */
	if (msp->ms_weight == 0) {
		ASSERT0(range_tree_space(msp->ms_allocatable));
		return (SET_ERROR(ENOSPC));
	}

	if ((error = metaslab_activate_allocator(msp->ms_group, msp,
	    allocator, activation_weight)) != 0) {
		return (error);
	}

	ASSERT(msp->ms_loaded);
	ASSERT(msp->ms_weight & METASLAB_ACTIVE_MASK);

	return (0);
}

static void
metaslab_passivate_allocator(metaslab_group_t *mg, metaslab_t *msp,
    uint64_t weight)
{
	ASSERT(MUTEX_HELD(&msp->ms_lock));
	ASSERT(msp->ms_loaded);

	if (msp->ms_weight & METASLAB_WEIGHT_CLAIM) {
		metaslab_group_sort(mg, msp, weight);
		return;
	}

	mutex_enter(&mg->mg_lock);
	ASSERT3P(msp->ms_group, ==, mg);
	ASSERT3S(0, <=, msp->ms_allocator);
	ASSERT3U(msp->ms_allocator, <, mg->mg_allocators);

	if (msp->ms_primary) {
		ASSERT3P(mg->mg_primaries[msp->ms_allocator], ==, msp);
		ASSERT(msp->ms_weight & METASLAB_WEIGHT_PRIMARY);
		mg->mg_primaries[msp->ms_allocator] = NULL;
	} else {
		ASSERT3P(mg->mg_secondaries[msp->ms_allocator], ==, msp);
		ASSERT(msp->ms_weight & METASLAB_WEIGHT_SECONDARY);
		mg->mg_secondaries[msp->ms_allocator] = NULL;
	}
	msp->ms_allocator = -1;
	metaslab_group_sort_impl(mg, msp, weight);
	mutex_exit(&mg->mg_lock);
}

static void
metaslab_passivate(metaslab_t *msp, uint64_t weight)
{
	uint64_t size = weight & ~METASLAB_WEIGHT_TYPE;

	/*
	 * If size < SPA_MINBLOCKSIZE, then we will not allocate from
	 * this metaslab again.  In that case, it had better be empty,
	 * or we would be leaving space on the table.
	 */
	ASSERT(size >= SPA_MINBLOCKSIZE ||
	    range_tree_is_empty(msp->ms_allocatable));
	ASSERT0(weight & METASLAB_ACTIVE_MASK);

	ASSERT(msp->ms_activation_weight != 0);
	msp->ms_activation_weight = 0;
	metaslab_passivate_allocator(msp->ms_group, msp, weight);
	ASSERT0(msp->ms_weight & METASLAB_ACTIVE_MASK);
}

/*
 * Segment-based metaslabs are activated once and remain active until
 * we either fail an allocation attempt (similar to space-based metaslabs)
 * or have exhausted the free space in zfs_metaslab_switch_threshold
 * buckets since the metaslab was activated. This function checks to see
 * if we've exhaused the zfs_metaslab_switch_threshold buckets in the
 * metaslab and passivates it proactively. This will allow us to select a
 * metaslabs with larger contiguous region if any remaining within this
 * metaslab group. If we're in sync pass > 1, then we continue using this
 * metaslab so that we don't dirty more block and cause more sync passes.
 */
void
metaslab_segment_may_passivate(metaslab_t *msp)
{
	spa_t *spa = msp->ms_group->mg_vd->vdev_spa;

	if (WEIGHT_IS_SPACEBASED(msp->ms_weight) || spa_sync_pass(spa) > 1)
		return;

	/*
	 * Since we are in the middle of a sync pass, the most accurate
	 * information that is accessible to us is the in-core range tree
	 * histogram; calculate the new weight based on that information.
	 */
	uint64_t weight = metaslab_weight_from_range_tree(msp);
	int activation_idx = WEIGHT_GET_INDEX(msp->ms_activation_weight);
	int current_idx = WEIGHT_GET_INDEX(weight);

	if (current_idx <= activation_idx - zfs_metaslab_switch_threshold)
		metaslab_passivate(msp, weight);
}

static void
metaslab_preload(void *arg)
{
	metaslab_t *msp = arg;
	metaslab_class_t *mc = msp->ms_group->mg_class;
	spa_t *spa = mc->mc_spa;

	ASSERT(!MUTEX_HELD(&msp->ms_group->mg_lock));

	mutex_enter(&msp->ms_lock);
<<<<<<< HEAD
	(void) metaslab_load(msp, spa_syncing_txg(spa));
	msp->ms_selected_txg = spa_syncing_txg(spa);
=======
	(void) metaslab_load(msp);
	metaslab_set_selected_txg(msp, spa_syncing_txg(spa));
>>>>>>> e89be50a
	mutex_exit(&msp->ms_lock);
}

static void
metaslab_group_preload(metaslab_group_t *mg)
{
	spa_t *spa = mg->mg_vd->vdev_spa;
	metaslab_t *msp;
	avl_tree_t *t = &mg->mg_metaslab_tree;
	int m = 0;

	if (spa_shutting_down(spa) || !metaslab_preload_enabled) {
		taskq_wait(mg->mg_taskq);
		return;
	}

	mutex_enter(&mg->mg_lock);

	/*
	 * Load the next potential metaslabs
	 */
	for (msp = avl_first(t); msp != NULL; msp = AVL_NEXT(t, msp)) {
		ASSERT3P(msp->ms_group, ==, mg);

		/*
		 * We preload only the maximum number of metaslabs specified
		 * by metaslab_preload_limit. If a metaslab is being forced
		 * to condense then we preload it too. This will ensure
		 * that force condensing happens in the next txg.
		 */
		if (++m > metaslab_preload_limit && !msp->ms_condense_wanted) {
			continue;
		}

		VERIFY(taskq_dispatch(mg->mg_taskq, metaslab_preload,
		    msp, TQ_SLEEP) != TASKQID_INVALID);
	}
	mutex_exit(&mg->mg_lock);
}

/*
 * Determine if the space map's on-disk footprint is past our tolerance for
 * inefficiency. We would like to use the following criteria to make our
 * decision:
 *
 * 1. Do not condense if the size of the space map object would dramatically
 *    increase as a result of writing out the free space range tree.
 *
 * 2. Condense if the on on-disk space map representation is at least
 *    zfs_condense_pct/100 times the size of the optimal representation
 *    (i.e. zfs_condense_pct = 110 and in-core = 1MB, optimal = 1.1MB).
 *
 * 3. Do not condense if the on-disk size of the space map does not actually
 *    decrease.
 *
 * Unfortunately, we cannot compute the on-disk size of the space map in this
 * context because we cannot accurately compute the effects of compression, etc.
 * Instead, we apply the heuristic described in the block comment for
 * zfs_metaslab_condense_block_threshold - we only condense if the space used
 * is greater than a threshold number of blocks.
 */
static boolean_t
metaslab_should_condense(metaslab_t *msp)
{
	space_map_t *sm = msp->ms_sm;
	vdev_t *vd = msp->ms_group->mg_vd;
	uint64_t vdev_blocksize = 1 << vd->vdev_ashift;

	ASSERT(MUTEX_HELD(&msp->ms_lock));
	ASSERT(msp->ms_loaded);
	ASSERT(sm != NULL);
	ASSERT3U(spa_sync_pass(vd->vdev_spa), ==, 1);

	/*
	 * We always condense metaslabs that are empty and metaslabs for
	 * which a condense request has been made.
	 */
	if (avl_is_empty(&msp->ms_allocatable_by_size) ||
	    msp->ms_condense_wanted)
		return (B_TRUE);

	uint64_t record_size = MAX(sm->sm_blksz, vdev_blocksize);
	uint64_t object_size = space_map_length(sm);
	uint64_t optimal_size = space_map_estimate_optimal_size(sm,
	    msp->ms_allocatable, SM_NO_VDEVID);

	return (object_size >= (optimal_size * zfs_condense_pct / 100) &&
	    object_size > zfs_metaslab_condense_block_threshold * record_size);
}

/*
 * Condense the on-disk space map representation to its minimized form.
 * The minimized form consists of a small number of allocations followed
 * by the entries of the free range tree (ms_allocatable). The condensed
 * spacemap contains all the entries of previous TXGs (including those in
 * the pool-wide log spacemaps; thus this is effectively a superset of
 * metaslab_flush()), but this TXG's entries still need to be written.
 */
static void
metaslab_condense(metaslab_t *msp, dmu_tx_t *tx)
{
	range_tree_t *condense_tree;
	space_map_t *sm = msp->ms_sm;
	uint64_t txg = dmu_tx_get_txg(tx);
	spa_t *spa = msp->ms_group->mg_vd->vdev_spa;

	ASSERT(MUTEX_HELD(&msp->ms_lock));
	ASSERT(msp->ms_loaded);
	ASSERT(msp->ms_sm != NULL);

	/*
	 * In order to condense the space map, we need to change it so it
	 * only describes which segments are currently allocated and free.
	 *
	 * All the current free space resides in the ms_allocatable, all
	 * the ms_defer trees, and all the ms_allocating trees. We ignore
	 * ms_freed because it is empty because we're in sync pass 1. We
	 * ignore ms_freeing because these changes are not yet reflected
	 * in the spacemap (they will be written later this txg).
	 *
	 * So to truncate the space map to represent all the entries of
	 * previous TXGs we do the following:
	 *
	 * 1] We create a range tree (condense tree) that is 100% allocated.
	 * 2] We remove from it all segments found in the ms_defer trees
	 *    as those segments are marked as free in the original space
	 *    map. We do the same with the ms_allocating trees for the same
	 *    reason. Removing these segments should be a relatively
	 *    inexpensive operation since we expect these trees to have a
	 *    small number of nodes.
	 * 3] We vacate any unflushed allocs as they should already exist
	 *    in the condense tree. Then we vacate any unflushed frees as
	 *    they should already be part of ms_allocatable.
	 * 4] At this point, we would ideally like to remove all segments
	 *    in the ms_allocatable tree from the condense tree. This way
	 *    we would write all the entries of the condense tree as the
	 *    condensed space map, which would only contain allocated
	 *    segments with everything else assumed to be freed.
	 *
	 *    Doing so can be prohibitively expensive as ms_allocatable can
	 *    be large, and therefore computationally expensive to subtract
	 *    from the condense_tree. Instead we first sync out the
	 *    condense_tree and then the ms_allocatable, in the condensed
	 *    space map. While this is not optimal, it is typically close to
	 *    optimal and more importantly much cheaper to compute.
	 *
	 * 5] Finally, as both of the unflushed trees were written to our
	 *    new and condensed metaslab space map, we basically flushed
	 *    all the unflushed changes to disk, thus we call
	 *    metaslab_flush_update().
	 */
	ASSERT3U(spa_sync_pass(spa), ==, 1);
	ASSERT(range_tree_is_empty(msp->ms_freed)); /* since it is pass 1 */

	zfs_dbgmsg("condensing: txg %llu, msp[%llu] %p, vdev id %llu, "
	    "spa %s, smp size %llu, segments %lu, forcing condense=%s", txg,
	    msp->ms_id, msp, msp->ms_group->mg_vd->vdev_id,
	    spa->spa_name, space_map_length(msp->ms_sm),
	    avl_numnodes(&msp->ms_allocatable->rt_root),
	    msp->ms_condense_wanted ? "TRUE" : "FALSE");

	msp->ms_condense_wanted = B_FALSE;

	condense_tree = range_tree_create(NULL, NULL);
	range_tree_add(condense_tree, msp->ms_start, msp->ms_size);

	for (int t = 0; t < TXG_DEFER_SIZE; t++) {
		range_tree_walk(msp->ms_defer[t],
		    range_tree_remove, condense_tree);
	}

	for (int t = 0; t < TXG_CONCURRENT_STATES; t++) {
		range_tree_walk(msp->ms_allocating[(txg + t) & TXG_MASK],
		    range_tree_remove, condense_tree);
	}

	ASSERT3U(spa->spa_unflushed_stats.sus_memused, >=,
	    metaslab_unflushed_changes_memused(msp));
	spa->spa_unflushed_stats.sus_memused -=
	    metaslab_unflushed_changes_memused(msp);
	range_tree_vacate(msp->ms_unflushed_allocs, NULL, NULL);
	range_tree_vacate(msp->ms_unflushed_frees, NULL, NULL);

	/*
	 * We're about to drop the metaslab's lock thus allowing other
	 * consumers to change its content. Set the metaslab's ms_condensing
	 * flag to ensure that allocations on this metaslab do not occur
	 * while we're in the middle of committing it to disk. This is only
	 * critical for ms_allocatable as all other range trees use per TXG
	 * views of their content.
	 */
	msp->ms_condensing = B_TRUE;

	mutex_exit(&msp->ms_lock);
	uint64_t object = space_map_object(msp->ms_sm);
	space_map_truncate(sm,
	    spa_feature_is_enabled(spa, SPA_FEATURE_LOG_SPACEMAP) ?
	    zfs_metaslab_sm_blksz_with_log : zfs_metaslab_sm_blksz_no_log, tx);

	/*
	 * space_map_truncate() may have reallocated the spacemap object.
	 * If so, update the vdev_ms_array.
	 */
	if (space_map_object(msp->ms_sm) != object) {
		object = space_map_object(msp->ms_sm);
		dmu_write(spa->spa_meta_objset,
		    msp->ms_group->mg_vd->vdev_ms_array, sizeof (uint64_t) *
		    msp->ms_id, sizeof (uint64_t), &object, tx);
	}

	/*
	 * Note:
	 * When the log space map feature is enabled, each space map will
	 * always have ALLOCS followed by FREES for each sync pass. This is
	 * typically true even when the log space map feature is disabled,
	 * except from the case where a metaslab goes through metaslab_sync()
	 * and gets condensed. In that case the metaslab's space map will have
	 * ALLOCS followed by FREES (due to condensing) followed by ALLOCS
	 * followed by FREES (due to space_map_write() in metaslab_sync()) for
	 * sync pass 1.
	 */
	space_map_write(sm, condense_tree, SM_ALLOC, SM_NO_VDEVID, tx);
	space_map_write(sm, msp->ms_allocatable, SM_FREE, SM_NO_VDEVID, tx);

	range_tree_vacate(condense_tree, NULL, NULL);
	range_tree_destroy(condense_tree);
	mutex_enter(&msp->ms_lock);

	msp->ms_condensing = B_FALSE;
	metaslab_flush_update(msp, tx);
}

/*
 * Called when the metaslab has been flushed (its own spacemap now reflects
 * all the contents of the pool-wide spacemap log). Updates the metaslab's
 * metadata and any pool-wide related log space map data (e.g. summary,
 * obsolete logs, etc.) to reflect that.
 */
static void
metaslab_flush_update(metaslab_t *msp, dmu_tx_t *tx)
{
	metaslab_group_t *mg = msp->ms_group;
	spa_t *spa = mg->mg_vd->vdev_spa;

	ASSERT(MUTEX_HELD(&msp->ms_lock));

	ASSERT3U(spa_sync_pass(spa), ==, 1);
	ASSERT(range_tree_is_empty(msp->ms_unflushed_allocs));
	ASSERT(range_tree_is_empty(msp->ms_unflushed_frees));

	/*
	 * Just because a metaslab got flushed, that doesn't mean that
	 * it will pass through metaslab_sync_done(). Thus, make sure to
	 * update ms_synced_length here in case it doesn't.
	 */
	msp->ms_synced_length = space_map_length(msp->ms_sm);

	/*
	 * We may end up here from metaslab_condense() without the
	 * feature being active. In that case this is a no-op.
	 */
	if (!spa_feature_is_active(spa, SPA_FEATURE_LOG_SPACEMAP))
		return;

	ASSERT(spa_syncing_log_sm(spa) != NULL);
	ASSERT(msp->ms_sm != NULL);
	ASSERT(metaslab_unflushed_txg(msp) != 0);
	ASSERT3P(avl_find(&spa->spa_metaslabs_by_flushed, msp, NULL), ==, msp);

	VERIFY3U(tx->tx_txg, <=, spa_final_dirty_txg(spa));

	/* update metaslab's position in our flushing tree */
	uint64_t ms_prev_flushed_txg = metaslab_unflushed_txg(msp);
	mutex_enter(&spa->spa_flushed_ms_lock);
	avl_remove(&spa->spa_metaslabs_by_flushed, msp);
	metaslab_set_unflushed_txg(msp, spa_syncing_txg(spa), tx);
	avl_add(&spa->spa_metaslabs_by_flushed, msp);
	mutex_exit(&spa->spa_flushed_ms_lock);

	/* update metaslab counts of spa_log_sm_t nodes */
	spa_log_sm_decrement_mscount(spa, ms_prev_flushed_txg);
	spa_log_sm_increment_current_mscount(spa);

	/* cleanup obsolete logs if any */
	uint64_t log_blocks_before = spa_log_sm_nblocks(spa);
	spa_cleanup_old_sm_logs(spa, tx);
	uint64_t log_blocks_after = spa_log_sm_nblocks(spa);
	VERIFY3U(log_blocks_after, <=, log_blocks_before);

	/* update log space map summary */
	uint64_t blocks_gone = log_blocks_before - log_blocks_after;
	spa_log_summary_add_flushed_metaslab(spa);
	spa_log_summary_decrement_mscount(spa, ms_prev_flushed_txg);
	spa_log_summary_decrement_blkcount(spa, blocks_gone);
}

boolean_t
metaslab_flush(metaslab_t *msp, dmu_tx_t *tx)
{
	spa_t *spa = msp->ms_group->mg_vd->vdev_spa;

	ASSERT(MUTEX_HELD(&msp->ms_lock));
	ASSERT3U(spa_sync_pass(spa), ==, 1);
	ASSERT(spa_feature_is_active(spa, SPA_FEATURE_LOG_SPACEMAP));

	ASSERT(msp->ms_sm != NULL);
	ASSERT(metaslab_unflushed_txg(msp) != 0);
	ASSERT(avl_find(&spa->spa_metaslabs_by_flushed, msp, NULL) != NULL);

	/*
	 * There is nothing wrong with flushing the same metaslab twice, as
	 * this codepath should work on that case. However, the current
	 * flushing scheme makes sure to avoid this situation as we would be
	 * making all these calls without having anything meaningful to write
	 * to disk. We assert this behavior here.
	 */
	ASSERT3U(metaslab_unflushed_txg(msp), <, dmu_tx_get_txg(tx));

	/*
	 * We can not flush while loading, because then we would
	 * not load the ms_unflushed_{allocs,frees}.
	 */
	if (msp->ms_loading)
		return (B_FALSE);

	metaslab_verify_space(msp, dmu_tx_get_txg(tx));
	metaslab_verify_weight_and_frag(msp);

	/*
	 * Metaslab condensing is effectively flushing. Therefore if the
	 * metaslab can be condensed we can just condense it instead of
	 * flushing it.
	 *
	 * Note that metaslab_condense() does call metaslab_flush_update()
	 * so we can just return immediately after condensing. We also
	 * don't need to care about setting ms_flushing or broadcasting
	 * ms_flush_cv, even if we temporarily drop the ms_lock in
	 * metaslab_condense(), as the metaslab is already loaded.
	 */
	if (msp->ms_loaded && metaslab_should_condense(msp)) {
		metaslab_group_t *mg = msp->ms_group;

		/*
		 * For all histogram operations below refer to the
		 * comments of metaslab_sync() where we follow a
		 * similar procedure.
		 */
		metaslab_group_histogram_verify(mg);
		metaslab_class_histogram_verify(mg->mg_class);
		metaslab_group_histogram_remove(mg, msp);

		metaslab_condense(msp, tx);

		space_map_histogram_clear(msp->ms_sm);
		space_map_histogram_add(msp->ms_sm, msp->ms_allocatable, tx);
		ASSERT(range_tree_is_empty(msp->ms_freed));
		for (int t = 0; t < TXG_DEFER_SIZE; t++) {
			space_map_histogram_add(msp->ms_sm,
			    msp->ms_defer[t], tx);
		}
		metaslab_aux_histograms_update(msp);

		metaslab_group_histogram_add(mg, msp);
		metaslab_group_histogram_verify(mg);
		metaslab_class_histogram_verify(mg->mg_class);

		metaslab_verify_space(msp, dmu_tx_get_txg(tx));

		/*
		 * Since we recreated the histogram (and potentially
		 * the ms_sm too while condensing) ensure that the
		 * weight is updated too because we are not guaranteed
		 * that this metaslab is dirty and will go through
		 * metaslab_sync_done().
		 */
		metaslab_recalculate_weight_and_sort(msp);
		return (B_TRUE);
	}

	msp->ms_flushing = B_TRUE;
	uint64_t sm_len_before = space_map_length(msp->ms_sm);

	mutex_exit(&msp->ms_lock);
	space_map_write(msp->ms_sm, msp->ms_unflushed_allocs, SM_ALLOC,
	    SM_NO_VDEVID, tx);
	space_map_write(msp->ms_sm, msp->ms_unflushed_frees, SM_FREE,
	    SM_NO_VDEVID, tx);
	mutex_enter(&msp->ms_lock);

	uint64_t sm_len_after = space_map_length(msp->ms_sm);
	if (zfs_flags & ZFS_DEBUG_LOG_SPACEMAP) {
		zfs_dbgmsg("flushing: txg %llu, spa %s, vdev_id %llu, "
		    "ms_id %llu, unflushed_allocs %llu, unflushed_frees %llu, "
		    "appended %llu bytes", dmu_tx_get_txg(tx), spa_name(spa),
		    msp->ms_group->mg_vd->vdev_id, msp->ms_id,
		    range_tree_space(msp->ms_unflushed_allocs),
		    range_tree_space(msp->ms_unflushed_frees),
		    (sm_len_after - sm_len_before));
	}

	ASSERT3U(spa->spa_unflushed_stats.sus_memused, >=,
	    metaslab_unflushed_changes_memused(msp));
	spa->spa_unflushed_stats.sus_memused -=
	    metaslab_unflushed_changes_memused(msp);
	range_tree_vacate(msp->ms_unflushed_allocs, NULL, NULL);
	range_tree_vacate(msp->ms_unflushed_frees, NULL, NULL);

	metaslab_verify_space(msp, dmu_tx_get_txg(tx));
	metaslab_verify_weight_and_frag(msp);

	metaslab_flush_update(msp, tx);

	metaslab_verify_space(msp, dmu_tx_get_txg(tx));
	metaslab_verify_weight_and_frag(msp);

	msp->ms_flushing = B_FALSE;
	cv_broadcast(&msp->ms_flush_cv);
	return (B_TRUE);
}

/*
 * Write a metaslab to disk in the context of the specified transaction group.
 */
void
metaslab_sync(metaslab_t *msp, uint64_t txg)
{
	metaslab_group_t *mg = msp->ms_group;
	vdev_t *vd = mg->mg_vd;
	spa_t *spa = vd->vdev_spa;
	objset_t *mos = spa_meta_objset(spa);
	range_tree_t *alloctree = msp->ms_allocating[txg & TXG_MASK];
	dmu_tx_t *tx;

	ASSERT(!vd->vdev_ishole);

	/*
	 * This metaslab has just been added so there's no work to do now.
	 */
	if (msp->ms_freeing == NULL) {
		ASSERT3P(alloctree, ==, NULL);
		return;
	}

	ASSERT3P(alloctree, !=, NULL);
	ASSERT3P(msp->ms_freeing, !=, NULL);
	ASSERT3P(msp->ms_freed, !=, NULL);
	ASSERT3P(msp->ms_checkpointing, !=, NULL);
	ASSERT3P(msp->ms_trim, !=, NULL);

	/*
	 * Normally, we don't want to process a metaslab if there are no
	 * allocations or frees to perform. However, if the metaslab is being
	 * forced to condense, it's loaded and we're not beyond the final
	 * dirty txg, we need to let it through. Not condensing beyond the
	 * final dirty txg prevents an issue where metaslabs that need to be
	 * condensed but were loaded for other reasons could cause a panic
	 * here. By only checking the txg in that branch of the conditional,
	 * we preserve the utility of the VERIFY statements in all other
	 * cases.
	 */
	if (range_tree_is_empty(alloctree) &&
	    range_tree_is_empty(msp->ms_freeing) &&
	    range_tree_is_empty(msp->ms_checkpointing) &&
	    !(msp->ms_loaded && msp->ms_condense_wanted &&
	    txg <= spa_final_dirty_txg(spa)))
		return;


	VERIFY(txg <= spa_final_dirty_txg(spa));

	/*
	 * The only state that can actually be changing concurrently
	 * with metaslab_sync() is the metaslab's ms_allocatable. No
	 * other thread can be modifying this txg's alloc, freeing,
	 * freed, or space_map_phys_t.  We drop ms_lock whenever we
	 * could call into the DMU, because the DMU can call down to
	 * us (e.g. via zio_free()) at any time.
	 *
	 * The spa_vdev_remove_thread() can be reading metaslab state
	 * concurrently, and it is locked out by the ms_sync_lock.
	 * Note that the ms_lock is insufficient for this, because it
	 * is dropped by space_map_write().
	 */
	tx = dmu_tx_create_assigned(spa_get_dsl(spa), txg);

	/*
	 * Generate a log space map if one doesn't exist already.
	 */
	spa_generate_syncing_log_sm(spa, tx);

	if (msp->ms_sm == NULL) {
		uint64_t new_object = space_map_alloc(mos,
		    spa_feature_is_enabled(spa, SPA_FEATURE_LOG_SPACEMAP) ?
		    zfs_metaslab_sm_blksz_with_log :
		    zfs_metaslab_sm_blksz_no_log, tx);
		VERIFY3U(new_object, !=, 0);

		dmu_write(mos, vd->vdev_ms_array, sizeof (uint64_t) *
		    msp->ms_id, sizeof (uint64_t), &new_object, tx);

		VERIFY0(space_map_open(&msp->ms_sm, mos, new_object,
		    msp->ms_start, msp->ms_size, vd->vdev_ashift));
		ASSERT(msp->ms_sm != NULL);

		ASSERT(range_tree_is_empty(msp->ms_unflushed_allocs));
		ASSERT(range_tree_is_empty(msp->ms_unflushed_frees));
		ASSERT0(metaslab_allocated_space(msp));
	}

	if (metaslab_unflushed_txg(msp) == 0 &&
	    spa_feature_is_active(spa, SPA_FEATURE_LOG_SPACEMAP)) {
		ASSERT(spa_syncing_log_sm(spa) != NULL);

		metaslab_set_unflushed_txg(msp, spa_syncing_txg(spa), tx);
		spa_log_sm_increment_current_mscount(spa);
		spa_log_summary_add_flushed_metaslab(spa);

		ASSERT(msp->ms_sm != NULL);
		mutex_enter(&spa->spa_flushed_ms_lock);
		avl_add(&spa->spa_metaslabs_by_flushed, msp);
		mutex_exit(&spa->spa_flushed_ms_lock);

		ASSERT(range_tree_is_empty(msp->ms_unflushed_allocs));
		ASSERT(range_tree_is_empty(msp->ms_unflushed_frees));
	}

	if (!range_tree_is_empty(msp->ms_checkpointing) &&
	    vd->vdev_checkpoint_sm == NULL) {
		ASSERT(spa_has_checkpoint(spa));

		uint64_t new_object = space_map_alloc(mos,
		    zfs_vdev_standard_sm_blksz, tx);
		VERIFY3U(new_object, !=, 0);

		VERIFY0(space_map_open(&vd->vdev_checkpoint_sm,
		    mos, new_object, 0, vd->vdev_asize, vd->vdev_ashift));
		ASSERT3P(vd->vdev_checkpoint_sm, !=, NULL);

		/*
		 * We save the space map object as an entry in vdev_top_zap
		 * so it can be retrieved when the pool is reopened after an
		 * export or through zdb.
		 */
		VERIFY0(zap_add(vd->vdev_spa->spa_meta_objset,
		    vd->vdev_top_zap, VDEV_TOP_ZAP_POOL_CHECKPOINT_SM,
		    sizeof (new_object), 1, &new_object, tx));
	}

	mutex_enter(&msp->ms_sync_lock);
	mutex_enter(&msp->ms_lock);

	/*
	 * Note: metaslab_condense() clears the space map's histogram.
	 * Therefore we must verify and remove this histogram before
	 * condensing.
	 */
	metaslab_group_histogram_verify(mg);
	metaslab_class_histogram_verify(mg->mg_class);
	metaslab_group_histogram_remove(mg, msp);

	if (spa->spa_sync_pass == 1 && msp->ms_loaded &&
	    metaslab_should_condense(msp))
		metaslab_condense(msp, tx);

	/*
	 * We'll be going to disk to sync our space accounting, thus we
	 * drop the ms_lock during that time so allocations coming from
	 * open-context (ZIL) for future TXGs do not block.
	 */
	mutex_exit(&msp->ms_lock);
	space_map_t *log_sm = spa_syncing_log_sm(spa);
	if (log_sm != NULL) {
		ASSERT(spa_feature_is_enabled(spa, SPA_FEATURE_LOG_SPACEMAP));

		space_map_write(log_sm, alloctree, SM_ALLOC,
		    vd->vdev_id, tx);
		space_map_write(log_sm, msp->ms_freeing, SM_FREE,
		    vd->vdev_id, tx);
		mutex_enter(&msp->ms_lock);

		ASSERT3U(spa->spa_unflushed_stats.sus_memused, >=,
		    metaslab_unflushed_changes_memused(msp));
		spa->spa_unflushed_stats.sus_memused -=
		    metaslab_unflushed_changes_memused(msp);
		range_tree_remove_xor_add(alloctree,
		    msp->ms_unflushed_frees, msp->ms_unflushed_allocs);
		range_tree_remove_xor_add(msp->ms_freeing,
		    msp->ms_unflushed_allocs, msp->ms_unflushed_frees);
		spa->spa_unflushed_stats.sus_memused +=
		    metaslab_unflushed_changes_memused(msp);
	} else {
		ASSERT(!spa_feature_is_enabled(spa, SPA_FEATURE_LOG_SPACEMAP));

		space_map_write(msp->ms_sm, alloctree, SM_ALLOC,
		    SM_NO_VDEVID, tx);
		space_map_write(msp->ms_sm, msp->ms_freeing, SM_FREE,
		    SM_NO_VDEVID, tx);
		mutex_enter(&msp->ms_lock);
	}

	msp->ms_allocated_space += range_tree_space(alloctree);
	ASSERT3U(msp->ms_allocated_space, >=,
	    range_tree_space(msp->ms_freeing));
	msp->ms_allocated_space -= range_tree_space(msp->ms_freeing);

	if (!range_tree_is_empty(msp->ms_checkpointing)) {
		ASSERT(spa_has_checkpoint(spa));
		ASSERT3P(vd->vdev_checkpoint_sm, !=, NULL);

		/*
		 * Since we are doing writes to disk and the ms_checkpointing
		 * tree won't be changing during that time, we drop the
		 * ms_lock while writing to the checkpoint space map, for the
		 * same reason mentioned above.
		 */
		mutex_exit(&msp->ms_lock);
		space_map_write(vd->vdev_checkpoint_sm,
		    msp->ms_checkpointing, SM_FREE, SM_NO_VDEVID, tx);
		mutex_enter(&msp->ms_lock);

		spa->spa_checkpoint_info.sci_dspace +=
		    range_tree_space(msp->ms_checkpointing);
		vd->vdev_stat.vs_checkpoint_space +=
		    range_tree_space(msp->ms_checkpointing);
		ASSERT3U(vd->vdev_stat.vs_checkpoint_space, ==,
		    -space_map_allocated(vd->vdev_checkpoint_sm));

		range_tree_vacate(msp->ms_checkpointing, NULL, NULL);
	}

	if (msp->ms_loaded) {
		/*
		 * When the space map is loaded, we have an accurate
		 * histogram in the range tree. This gives us an opportunity
		 * to bring the space map's histogram up-to-date so we clear
		 * it first before updating it.
		 */
		space_map_histogram_clear(msp->ms_sm);
		space_map_histogram_add(msp->ms_sm, msp->ms_allocatable, tx);

		/*
		 * Since we've cleared the histogram we need to add back
		 * any free space that has already been processed, plus
		 * any deferred space. This allows the on-disk histogram
		 * to accurately reflect all free space even if some space
		 * is not yet available for allocation (i.e. deferred).
		 */
		space_map_histogram_add(msp->ms_sm, msp->ms_freed, tx);

		/*
		 * Add back any deferred free space that has not been
		 * added back into the in-core free tree yet. This will
		 * ensure that we don't end up with a space map histogram
		 * that is completely empty unless the metaslab is fully
		 * allocated.
		 */
		for (int t = 0; t < TXG_DEFER_SIZE; t++) {
			space_map_histogram_add(msp->ms_sm,
			    msp->ms_defer[t], tx);
		}
	}

	/*
	 * Always add the free space from this sync pass to the space
	 * map histogram. We want to make sure that the on-disk histogram
	 * accounts for all free space. If the space map is not loaded,
	 * then we will lose some accuracy but will correct it the next
	 * time we load the space map.
	 */
	space_map_histogram_add(msp->ms_sm, msp->ms_freeing, tx);
	metaslab_aux_histograms_update(msp);

	metaslab_group_histogram_add(mg, msp);
	metaslab_group_histogram_verify(mg);
	metaslab_class_histogram_verify(mg->mg_class);

	/*
	 * For sync pass 1, we avoid traversing this txg's free range tree
	 * and instead will just swap the pointers for freeing and freed.
	 * We can safely do this since the freed_tree is guaranteed to be
	 * empty on the initial pass.
	 *
	 * Keep in mind that even if we are currently using a log spacemap
	 * we want current frees to end up in the ms_allocatable (but not
	 * get appended to the ms_sm) so their ranges can be reused as usual.
	 */
	if (spa_sync_pass(spa) == 1) {
		range_tree_swap(&msp->ms_freeing, &msp->ms_freed);
		ASSERT0(msp->ms_allocated_this_txg);
	} else {
		range_tree_vacate(msp->ms_freeing,
		    range_tree_add, msp->ms_freed);
	}
	msp->ms_allocated_this_txg += range_tree_space(alloctree);
	range_tree_vacate(alloctree, NULL, NULL);

	ASSERT0(range_tree_space(msp->ms_allocating[txg & TXG_MASK]));
	ASSERT0(range_tree_space(msp->ms_allocating[TXG_CLEAN(txg)
	    & TXG_MASK]));
	ASSERT0(range_tree_space(msp->ms_freeing));
	ASSERT0(range_tree_space(msp->ms_checkpointing));

	mutex_exit(&msp->ms_lock);

	/*
	 * Verify that the space map object ID has been recorded in the
	 * vdev_ms_array.
	 */
	uint64_t object;
	VERIFY0(dmu_read(mos, vd->vdev_ms_array,
	    msp->ms_id * sizeof (uint64_t), sizeof (uint64_t), &object, 0));
	VERIFY3U(object, ==, space_map_object(msp->ms_sm));

	mutex_exit(&msp->ms_sync_lock);
	dmu_tx_commit(tx);
}

static void
metaslab_evict(metaslab_t *msp, uint64_t txg)
{
	if (!msp->ms_loaded || msp->ms_disabled != 0)
		return;

	for (int t = 1; t < TXG_CONCURRENT_STATES; t++) {
		VERIFY0(range_tree_space(
		    msp->ms_allocating[(txg + t) & TXG_MASK]));
	}
	if (msp->ms_allocator != -1)
		metaslab_passivate(msp, msp->ms_weight & ~METASLAB_ACTIVE_MASK);

	if (!metaslab_debug_unload)
		metaslab_unload(msp);
}

/*
 * Called after a transaction group has completely synced to mark
 * all of the metaslab's free space as usable.
 */
void
metaslab_sync_done(metaslab_t *msp, uint64_t txg)
{
	metaslab_group_t *mg = msp->ms_group;
	vdev_t *vd = mg->mg_vd;
	spa_t *spa = vd->vdev_spa;
	range_tree_t **defer_tree;
	int64_t alloc_delta, defer_delta;
	boolean_t defer_allowed = B_TRUE;

	ASSERT(!vd->vdev_ishole);

	mutex_enter(&msp->ms_lock);

	/*
	 * If this metaslab is just becoming available, initialize its
	 * range trees and add its capacity to the vdev.
	 */
	if (msp->ms_freed == NULL) {
		for (int t = 0; t < TXG_SIZE; t++) {
			ASSERT(msp->ms_allocating[t] == NULL);

			msp->ms_allocating[t] = range_tree_create(NULL, NULL);
		}

		ASSERT3P(msp->ms_freeing, ==, NULL);
		msp->ms_freeing = range_tree_create(NULL, NULL);

		ASSERT3P(msp->ms_freed, ==, NULL);
		msp->ms_freed = range_tree_create(NULL, NULL);

		for (int t = 0; t < TXG_DEFER_SIZE; t++) {
			ASSERT3P(msp->ms_defer[t], ==, NULL);
			msp->ms_defer[t] = range_tree_create(NULL, NULL);
		}

		ASSERT3P(msp->ms_checkpointing, ==, NULL);
		msp->ms_checkpointing = range_tree_create(NULL, NULL);

		ASSERT3P(msp->ms_unflushed_allocs, ==, NULL);
		msp->ms_unflushed_allocs = range_tree_create(NULL, NULL);
		ASSERT3P(msp->ms_unflushed_frees, ==, NULL);
		msp->ms_unflushed_frees = range_tree_create_impl(&rt_avl_ops,
		    &msp->ms_unflushed_frees_by_size,
		    metaslab_rangesize_compare, 0);

		metaslab_space_update(vd, mg->mg_class, 0, 0, msp->ms_size);
	}
	ASSERT0(range_tree_space(msp->ms_freeing));
	ASSERT0(range_tree_space(msp->ms_checkpointing));

	defer_tree = &msp->ms_defer[txg % TXG_DEFER_SIZE];

	uint64_t free_space = metaslab_class_get_space(spa_normal_class(spa)) -
	    metaslab_class_get_alloc(spa_normal_class(spa));
	if (free_space <= spa_get_slop_space(spa) || vd->vdev_removing) {
		defer_allowed = B_FALSE;
	}

	defer_delta = 0;
	alloc_delta = msp->ms_allocated_this_txg -
	    range_tree_space(msp->ms_freed);

	if (defer_allowed) {
		defer_delta = range_tree_space(msp->ms_freed) -
		    range_tree_space(*defer_tree);
	} else {
		defer_delta -= range_tree_space(*defer_tree);
	}
	metaslab_space_update(vd, mg->mg_class, alloc_delta + defer_delta,
	    defer_delta, 0);

	if (spa_syncing_log_sm(spa) == NULL) {
		/*
		 * If there's a metaslab_load() in progress and we don't have
		 * a log space map, it means that we probably wrote to the
		 * metaslab's space map. If this is the case, we need to
		 * make sure that we wait for the load to complete so that we
		 * have a consistent view at the in-core side of the metaslab.
		 */
		metaslab_load_wait(msp);
	} else {
		ASSERT(spa_feature_is_active(spa, SPA_FEATURE_LOG_SPACEMAP));
	}

	/*
	 * When auto-trimming is enabled, free ranges which are added to
	 * ms_allocatable are also be added to ms_trim.  The ms_trim tree is
	 * periodically consumed by the vdev_autotrim_thread() which issues
	 * trims for all ranges and then vacates the tree.  The ms_trim tree
	 * can be discarded at any time with the sole consequence of recent
	 * frees not being trimmed.
	 */
	if (spa_get_autotrim(spa) == SPA_AUTOTRIM_ON) {
		range_tree_walk(*defer_tree, range_tree_add, msp->ms_trim);
		if (!defer_allowed) {
			range_tree_walk(msp->ms_freed, range_tree_add,
			    msp->ms_trim);
		}
	} else {
		range_tree_vacate(msp->ms_trim, NULL, NULL);
	}

	/*
	 * Move the frees from the defer_tree back to the free
	 * range tree (if it's loaded). Swap the freed_tree and
	 * the defer_tree -- this is safe to do because we've
	 * just emptied out the defer_tree.
	 */
	range_tree_vacate(*defer_tree,
	    msp->ms_loaded ? range_tree_add : NULL, msp->ms_allocatable);
	if (defer_allowed) {
		range_tree_swap(&msp->ms_freed, defer_tree);
	} else {
		range_tree_vacate(msp->ms_freed,
		    msp->ms_loaded ? range_tree_add : NULL,
		    msp->ms_allocatable);
	}

	msp->ms_synced_length = space_map_length(msp->ms_sm);

	msp->ms_deferspace += defer_delta;
	ASSERT3S(msp->ms_deferspace, >=, 0);
	ASSERT3S(msp->ms_deferspace, <=, msp->ms_size);
	if (msp->ms_deferspace != 0) {
		/*
		 * Keep syncing this metaslab until all deferred frees
		 * are back in circulation.
		 */
		vdev_dirty(vd, VDD_METASLAB, msp, txg + 1);
	}
	metaslab_aux_histograms_update_done(msp, defer_allowed);

	if (msp->ms_new) {
		msp->ms_new = B_FALSE;
		mutex_enter(&mg->mg_lock);
		mg->mg_ms_ready++;
		mutex_exit(&mg->mg_lock);
	}

	/*
	 * Re-sort metaslab within its group now that we've adjusted
	 * its allocatable space.
	 */
	metaslab_recalculate_weight_and_sort(msp);

	/*
	 * If the metaslab is loaded and we've not tried to load or allocate
	 * from it in 'metaslab_unload_delay' txgs, then we normally unload it.
	 * However, to prevent thrashing, if the metaslab was recently loaded,
	 * then instead of unloading it, we increase the unload delay (only up
	 * to the maximum).
	 */
	if (msp->ms_loaded &&
	    msp->ms_disabled == 0 &&
	    msp->ms_selected_txg + metaslab_unload_delay < txg) {
		if (msp->ms_loaded_txg != 0 && msp->ms_loaded_txg +
		    metaslab_unload_delay + metaslab_load_window >= txg) {
			if (metaslab_unload_delay + metaslab_load_window <=
			    metaslab_unload_delay_max) {
				metaslab_unload_delay += metaslab_load_window;
			}
			DTRACE_PROBE1(zfs__metaslab__delay__unload,
			    metaslab_t *, msp);
		} else {
			for (int t = 1; t < TXG_CONCURRENT_STATES; t++) {
				VERIFY0(range_tree_space(
				    msp->ms_allocating[(txg + t) & TXG_MASK]));
			}
			if (msp->ms_allocator != -1) {
				metaslab_passivate(msp, msp->ms_weight &
				    ~METASLAB_ACTIVE_MASK);
			}

			if (!metaslab_debug_unload)
				metaslab_unload(msp);
		}
	}

	ASSERT0(range_tree_space(msp->ms_allocating[txg & TXG_MASK]));
	ASSERT0(range_tree_space(msp->ms_freeing));
	ASSERT0(range_tree_space(msp->ms_freed));
	ASSERT0(range_tree_space(msp->ms_checkpointing));
	msp->ms_allocating_total -= msp->ms_allocated_this_txg;
	msp->ms_allocated_this_txg = 0;
	mutex_exit(&msp->ms_lock);
}

void
metaslab_sync_reassess(metaslab_group_t *mg)
{
	spa_t *spa = mg->mg_class->mc_spa;

	spa_config_enter(spa, SCL_ALLOC, FTAG, RW_READER);
	metaslab_group_alloc_update(mg);
	mg->mg_fragmentation = metaslab_group_fragmentation(mg);

	/*
	 * Preload the next potential metaslabs but only on active
	 * metaslab groups. We can get into a state where the metaslab
	 * is no longer active since we dirty metaslabs as we remove a
	 * a device, thus potentially making the metaslab group eligible
	 * for preloading.
	 */
	if (mg->mg_activation_count > 0) {
		metaslab_group_preload(mg);
	}
	spa_config_exit(spa, SCL_ALLOC, FTAG);
}

/*
 * When writing a ditto block (i.e. more than one DVA for a given BP) on
 * the same vdev as an existing DVA of this BP, then try to allocate it
 * on a different metaslab than existing DVAs (i.e. a unique metaslab).
 */
static boolean_t
metaslab_is_unique(metaslab_t *msp, dva_t *dva)
{
	uint64_t dva_ms_id;

	if (DVA_GET_ASIZE(dva) == 0)
		return (B_TRUE);

	if (msp->ms_group->mg_vd->vdev_id != DVA_GET_VDEV(dva))
		return (B_TRUE);

	dva_ms_id = DVA_GET_OFFSET(dva) >> msp->ms_group->mg_vd->vdev_ms_shift;

	return (msp->ms_id != dva_ms_id);
}

/*
 * ==========================================================================
 * Metaslab allocation tracing facility
 * ==========================================================================
 */
kstat_t *metaslab_trace_ksp;
kstat_named_t metaslab_trace_over_limit;

void
metaslab_alloc_trace_init(void)
{
	ASSERT(metaslab_alloc_trace_cache == NULL);
	metaslab_alloc_trace_cache = kmem_cache_create(
	    "metaslab_alloc_trace_cache", sizeof (metaslab_alloc_trace_t),
	    0, NULL, NULL, NULL, NULL, NULL, 0);
	metaslab_trace_ksp = kstat_create("zfs", 0, "metaslab_trace_stats",
	    "misc", KSTAT_TYPE_NAMED, 1, KSTAT_FLAG_VIRTUAL);
	if (metaslab_trace_ksp != NULL) {
		metaslab_trace_ksp->ks_data = &metaslab_trace_over_limit;
		kstat_named_init(&metaslab_trace_over_limit,
		    "metaslab_trace_over_limit", KSTAT_DATA_UINT64);
		kstat_install(metaslab_trace_ksp);
	}
}

void
metaslab_alloc_trace_fini(void)
{
	if (metaslab_trace_ksp != NULL) {
		kstat_delete(metaslab_trace_ksp);
		metaslab_trace_ksp = NULL;
	}
	kmem_cache_destroy(metaslab_alloc_trace_cache);
	metaslab_alloc_trace_cache = NULL;
}

/*
 * Add an allocation trace element to the allocation tracing list.
 */
static void
metaslab_trace_add(zio_alloc_list_t *zal, metaslab_group_t *mg,
    metaslab_t *msp, uint64_t psize, uint32_t dva_id, uint64_t offset,
    int allocator)
{
	if (!metaslab_trace_enabled)
		return;

	/*
	 * When the tracing list reaches its maximum we remove
	 * the second element in the list before adding a new one.
	 * By removing the second element we preserve the original
	 * entry as a clue to what allocations steps have already been
	 * performed.
	 */
	if (zal->zal_size == metaslab_trace_max_entries) {
		metaslab_alloc_trace_t *mat_next;
#ifdef DEBUG
		panic("too many entries in allocation list");
#endif
		atomic_inc_64(&metaslab_trace_over_limit.value.ui64);
		zal->zal_size--;
		mat_next = list_next(&zal->zal_list, list_head(&zal->zal_list));
		list_remove(&zal->zal_list, mat_next);
		kmem_cache_free(metaslab_alloc_trace_cache, mat_next);
	}

	metaslab_alloc_trace_t *mat =
	    kmem_cache_alloc(metaslab_alloc_trace_cache, KM_SLEEP);
	list_link_init(&mat->mat_list_node);
	mat->mat_mg = mg;
	mat->mat_msp = msp;
	mat->mat_size = psize;
	mat->mat_dva_id = dva_id;
	mat->mat_offset = offset;
	mat->mat_weight = 0;
	mat->mat_allocator = allocator;

	if (msp != NULL)
		mat->mat_weight = msp->ms_weight;

	/*
	 * The list is part of the zio so locking is not required. Only
	 * a single thread will perform allocations for a given zio.
	 */
	list_insert_tail(&zal->zal_list, mat);
	zal->zal_size++;

	ASSERT3U(zal->zal_size, <=, metaslab_trace_max_entries);
}

void
metaslab_trace_init(zio_alloc_list_t *zal)
{
	list_create(&zal->zal_list, sizeof (metaslab_alloc_trace_t),
	    offsetof(metaslab_alloc_trace_t, mat_list_node));
	zal->zal_size = 0;
}

void
metaslab_trace_fini(zio_alloc_list_t *zal)
{
	metaslab_alloc_trace_t *mat;

	while ((mat = list_remove_head(&zal->zal_list)) != NULL)
		kmem_cache_free(metaslab_alloc_trace_cache, mat);
	list_destroy(&zal->zal_list);
	zal->zal_size = 0;
}

/*
 * ==========================================================================
 * Metaslab block operations
 * ==========================================================================
 */

static void
metaslab_group_alloc_increment(spa_t *spa, uint64_t vdev, void *tag, int flags,
    int allocator)
{
	if (!(flags & METASLAB_ASYNC_ALLOC) ||
	    (flags & METASLAB_DONT_THROTTLE))
		return;

	metaslab_group_t *mg = vdev_lookup_top(spa, vdev)->vdev_mg;
	if (!mg->mg_class->mc_alloc_throttle_enabled)
		return;

	(void) zfs_refcount_add(&mg->mg_alloc_queue_depth[allocator], tag);
}

static void
metaslab_group_increment_qdepth(metaslab_group_t *mg, int allocator)
{
	uint64_t max = mg->mg_max_alloc_queue_depth;
	uint64_t cur = mg->mg_cur_max_alloc_queue_depth[allocator];
	while (cur < max) {
		if (atomic_cas_64(&mg->mg_cur_max_alloc_queue_depth[allocator],
		    cur, cur + 1) == cur) {
			atomic_inc_64(
			    &mg->mg_class->mc_alloc_max_slots[allocator]);
			return;
		}
		cur = mg->mg_cur_max_alloc_queue_depth[allocator];
	}
}

void
metaslab_group_alloc_decrement(spa_t *spa, uint64_t vdev, void *tag, int flags,
    int allocator, boolean_t io_complete)
{
	if (!(flags & METASLAB_ASYNC_ALLOC) ||
	    (flags & METASLAB_DONT_THROTTLE))
		return;

	metaslab_group_t *mg = vdev_lookup_top(spa, vdev)->vdev_mg;
	if (!mg->mg_class->mc_alloc_throttle_enabled)
		return;

	(void) zfs_refcount_remove(&mg->mg_alloc_queue_depth[allocator], tag);
	if (io_complete)
		metaslab_group_increment_qdepth(mg, allocator);
}

void
metaslab_group_alloc_verify(spa_t *spa, const blkptr_t *bp, void *tag,
    int allocator)
{
#ifdef ZFS_DEBUG
	const dva_t *dva = bp->blk_dva;
	int ndvas = BP_GET_NDVAS(bp);

	for (int d = 0; d < ndvas; d++) {
		uint64_t vdev = DVA_GET_VDEV(&dva[d]);
		metaslab_group_t *mg = vdev_lookup_top(spa, vdev)->vdev_mg;
		VERIFY(zfs_refcount_not_held(
		    &mg->mg_alloc_queue_depth[allocator], tag));
	}
#endif
}

static uint64_t
metaslab_block_alloc(metaslab_t *msp, uint64_t size, uint64_t txg)
{
	uint64_t start;
	range_tree_t *rt = msp->ms_allocatable;
	metaslab_class_t *mc = msp->ms_group->mg_class;

	ASSERT(MUTEX_HELD(&msp->ms_lock));
	VERIFY(!msp->ms_condensing);
	VERIFY0(msp->ms_disabled);

	start = mc->mc_ops->msop_alloc(msp, size);
	if (start != -1ULL) {
		metaslab_group_t *mg = msp->ms_group;
		vdev_t *vd = mg->mg_vd;

		VERIFY0(P2PHASE(start, 1ULL << vd->vdev_ashift));
		VERIFY0(P2PHASE(size, 1ULL << vd->vdev_ashift));
		VERIFY3U(range_tree_space(rt) - size, <=, msp->ms_size);
		range_tree_remove(rt, start, size);
		range_tree_clear(msp->ms_trim, start, size);

		if (range_tree_is_empty(msp->ms_allocating[txg & TXG_MASK]))
			vdev_dirty(mg->mg_vd, VDD_METASLAB, msp, txg);

		range_tree_add(msp->ms_allocating[txg & TXG_MASK], start, size);
		msp->ms_allocating_total += size;

		metaslab_verify_space(msp, txg);
	}

	/*
	 * Now that we've attempted the allocation we need to update the
	 * metaslab's maximum block size since it may have changed.
	 */
	msp->ms_max_size = metaslab_largest_allocatable(msp);
	return (start);
}

/*
 * Find the metaslab with the highest weight that is less than what we've
 * already tried.  In the common case, this means that we will examine each
 * metaslab at most once. Note that concurrent callers could reorder metaslabs
 * by activation/passivation once we have dropped the mg_lock. If a metaslab is
 * activated by another thread, and we fail to allocate from the metaslab we
 * have selected, we may not try the newly-activated metaslab, and instead
 * activate another metaslab.  This is not optimal, but generally does not cause
 * any problems (a possible exception being if every metaslab is completely full
 * except for the the newly-activated metaslab which we fail to examine).
 */
static metaslab_t *
find_valid_metaslab(metaslab_group_t *mg, uint64_t activation_weight,
    dva_t *dva, int d, boolean_t want_unique, uint64_t asize, int allocator,
    boolean_t try_hard, zio_alloc_list_t *zal, metaslab_t *search,
    boolean_t *was_active)
{
	avl_index_t idx;
	avl_tree_t *t = &mg->mg_metaslab_tree;
	metaslab_t *msp = avl_find(t, search, &idx);
	if (msp == NULL)
		msp = avl_nearest(t, idx, AVL_AFTER);

	for (; msp != NULL; msp = AVL_NEXT(t, msp)) {
		int i;
		if (!metaslab_should_allocate(msp, asize, try_hard)) {
			metaslab_trace_add(zal, mg, msp, asize, d,
			    TRACE_TOO_SMALL, allocator);
			continue;
		}

		/*
		 * If the selected metaslab is condensing or disabled,
		 * skip it.
		 */
		if (msp->ms_condensing || msp->ms_disabled > 0)
			continue;

		*was_active = msp->ms_allocator != -1;
		/*
		 * If we're activating as primary, this is our first allocation
		 * from this disk, so we don't need to check how close we are.
		 * If the metaslab under consideration was already active,
		 * we're getting desperate enough to steal another allocator's
		 * metaslab, so we still don't care about distances.
		 */
		if (activation_weight == METASLAB_WEIGHT_PRIMARY || *was_active)
			break;

		for (i = 0; i < d; i++) {
			if (want_unique &&
			    !metaslab_is_unique(msp, &dva[i]))
				break;  /* try another metaslab */
		}
		if (i == d)
			break;
	}

	if (msp != NULL) {
		search->ms_weight = msp->ms_weight;
		search->ms_start = msp->ms_start + 1;
		search->ms_allocator = msp->ms_allocator;
		search->ms_primary = msp->ms_primary;
	}
	return (msp);
}

void
metaslab_active_mask_verify(metaslab_t *msp)
{
	ASSERT(MUTEX_HELD(&msp->ms_lock));

	if ((zfs_flags & ZFS_DEBUG_METASLAB_VERIFY) == 0)
		return;

	if ((msp->ms_weight & METASLAB_ACTIVE_MASK) == 0)
		return;

	if (msp->ms_weight & METASLAB_WEIGHT_PRIMARY) {
		VERIFY0(msp->ms_weight & METASLAB_WEIGHT_SECONDARY);
		VERIFY0(msp->ms_weight & METASLAB_WEIGHT_CLAIM);
		VERIFY3S(msp->ms_allocator, !=, -1);
		VERIFY(msp->ms_primary);
		return;
	}

	if (msp->ms_weight & METASLAB_WEIGHT_SECONDARY) {
		VERIFY0(msp->ms_weight & METASLAB_WEIGHT_PRIMARY);
		VERIFY0(msp->ms_weight & METASLAB_WEIGHT_CLAIM);
		VERIFY3S(msp->ms_allocator, !=, -1);
		VERIFY(!msp->ms_primary);
		return;
	}

	if (msp->ms_weight & METASLAB_WEIGHT_CLAIM) {
		VERIFY0(msp->ms_weight & METASLAB_WEIGHT_PRIMARY);
		VERIFY0(msp->ms_weight & METASLAB_WEIGHT_SECONDARY);
		VERIFY3S(msp->ms_allocator, ==, -1);
		return;
	}
}

/* ARGSUSED */
static uint64_t
metaslab_group_alloc_normal(metaslab_group_t *mg, zio_alloc_list_t *zal,
    uint64_t asize, uint64_t txg, boolean_t want_unique, dva_t *dva, int d,
    int allocator, boolean_t try_hard)
{
	metaslab_t *msp = NULL;
	uint64_t offset = -1ULL;

	uint64_t activation_weight = METASLAB_WEIGHT_PRIMARY;
	for (int i = 0; i < d; i++) {
		if (activation_weight == METASLAB_WEIGHT_PRIMARY &&
		    DVA_GET_VDEV(&dva[i]) == mg->mg_vd->vdev_id) {
			activation_weight = METASLAB_WEIGHT_SECONDARY;
		} else if (activation_weight == METASLAB_WEIGHT_SECONDARY &&
		    DVA_GET_VDEV(&dva[i]) == mg->mg_vd->vdev_id) {
			activation_weight = METASLAB_WEIGHT_CLAIM;
			break;
		}
	}

	/*
	 * If we don't have enough metaslabs active to fill the entire array, we
	 * just use the 0th slot.
	 */
	if (mg->mg_ms_ready < mg->mg_allocators * 3)
		allocator = 0;

	ASSERT3U(mg->mg_vd->vdev_ms_count, >=, 2);

	metaslab_t *search = kmem_alloc(sizeof (*search), KM_SLEEP);
	search->ms_weight = UINT64_MAX;
	search->ms_start = 0;
	/*
	 * At the end of the metaslab tree are the already-active metaslabs,
	 * first the primaries, then the secondaries. When we resume searching
	 * through the tree, we need to consider ms_allocator and ms_primary so
	 * we start in the location right after where we left off, and don't
	 * accidentally loop forever considering the same metaslabs.
	 */
	search->ms_allocator = -1;
	search->ms_primary = B_TRUE;
	for (;;) {
		boolean_t was_active = B_FALSE;

		mutex_enter(&mg->mg_lock);

		if (activation_weight == METASLAB_WEIGHT_PRIMARY &&
		    mg->mg_primaries[allocator] != NULL) {
			msp = mg->mg_primaries[allocator];

			/*
			 * Even though we don't hold the ms_lock for the
			 * primary metaslab, those fields should not
			 * change while we hold the mg_lock. Thus is is
			 * safe to make assertions on them.
			 */
			ASSERT(msp->ms_primary);
			ASSERT3S(msp->ms_allocator, ==, allocator);
			ASSERT(msp->ms_loaded);

			was_active = B_TRUE;
			ASSERT(msp->ms_weight & METASLAB_ACTIVE_MASK);
		} else if (activation_weight == METASLAB_WEIGHT_SECONDARY &&
		    mg->mg_secondaries[allocator] != NULL) {
			msp = mg->mg_secondaries[allocator];

			/*
			 * See comment above about the similar assertions
			 * for the primary metaslab.
			 */
			ASSERT(!msp->ms_primary);
			ASSERT3S(msp->ms_allocator, ==, allocator);
			ASSERT(msp->ms_loaded);

			was_active = B_TRUE;
			ASSERT(msp->ms_weight & METASLAB_ACTIVE_MASK);
		} else {
			msp = find_valid_metaslab(mg, activation_weight, dva, d,
			    want_unique, asize, allocator, try_hard, zal,
			    search, &was_active);
		}

		mutex_exit(&mg->mg_lock);
		if (msp == NULL) {
			kmem_free(search, sizeof (*search));
			return (-1ULL);
		}
		mutex_enter(&msp->ms_lock);

		metaslab_active_mask_verify(msp);

		/*
		 * This code is disabled out because of issues with
		 * tracepoints in non-gpl kernel modules.
		 */
#if 0
		DTRACE_PROBE3(ms__activation__attempt,
		    metaslab_t *, msp, uint64_t, activation_weight,
		    boolean_t, was_active);
#endif

		/*
		 * Ensure that the metaslab we have selected is still
		 * capable of handling our request. It's possible that
		 * another thread may have changed the weight while we
		 * were blocked on the metaslab lock. We check the
		 * active status first to see if we need to set_selected_txg
		 * a new metaslab.
		 */
		if (was_active && !(msp->ms_weight & METASLAB_ACTIVE_MASK)) {
			ASSERT3S(msp->ms_allocator, ==, -1);
			mutex_exit(&msp->ms_lock);
			continue;
		}

		/*
		 * If the metaslab was activated for another allocator
		 * while we were waiting in the ms_lock above, or it's
		 * a primary and we're seeking a secondary (or vice versa),
		 * we go back and select a new metaslab.
		 */
		if (!was_active && (msp->ms_weight & METASLAB_ACTIVE_MASK) &&
		    (msp->ms_allocator != -1) &&
		    (msp->ms_allocator != allocator || ((activation_weight ==
		    METASLAB_WEIGHT_PRIMARY) != msp->ms_primary))) {
			ASSERT(msp->ms_loaded);
			ASSERT((msp->ms_weight & METASLAB_WEIGHT_CLAIM) ||
			    msp->ms_allocator != -1);
			mutex_exit(&msp->ms_lock);
			continue;
		}

		/*
		 * This metaslab was used for claiming regions allocated
		 * by the ZIL during pool import. Once these regions are
		 * claimed we don't need to keep the CLAIM bit set
		 * anymore. Passivate this metaslab to zero its activation
		 * mask.
		 */
		if (msp->ms_weight & METASLAB_WEIGHT_CLAIM &&
		    activation_weight != METASLAB_WEIGHT_CLAIM) {
			ASSERT(msp->ms_loaded);
			ASSERT3S(msp->ms_allocator, ==, -1);
			metaslab_passivate(msp, msp->ms_weight &
			    ~METASLAB_WEIGHT_CLAIM);
			mutex_exit(&msp->ms_lock);
			continue;
		}

<<<<<<< HEAD
		if (metaslab_activate(msp, allocator, activation_weight,
		    txg) != 0) {
=======
		metaslab_set_selected_txg(msp, txg);

		int activation_error =
		    metaslab_activate(msp, allocator, activation_weight);
		metaslab_active_mask_verify(msp);

		/*
		 * If the metaslab was activated by another thread for
		 * another allocator or activation_weight (EBUSY), or it
		 * failed because another metaslab was assigned as primary
		 * for this allocator (EEXIST) we continue using this
		 * metaslab for our allocation, rather than going on to a
		 * worse metaslab (we waited for that metaslab to be loaded
		 * after all).
		 *
		 * If the activation failed due to an I/O error or ENOSPC we
		 * skip to the next metaslab.
		 */
		boolean_t activated;
		if (activation_error == 0) {
			activated = B_TRUE;
		} else if (activation_error == EBUSY ||
		    activation_error == EEXIST) {
			activated = B_FALSE;
		} else {
>>>>>>> e89be50a
			mutex_exit(&msp->ms_lock);
			continue;
		}
		ASSERT(msp->ms_loaded);

		/*
		 * Now that we have the lock, recheck to see if we should
		 * continue to use this metaslab for this allocation. The
		 * the metaslab is now loaded so metaslab_should_allocate()
		 * can accurately determine if the allocation attempt should
		 * proceed.
		 */
		if (!metaslab_should_allocate(msp, asize, try_hard)) {
			/* Passivate this metaslab and select a new one. */
			metaslab_trace_add(zal, mg, msp, asize, d,
			    TRACE_TOO_SMALL, allocator);
			goto next;
		}

		/*
		 * If this metaslab is currently condensing then pick again
		 * as we can't manipulate this metaslab until it's committed
		 * to disk. If this metaslab is being initialized, we shouldn't
		 * allocate from it since the allocated region might be
		 * overwritten after allocation.
		 */
		if (msp->ms_condensing) {
			metaslab_trace_add(zal, mg, msp, asize, d,
			    TRACE_CONDENSING, allocator);
			if (activated) {
				metaslab_passivate(msp, msp->ms_weight &
				    ~METASLAB_ACTIVE_MASK);
			}
			mutex_exit(&msp->ms_lock);
			continue;
		} else if (msp->ms_disabled > 0) {
			metaslab_trace_add(zal, mg, msp, asize, d,
			    TRACE_DISABLED, allocator);
			if (activated) {
				metaslab_passivate(msp, msp->ms_weight &
				    ~METASLAB_ACTIVE_MASK);
			}
			mutex_exit(&msp->ms_lock);
			continue;
		}

		offset = metaslab_block_alloc(msp, asize, txg);
		metaslab_trace_add(zal, mg, msp, asize, d, offset, allocator);

		if (offset != -1ULL) {
			/* Proactively passivate the metaslab, if needed */
			if (activated)
				metaslab_segment_may_passivate(msp);
			break;
		}
next:
		ASSERT(msp->ms_loaded);

		/*
		 * This code is disabled out because of issues with
		 * tracepoints in non-gpl kernel modules.
		 */
#if 0
		DTRACE_PROBE2(ms__alloc__failure, metaslab_t *, msp,
		    uint64_t, asize);
#endif

		/*
		 * We were unable to allocate from this metaslab so determine
		 * a new weight for this metaslab. Now that we have loaded
		 * the metaslab we can provide a better hint to the metaslab
		 * selector.
		 *
		 * For space-based metaslabs, we use the maximum block size.
		 * This information is only available when the metaslab
		 * is loaded and is more accurate than the generic free
		 * space weight that was calculated by metaslab_weight().
		 * This information allows us to quickly compare the maximum
		 * available allocation in the metaslab to the allocation
		 * size being requested.
		 *
		 * For segment-based metaslabs, determine the new weight
		 * based on the highest bucket in the range tree. We
		 * explicitly use the loaded segment weight (i.e. the range
		 * tree histogram) since it contains the space that is
		 * currently available for allocation and is accurate
		 * even within a sync pass.
		 */
		uint64_t weight;
		if (WEIGHT_IS_SPACEBASED(msp->ms_weight)) {
			weight = metaslab_largest_allocatable(msp);
			WEIGHT_SET_SPACEBASED(weight);
		} else {
			weight = metaslab_weight_from_range_tree(msp);
		}

		if (activated) {
			metaslab_passivate(msp, weight);
		} else {
			/*
			 * For the case where we use the metaslab that is
			 * active for another allocator we want to make
			 * sure that we retain the activation mask.
			 *
			 * Note that we could attempt to use something like
			 * metaslab_recalculate_weight_and_sort() that
			 * retains the activation mask here. That function
			 * uses metaslab_weight() to set the weight though
			 * which is not as accurate as the calculations
			 * above.
			 */
			weight |= msp->ms_weight & METASLAB_ACTIVE_MASK;
			metaslab_group_sort(mg, msp, weight);
		}
		metaslab_active_mask_verify(msp);

		/*
		 * We have just failed an allocation attempt, check
		 * that metaslab_should_allocate() agrees. Otherwise,
		 * we may end up in an infinite loop retrying the same
		 * metaslab.
		 */
		ASSERT(!metaslab_should_allocate(msp, asize, try_hard));

		mutex_exit(&msp->ms_lock);
	}
	mutex_exit(&msp->ms_lock);
	kmem_free(search, sizeof (*search));
	return (offset);
}

static uint64_t
metaslab_group_alloc(metaslab_group_t *mg, zio_alloc_list_t *zal,
    uint64_t asize, uint64_t txg, boolean_t want_unique, dva_t *dva, int d,
    int allocator, boolean_t try_hard)
{
	uint64_t offset;
	ASSERT(mg->mg_initialized);

	offset = metaslab_group_alloc_normal(mg, zal, asize, txg, want_unique,
	    dva, d, allocator, try_hard);

	mutex_enter(&mg->mg_lock);
	if (offset == -1ULL) {
		mg->mg_failed_allocations++;
		metaslab_trace_add(zal, mg, NULL, asize, d,
		    TRACE_GROUP_FAILURE, allocator);
		if (asize == SPA_GANGBLOCKSIZE) {
			/*
			 * This metaslab group was unable to allocate
			 * the minimum gang block size so it must be out of
			 * space. We must notify the allocation throttle
			 * to start skipping allocation attempts to this
			 * metaslab group until more space becomes available.
			 * Note: this failure cannot be caused by the
			 * allocation throttle since the allocation throttle
			 * is only responsible for skipping devices and
			 * not failing block allocations.
			 */
			mg->mg_no_free_space = B_TRUE;
		}
	}
	mg->mg_allocations++;
	mutex_exit(&mg->mg_lock);
	return (offset);
}

/*
 * Allocate a block for the specified i/o.
 */
int
metaslab_alloc_dva(spa_t *spa, metaslab_class_t *mc, uint64_t psize,
    dva_t *dva, int d, dva_t *hintdva, uint64_t txg, int flags,
    zio_alloc_list_t *zal, int allocator)
{
	metaslab_group_t *mg, *rotor;
	vdev_t *vd;
	boolean_t try_hard = B_FALSE;

	ASSERT(!DVA_IS_VALID(&dva[d]));

	/*
	 * For testing, make some blocks above a certain size be gang blocks.
	 * This will also test spilling from special to normal.
	 */
	if (psize >= metaslab_force_ganging && (ddi_get_lbolt() & 3) == 0) {
		metaslab_trace_add(zal, NULL, NULL, psize, d, TRACE_FORCE_GANG,
		    allocator);
		return (SET_ERROR(ENOSPC));
	}

	/*
	 * Start at the rotor and loop through all mgs until we find something.
	 * Note that there's no locking on mc_rotor or mc_aliquot because
	 * nothing actually breaks if we miss a few updates -- we just won't
	 * allocate quite as evenly.  It all balances out over time.
	 *
	 * If we are doing ditto or log blocks, try to spread them across
	 * consecutive vdevs.  If we're forced to reuse a vdev before we've
	 * allocated all of our ditto blocks, then try and spread them out on
	 * that vdev as much as possible.  If it turns out to not be possible,
	 * gradually lower our standards until anything becomes acceptable.
	 * Also, allocating on consecutive vdevs (as opposed to random vdevs)
	 * gives us hope of containing our fault domains to something we're
	 * able to reason about.  Otherwise, any two top-level vdev failures
	 * will guarantee the loss of data.  With consecutive allocation,
	 * only two adjacent top-level vdev failures will result in data loss.
	 *
	 * If we are doing gang blocks (hintdva is non-NULL), try to keep
	 * ourselves on the same vdev as our gang block header.  That
	 * way, we can hope for locality in vdev_cache, plus it makes our
	 * fault domains something tractable.
	 */
	if (hintdva) {
		vd = vdev_lookup_top(spa, DVA_GET_VDEV(&hintdva[d]));

		/*
		 * It's possible the vdev we're using as the hint no
		 * longer exists or its mg has been closed (e.g. by
		 * device removal).  Consult the rotor when
		 * all else fails.
		 */
		if (vd != NULL && vd->vdev_mg != NULL) {
			mg = vd->vdev_mg;

			if (flags & METASLAB_HINTBP_AVOID &&
			    mg->mg_next != NULL)
				mg = mg->mg_next;
		} else {
			mg = mc->mc_rotor;
		}
	} else if (d != 0) {
		vd = vdev_lookup_top(spa, DVA_GET_VDEV(&dva[d - 1]));
		mg = vd->vdev_mg->mg_next;
	} else {
		ASSERT(mc->mc_rotor != NULL);
		mg = mc->mc_rotor;
	}

	/*
	 * If the hint put us into the wrong metaslab class, or into a
	 * metaslab group that has been passivated, just follow the rotor.
	 */
	if (mg->mg_class != mc || mg->mg_activation_count <= 0)
		mg = mc->mc_rotor;

	rotor = mg;
top:
	do {
		boolean_t allocatable;

		ASSERT(mg->mg_activation_count == 1);
		vd = mg->mg_vd;

		/*
		 * Don't allocate from faulted devices.
		 */
		if (try_hard) {
			spa_config_enter(spa, SCL_ZIO, FTAG, RW_READER);
			allocatable = vdev_allocatable(vd);
			spa_config_exit(spa, SCL_ZIO, FTAG);
		} else {
			allocatable = vdev_allocatable(vd);
		}

		/*
		 * Determine if the selected metaslab group is eligible
		 * for allocations. If we're ganging then don't allow
		 * this metaslab group to skip allocations since that would
		 * inadvertently return ENOSPC and suspend the pool
		 * even though space is still available.
		 */
		if (allocatable && !GANG_ALLOCATION(flags) && !try_hard) {
			allocatable = metaslab_group_allocatable(mg, rotor,
			    psize, allocator, d);
		}

		if (!allocatable) {
			metaslab_trace_add(zal, mg, NULL, psize, d,
			    TRACE_NOT_ALLOCATABLE, allocator);
			goto next;
		}

		ASSERT(mg->mg_initialized);

		/*
		 * Avoid writing single-copy data to a failing,
		 * non-redundant vdev, unless we've already tried all
		 * other vdevs.
		 */
		if ((vd->vdev_stat.vs_write_errors > 0 ||
		    vd->vdev_state < VDEV_STATE_HEALTHY) &&
		    d == 0 && !try_hard && vd->vdev_children == 0) {
			metaslab_trace_add(zal, mg, NULL, psize, d,
			    TRACE_VDEV_ERROR, allocator);
			goto next;
		}

		ASSERT(mg->mg_class == mc);

		uint64_t asize = vdev_psize_to_asize(vd, psize);
		ASSERT(P2PHASE(asize, 1ULL << vd->vdev_ashift) == 0);

		/*
		 * If we don't need to try hard, then require that the
		 * block be on an different metaslab from any other DVAs
		 * in this BP (unique=true).  If we are trying hard, then
		 * allow any metaslab to be used (unique=false).
		 */
		uint64_t offset = metaslab_group_alloc(mg, zal, asize, txg,
		    !try_hard, dva, d, allocator, try_hard);

		if (offset != -1ULL) {
			/*
			 * If we've just selected this metaslab group,
			 * figure out whether the corresponding vdev is
			 * over- or under-used relative to the pool,
			 * and set an allocation bias to even it out.
			 */
			if (mc->mc_aliquot == 0 && metaslab_bias_enabled) {
				vdev_stat_t *vs = &vd->vdev_stat;
				int64_t vu, cu;

				vu = (vs->vs_alloc * 100) / (vs->vs_space + 1);
				cu = (mc->mc_alloc * 100) / (mc->mc_space + 1);

				/*
				 * Calculate how much more or less we should
				 * try to allocate from this device during
				 * this iteration around the rotor.
				 * For example, if a device is 80% full
				 * and the pool is 20% full then we should
				 * reduce allocations by 60% on this device.
				 *
				 * mg_bias = (20 - 80) * 512K / 100 = -307K
				 *
				 * This reduces allocations by 307K for this
				 * iteration.
				 */
				mg->mg_bias = ((cu - vu) *
				    (int64_t)mg->mg_aliquot) / 100;
			} else if (!metaslab_bias_enabled) {
				mg->mg_bias = 0;
			}

			if (atomic_add_64_nv(&mc->mc_aliquot, asize) >=
			    mg->mg_aliquot + mg->mg_bias) {
				mc->mc_rotor = mg->mg_next;
				mc->mc_aliquot = 0;
			}

			DVA_SET_VDEV(&dva[d], vd->vdev_id);
			DVA_SET_OFFSET(&dva[d], offset);
			DVA_SET_GANG(&dva[d], !!(flags & METASLAB_GANG_HEADER));
			DVA_SET_ASIZE(&dva[d], asize);

			return (0);
		}
next:
		mc->mc_rotor = mg->mg_next;
		mc->mc_aliquot = 0;
	} while ((mg = mg->mg_next) != rotor);

	/*
	 * If we haven't tried hard, do so now.
	 */
	if (!try_hard) {
		try_hard = B_TRUE;
		goto top;
	}

	bzero(&dva[d], sizeof (dva_t));

	metaslab_trace_add(zal, rotor, NULL, psize, d, TRACE_ENOSPC, allocator);
	return (SET_ERROR(ENOSPC));
}

void
metaslab_free_concrete(vdev_t *vd, uint64_t offset, uint64_t asize,
    boolean_t checkpoint)
{
	metaslab_t *msp;
	spa_t *spa = vd->vdev_spa;

	ASSERT(vdev_is_concrete(vd));
	ASSERT3U(spa_config_held(spa, SCL_ALL, RW_READER), !=, 0);
	ASSERT3U(offset >> vd->vdev_ms_shift, <, vd->vdev_ms_count);

	msp = vd->vdev_ms[offset >> vd->vdev_ms_shift];

	VERIFY(!msp->ms_condensing);
	VERIFY3U(offset, >=, msp->ms_start);
	VERIFY3U(offset + asize, <=, msp->ms_start + msp->ms_size);
	VERIFY0(P2PHASE(offset, 1ULL << vd->vdev_ashift));
	VERIFY0(P2PHASE(asize, 1ULL << vd->vdev_ashift));

	metaslab_check_free_impl(vd, offset, asize);

	mutex_enter(&msp->ms_lock);
	if (range_tree_is_empty(msp->ms_freeing) &&
	    range_tree_is_empty(msp->ms_checkpointing)) {
		vdev_dirty(vd, VDD_METASLAB, msp, spa_syncing_txg(spa));
	}

	if (checkpoint) {
		ASSERT(spa_has_checkpoint(spa));
		range_tree_add(msp->ms_checkpointing, offset, asize);
	} else {
		range_tree_add(msp->ms_freeing, offset, asize);
	}
	mutex_exit(&msp->ms_lock);
}

/* ARGSUSED */
void
metaslab_free_impl_cb(uint64_t inner_offset, vdev_t *vd, uint64_t offset,
    uint64_t size, void *arg)
{
	boolean_t *checkpoint = arg;

	ASSERT3P(checkpoint, !=, NULL);

	if (vd->vdev_ops->vdev_op_remap != NULL)
		vdev_indirect_mark_obsolete(vd, offset, size);
	else
		metaslab_free_impl(vd, offset, size, *checkpoint);
}

static void
metaslab_free_impl(vdev_t *vd, uint64_t offset, uint64_t size,
    boolean_t checkpoint)
{
	spa_t *spa = vd->vdev_spa;

	ASSERT3U(spa_config_held(spa, SCL_ALL, RW_READER), !=, 0);

	if (spa_syncing_txg(spa) > spa_freeze_txg(spa))
		return;

	if (spa->spa_vdev_removal != NULL &&
	    spa->spa_vdev_removal->svr_vdev_id == vd->vdev_id &&
	    vdev_is_concrete(vd)) {
		/*
		 * Note: we check if the vdev is concrete because when
		 * we complete the removal, we first change the vdev to be
		 * an indirect vdev (in open context), and then (in syncing
		 * context) clear spa_vdev_removal.
		 */
		free_from_removing_vdev(vd, offset, size);
	} else if (vd->vdev_ops->vdev_op_remap != NULL) {
		vdev_indirect_mark_obsolete(vd, offset, size);
		vd->vdev_ops->vdev_op_remap(vd, offset, size,
		    metaslab_free_impl_cb, &checkpoint);
	} else {
		metaslab_free_concrete(vd, offset, size, checkpoint);
	}
}

typedef struct remap_blkptr_cb_arg {
	blkptr_t *rbca_bp;
	spa_remap_cb_t rbca_cb;
	vdev_t *rbca_remap_vd;
	uint64_t rbca_remap_offset;
	void *rbca_cb_arg;
} remap_blkptr_cb_arg_t;

void
remap_blkptr_cb(uint64_t inner_offset, vdev_t *vd, uint64_t offset,
    uint64_t size, void *arg)
{
	remap_blkptr_cb_arg_t *rbca = arg;
	blkptr_t *bp = rbca->rbca_bp;

	/* We can not remap split blocks. */
	if (size != DVA_GET_ASIZE(&bp->blk_dva[0]))
		return;
	ASSERT0(inner_offset);

	if (rbca->rbca_cb != NULL) {
		/*
		 * At this point we know that we are not handling split
		 * blocks and we invoke the callback on the previous
		 * vdev which must be indirect.
		 */
		ASSERT3P(rbca->rbca_remap_vd->vdev_ops, ==, &vdev_indirect_ops);

		rbca->rbca_cb(rbca->rbca_remap_vd->vdev_id,
		    rbca->rbca_remap_offset, size, rbca->rbca_cb_arg);

		/* set up remap_blkptr_cb_arg for the next call */
		rbca->rbca_remap_vd = vd;
		rbca->rbca_remap_offset = offset;
	}

	/*
	 * The phys birth time is that of dva[0].  This ensures that we know
	 * when each dva was written, so that resilver can determine which
	 * blocks need to be scrubbed (i.e. those written during the time
	 * the vdev was offline).  It also ensures that the key used in
	 * the ARC hash table is unique (i.e. dva[0] + phys_birth).  If
	 * we didn't change the phys_birth, a lookup in the ARC for a
	 * remapped BP could find the data that was previously stored at
	 * this vdev + offset.
	 */
	vdev_t *oldvd = vdev_lookup_top(vd->vdev_spa,
	    DVA_GET_VDEV(&bp->blk_dva[0]));
	vdev_indirect_births_t *vib = oldvd->vdev_indirect_births;
	bp->blk_phys_birth = vdev_indirect_births_physbirth(vib,
	    DVA_GET_OFFSET(&bp->blk_dva[0]), DVA_GET_ASIZE(&bp->blk_dva[0]));

	DVA_SET_VDEV(&bp->blk_dva[0], vd->vdev_id);
	DVA_SET_OFFSET(&bp->blk_dva[0], offset);
}

/*
 * If the block pointer contains any indirect DVAs, modify them to refer to
 * concrete DVAs.  Note that this will sometimes not be possible, leaving
 * the indirect DVA in place.  This happens if the indirect DVA spans multiple
 * segments in the mapping (i.e. it is a "split block").
 *
 * If the BP was remapped, calls the callback on the original dva (note the
 * callback can be called multiple times if the original indirect DVA refers
 * to another indirect DVA, etc).
 *
 * Returns TRUE if the BP was remapped.
 */
boolean_t
spa_remap_blkptr(spa_t *spa, blkptr_t *bp, spa_remap_cb_t callback, void *arg)
{
	remap_blkptr_cb_arg_t rbca;

	if (!zfs_remap_blkptr_enable)
		return (B_FALSE);

	if (!spa_feature_is_enabled(spa, SPA_FEATURE_OBSOLETE_COUNTS))
		return (B_FALSE);

	/*
	 * Dedup BP's can not be remapped, because ddt_phys_select() depends
	 * on DVA[0] being the same in the BP as in the DDT (dedup table).
	 */
	if (BP_GET_DEDUP(bp))
		return (B_FALSE);

	/*
	 * Gang blocks can not be remapped, because
	 * zio_checksum_gang_verifier() depends on the DVA[0] that's in
	 * the BP used to read the gang block header (GBH) being the same
	 * as the DVA[0] that we allocated for the GBH.
	 */
	if (BP_IS_GANG(bp))
		return (B_FALSE);

	/*
	 * Embedded BP's have no DVA to remap.
	 */
	if (BP_GET_NDVAS(bp) < 1)
		return (B_FALSE);

	/*
	 * Note: we only remap dva[0].  If we remapped other dvas, we
	 * would no longer know what their phys birth txg is.
	 */
	dva_t *dva = &bp->blk_dva[0];

	uint64_t offset = DVA_GET_OFFSET(dva);
	uint64_t size = DVA_GET_ASIZE(dva);
	vdev_t *vd = vdev_lookup_top(spa, DVA_GET_VDEV(dva));

	if (vd->vdev_ops->vdev_op_remap == NULL)
		return (B_FALSE);

	rbca.rbca_bp = bp;
	rbca.rbca_cb = callback;
	rbca.rbca_remap_vd = vd;
	rbca.rbca_remap_offset = offset;
	rbca.rbca_cb_arg = arg;

	/*
	 * remap_blkptr_cb() will be called in order for each level of
	 * indirection, until a concrete vdev is reached or a split block is
	 * encountered. old_vd and old_offset are updated within the callback
	 * as we go from the one indirect vdev to the next one (either concrete
	 * or indirect again) in that order.
	 */
	vd->vdev_ops->vdev_op_remap(vd, offset, size, remap_blkptr_cb, &rbca);

	/* Check if the DVA wasn't remapped because it is a split block */
	if (DVA_GET_VDEV(&rbca.rbca_bp->blk_dva[0]) == vd->vdev_id)
		return (B_FALSE);

	return (B_TRUE);
}

/*
 * Undo the allocation of a DVA which happened in the given transaction group.
 */
void
metaslab_unalloc_dva(spa_t *spa, const dva_t *dva, uint64_t txg)
{
	metaslab_t *msp;
	vdev_t *vd;
	uint64_t vdev = DVA_GET_VDEV(dva);
	uint64_t offset = DVA_GET_OFFSET(dva);
	uint64_t size = DVA_GET_ASIZE(dva);

	ASSERT(DVA_IS_VALID(dva));
	ASSERT3U(spa_config_held(spa, SCL_ALL, RW_READER), !=, 0);

	if (txg > spa_freeze_txg(spa))
		return;

	if ((vd = vdev_lookup_top(spa, vdev)) == NULL ||
	    (offset >> vd->vdev_ms_shift) >= vd->vdev_ms_count) {
		cmn_err(CE_WARN, "metaslab_free_dva(): bad DVA %llu:%llu",
		    (u_longlong_t)vdev, (u_longlong_t)offset);
		ASSERT(0);
		return;
	}

	ASSERT(!vd->vdev_removing);
	ASSERT(vdev_is_concrete(vd));
	ASSERT0(vd->vdev_indirect_config.vic_mapping_object);
	ASSERT3P(vd->vdev_indirect_mapping, ==, NULL);

	if (DVA_GET_GANG(dva))
		size = vdev_psize_to_asize(vd, SPA_GANGBLOCKSIZE);

	msp = vd->vdev_ms[offset >> vd->vdev_ms_shift];

	mutex_enter(&msp->ms_lock);
	range_tree_remove(msp->ms_allocating[txg & TXG_MASK],
	    offset, size);
	msp->ms_allocating_total -= size;

	VERIFY(!msp->ms_condensing);
	VERIFY3U(offset, >=, msp->ms_start);
	VERIFY3U(offset + size, <=, msp->ms_start + msp->ms_size);
	VERIFY3U(range_tree_space(msp->ms_allocatable) + size, <=,
	    msp->ms_size);
	VERIFY0(P2PHASE(offset, 1ULL << vd->vdev_ashift));
	VERIFY0(P2PHASE(size, 1ULL << vd->vdev_ashift));
	range_tree_add(msp->ms_allocatable, offset, size);
	mutex_exit(&msp->ms_lock);
}

/*
 * Free the block represented by the given DVA.
 */
void
metaslab_free_dva(spa_t *spa, const dva_t *dva, boolean_t checkpoint)
{
	uint64_t vdev = DVA_GET_VDEV(dva);
	uint64_t offset = DVA_GET_OFFSET(dva);
	uint64_t size = DVA_GET_ASIZE(dva);
	vdev_t *vd = vdev_lookup_top(spa, vdev);

	ASSERT(DVA_IS_VALID(dva));
	ASSERT3U(spa_config_held(spa, SCL_ALL, RW_READER), !=, 0);

	if (DVA_GET_GANG(dva)) {
		size = vdev_psize_to_asize(vd, SPA_GANGBLOCKSIZE);
	}

	metaslab_free_impl(vd, offset, size, checkpoint);
}

/*
 * Reserve some allocation slots. The reservation system must be called
 * before we call into the allocator. If there aren't any available slots
 * then the I/O will be throttled until an I/O completes and its slots are
 * freed up. The function returns true if it was successful in placing
 * the reservation.
 */
boolean_t
metaslab_class_throttle_reserve(metaslab_class_t *mc, int slots, int allocator,
    zio_t *zio, int flags)
{
	uint64_t available_slots = 0;
	boolean_t slot_reserved = B_FALSE;
	uint64_t max = mc->mc_alloc_max_slots[allocator];

	ASSERT(mc->mc_alloc_throttle_enabled);
	mutex_enter(&mc->mc_lock);

	uint64_t reserved_slots =
	    zfs_refcount_count(&mc->mc_alloc_slots[allocator]);
	if (reserved_slots < max)
		available_slots = max - reserved_slots;

	if (slots <= available_slots || GANG_ALLOCATION(flags) ||
	    flags & METASLAB_MUST_RESERVE) {
		/*
		 * We reserve the slots individually so that we can unreserve
		 * them individually when an I/O completes.
		 */
		for (int d = 0; d < slots; d++) {
			reserved_slots =
			    zfs_refcount_add(&mc->mc_alloc_slots[allocator],
			    zio);
		}
		zio->io_flags |= ZIO_FLAG_IO_ALLOCATING;
		slot_reserved = B_TRUE;
	}

	mutex_exit(&mc->mc_lock);
	return (slot_reserved);
}

void
metaslab_class_throttle_unreserve(metaslab_class_t *mc, int slots,
    int allocator, zio_t *zio)
{
	ASSERT(mc->mc_alloc_throttle_enabled);
	mutex_enter(&mc->mc_lock);
	for (int d = 0; d < slots; d++) {
		(void) zfs_refcount_remove(&mc->mc_alloc_slots[allocator],
		    zio);
	}
	mutex_exit(&mc->mc_lock);
}

static int
metaslab_claim_concrete(vdev_t *vd, uint64_t offset, uint64_t size,
    uint64_t txg)
{
	metaslab_t *msp;
	spa_t *spa = vd->vdev_spa;
	int error = 0;

	if (offset >> vd->vdev_ms_shift >= vd->vdev_ms_count)
		return (ENXIO);

	ASSERT3P(vd->vdev_ms, !=, NULL);
	msp = vd->vdev_ms[offset >> vd->vdev_ms_shift];

	mutex_enter(&msp->ms_lock);

	if ((txg != 0 && spa_writeable(spa)) || !msp->ms_loaded)
		error = metaslab_activate(msp, 0, METASLAB_WEIGHT_CLAIM, txg);
	/*
	 * No need to fail in that case; someone else has activated the
	 * metaslab, but that doesn't preclude us from using it.
	 */
	if (error == EBUSY)
		error = 0;

	if (error == 0 &&
	    !range_tree_contains(msp->ms_allocatable, offset, size))
		error = SET_ERROR(ENOENT);

	if (error || txg == 0) {	/* txg == 0 indicates dry run */
		mutex_exit(&msp->ms_lock);
		return (error);
	}

	VERIFY(!msp->ms_condensing);
	VERIFY0(P2PHASE(offset, 1ULL << vd->vdev_ashift));
	VERIFY0(P2PHASE(size, 1ULL << vd->vdev_ashift));
	VERIFY3U(range_tree_space(msp->ms_allocatable) - size, <=,
	    msp->ms_size);
	range_tree_remove(msp->ms_allocatable, offset, size);
	range_tree_clear(msp->ms_trim, offset, size);

	if (spa_writeable(spa)) {	/* don't dirty if we're zdb(1M) */
		metaslab_class_t *mc = msp->ms_group->mg_class;
		multilist_sublist_t *mls =
		    multilist_sublist_lock_obj(mc->mc_metaslab_txg_list, msp);
		if (!multilist_link_active(&msp->ms_class_txg_node)) {
			msp->ms_selected_txg = txg;
			multilist_sublist_insert_head(mls, msp);
		}
		multilist_sublist_unlock(mls);

		if (range_tree_is_empty(msp->ms_allocating[txg & TXG_MASK]))
			vdev_dirty(vd, VDD_METASLAB, msp, txg);
		range_tree_add(msp->ms_allocating[txg & TXG_MASK],
		    offset, size);
		msp->ms_allocating_total += size;
	}

	mutex_exit(&msp->ms_lock);

	return (0);
}

typedef struct metaslab_claim_cb_arg_t {
	uint64_t	mcca_txg;
	int		mcca_error;
} metaslab_claim_cb_arg_t;

/* ARGSUSED */
static void
metaslab_claim_impl_cb(uint64_t inner_offset, vdev_t *vd, uint64_t offset,
    uint64_t size, void *arg)
{
	metaslab_claim_cb_arg_t *mcca_arg = arg;

	if (mcca_arg->mcca_error == 0) {
		mcca_arg->mcca_error = metaslab_claim_concrete(vd, offset,
		    size, mcca_arg->mcca_txg);
	}
}

int
metaslab_claim_impl(vdev_t *vd, uint64_t offset, uint64_t size, uint64_t txg)
{
	if (vd->vdev_ops->vdev_op_remap != NULL) {
		metaslab_claim_cb_arg_t arg;

		/*
		 * Only zdb(1M) can claim on indirect vdevs.  This is used
		 * to detect leaks of mapped space (that are not accounted
		 * for in the obsolete counts, spacemap, or bpobj).
		 */
		ASSERT(!spa_writeable(vd->vdev_spa));
		arg.mcca_error = 0;
		arg.mcca_txg = txg;

		vd->vdev_ops->vdev_op_remap(vd, offset, size,
		    metaslab_claim_impl_cb, &arg);

		if (arg.mcca_error == 0) {
			arg.mcca_error = metaslab_claim_concrete(vd,
			    offset, size, txg);
		}
		return (arg.mcca_error);
	} else {
		return (metaslab_claim_concrete(vd, offset, size, txg));
	}
}

/*
 * Intent log support: upon opening the pool after a crash, notify the SPA
 * of blocks that the intent log has allocated for immediate write, but
 * which are still considered free by the SPA because the last transaction
 * group didn't commit yet.
 */
static int
metaslab_claim_dva(spa_t *spa, const dva_t *dva, uint64_t txg)
{
	uint64_t vdev = DVA_GET_VDEV(dva);
	uint64_t offset = DVA_GET_OFFSET(dva);
	uint64_t size = DVA_GET_ASIZE(dva);
	vdev_t *vd;

	if ((vd = vdev_lookup_top(spa, vdev)) == NULL) {
		return (SET_ERROR(ENXIO));
	}

	ASSERT(DVA_IS_VALID(dva));

	if (DVA_GET_GANG(dva))
		size = vdev_psize_to_asize(vd, SPA_GANGBLOCKSIZE);

	return (metaslab_claim_impl(vd, offset, size, txg));
}

int
metaslab_alloc(spa_t *spa, metaslab_class_t *mc, uint64_t psize, blkptr_t *bp,
    int ndvas, uint64_t txg, blkptr_t *hintbp, int flags,
    zio_alloc_list_t *zal, zio_t *zio, int allocator)
{
	dva_t *dva = bp->blk_dva;
	dva_t *hintdva = (hintbp != NULL) ? hintbp->blk_dva : NULL;
	int error = 0;

	ASSERT(bp->blk_birth == 0);
	ASSERT(BP_PHYSICAL_BIRTH(bp) == 0);

	spa_config_enter(spa, SCL_ALLOC, FTAG, RW_READER);

	if (mc->mc_rotor == NULL) {	/* no vdevs in this class */
		spa_config_exit(spa, SCL_ALLOC, FTAG);
		return (SET_ERROR(ENOSPC));
	}

	ASSERT(ndvas > 0 && ndvas <= spa_max_replication(spa));
	ASSERT(BP_GET_NDVAS(bp) == 0);
	ASSERT(hintbp == NULL || ndvas <= BP_GET_NDVAS(hintbp));
	ASSERT3P(zal, !=, NULL);

	for (int d = 0; d < ndvas; d++) {
		error = metaslab_alloc_dva(spa, mc, psize, dva, d, hintdva,
		    txg, flags, zal, allocator);
		if (error != 0) {
			for (d--; d >= 0; d--) {
				metaslab_unalloc_dva(spa, &dva[d], txg);
				metaslab_group_alloc_decrement(spa,
				    DVA_GET_VDEV(&dva[d]), zio, flags,
				    allocator, B_FALSE);
				bzero(&dva[d], sizeof (dva_t));
			}
			spa_config_exit(spa, SCL_ALLOC, FTAG);
			return (error);
		} else {
			/*
			 * Update the metaslab group's queue depth
			 * based on the newly allocated dva.
			 */
			metaslab_group_alloc_increment(spa,
			    DVA_GET_VDEV(&dva[d]), zio, flags, allocator);
		}

	}
	ASSERT(error == 0);
	ASSERT(BP_GET_NDVAS(bp) == ndvas);

	spa_config_exit(spa, SCL_ALLOC, FTAG);

	BP_SET_BIRTH(bp, txg, txg);

	return (0);
}

void
metaslab_free(spa_t *spa, const blkptr_t *bp, uint64_t txg, boolean_t now)
{
	const dva_t *dva = bp->blk_dva;
	int ndvas = BP_GET_NDVAS(bp);

	ASSERT(!BP_IS_HOLE(bp));
	ASSERT(!now || bp->blk_birth >= spa_syncing_txg(spa));

	/*
	 * If we have a checkpoint for the pool we need to make sure that
	 * the blocks that we free that are part of the checkpoint won't be
	 * reused until the checkpoint is discarded or we revert to it.
	 *
	 * The checkpoint flag is passed down the metaslab_free code path
	 * and is set whenever we want to add a block to the checkpoint's
	 * accounting. That is, we "checkpoint" blocks that existed at the
	 * time the checkpoint was created and are therefore referenced by
	 * the checkpointed uberblock.
	 *
	 * Note that, we don't checkpoint any blocks if the current
	 * syncing txg <= spa_checkpoint_txg. We want these frees to sync
	 * normally as they will be referenced by the checkpointed uberblock.
	 */
	boolean_t checkpoint = B_FALSE;
	if (bp->blk_birth <= spa->spa_checkpoint_txg &&
	    spa_syncing_txg(spa) > spa->spa_checkpoint_txg) {
		/*
		 * At this point, if the block is part of the checkpoint
		 * there is no way it was created in the current txg.
		 */
		ASSERT(!now);
		ASSERT3U(spa_syncing_txg(spa), ==, txg);
		checkpoint = B_TRUE;
	}

	spa_config_enter(spa, SCL_FREE, FTAG, RW_READER);

	for (int d = 0; d < ndvas; d++) {
		if (now) {
			metaslab_unalloc_dva(spa, &dva[d], txg);
		} else {
			ASSERT3U(txg, ==, spa_syncing_txg(spa));
			metaslab_free_dva(spa, &dva[d], checkpoint);
		}
	}

	spa_config_exit(spa, SCL_FREE, FTAG);
}

int
metaslab_claim(spa_t *spa, const blkptr_t *bp, uint64_t txg)
{
	const dva_t *dva = bp->blk_dva;
	int ndvas = BP_GET_NDVAS(bp);
	int error = 0;

	ASSERT(!BP_IS_HOLE(bp));

	if (txg != 0) {
		/*
		 * First do a dry run to make sure all DVAs are claimable,
		 * so we don't have to unwind from partial failures below.
		 */
		if ((error = metaslab_claim(spa, bp, 0)) != 0)
			return (error);
	}

	spa_config_enter(spa, SCL_ALLOC, FTAG, RW_READER);

	for (int d = 0; d < ndvas; d++) {
		error = metaslab_claim_dva(spa, &dva[d], txg);
		if (error != 0)
			break;
	}

	spa_config_exit(spa, SCL_ALLOC, FTAG);

	ASSERT(error == 0 || txg == 0);

	return (error);
}

/* ARGSUSED */
static void
metaslab_check_free_impl_cb(uint64_t inner, vdev_t *vd, uint64_t offset,
    uint64_t size, void *arg)
{
	if (vd->vdev_ops == &vdev_indirect_ops)
		return;

	metaslab_check_free_impl(vd, offset, size);
}

static void
metaslab_check_free_impl(vdev_t *vd, uint64_t offset, uint64_t size)
{
	metaslab_t *msp;
	spa_t *spa = vd->vdev_spa;

	if ((zfs_flags & ZFS_DEBUG_ZIO_FREE) == 0)
		return;

	if (vd->vdev_ops->vdev_op_remap != NULL) {
		vd->vdev_ops->vdev_op_remap(vd, offset, size,
		    metaslab_check_free_impl_cb, NULL);
		return;
	}

	ASSERT(vdev_is_concrete(vd));
	ASSERT3U(offset >> vd->vdev_ms_shift, <, vd->vdev_ms_count);
	ASSERT3U(spa_config_held(spa, SCL_ALL, RW_READER), !=, 0);

	msp = vd->vdev_ms[offset >> vd->vdev_ms_shift];

	mutex_enter(&msp->ms_lock);
	if (msp->ms_loaded) {
		range_tree_verify_not_present(msp->ms_allocatable,
		    offset, size);
	}

	/*
	 * Check all segments that currently exist in the freeing pipeline.
	 *
	 * It would intuitively make sense to also check the current allocating
	 * tree since metaslab_unalloc_dva() exists for extents that are
	 * allocated and freed in the same sync pass withing the same txg.
	 * Unfortunately there are places (e.g. the ZIL) where we allocate a
	 * segment but then we free part of it within the same txg
	 * [see zil_sync()]. Thus, we don't call range_tree_verify() in the
	 * current allocating tree.
	 */
	range_tree_verify_not_present(msp->ms_freeing, offset, size);
	range_tree_verify_not_present(msp->ms_checkpointing, offset, size);
	range_tree_verify_not_present(msp->ms_freed, offset, size);
	for (int j = 0; j < TXG_DEFER_SIZE; j++)
		range_tree_verify_not_present(msp->ms_defer[j], offset, size);
	range_tree_verify_not_present(msp->ms_trim, offset, size);
	mutex_exit(&msp->ms_lock);
}

void
metaslab_check_free(spa_t *spa, const blkptr_t *bp)
{
	if ((zfs_flags & ZFS_DEBUG_ZIO_FREE) == 0)
		return;

	spa_config_enter(spa, SCL_VDEV, FTAG, RW_READER);
	for (int i = 0; i < BP_GET_NDVAS(bp); i++) {
		uint64_t vdev = DVA_GET_VDEV(&bp->blk_dva[i]);
		vdev_t *vd = vdev_lookup_top(spa, vdev);
		uint64_t offset = DVA_GET_OFFSET(&bp->blk_dva[i]);
		uint64_t size = DVA_GET_ASIZE(&bp->blk_dva[i]);

		if (DVA_GET_GANG(&bp->blk_dva[i]))
			size = vdev_psize_to_asize(vd, SPA_GANGBLOCKSIZE);

		ASSERT3P(vd, !=, NULL);

		metaslab_check_free_impl(vd, offset, size);
	}
	spa_config_exit(spa, SCL_VDEV, FTAG);
}

static void
metaslab_group_disable_wait(metaslab_group_t *mg)
{
	ASSERT(MUTEX_HELD(&mg->mg_ms_disabled_lock));
	while (mg->mg_disabled_updating) {
		cv_wait(&mg->mg_ms_disabled_cv, &mg->mg_ms_disabled_lock);
	}
}

static void
metaslab_group_disabled_increment(metaslab_group_t *mg)
{
	ASSERT(MUTEX_HELD(&mg->mg_ms_disabled_lock));
	ASSERT(mg->mg_disabled_updating);

	while (mg->mg_ms_disabled >= max_disabled_ms) {
		cv_wait(&mg->mg_ms_disabled_cv, &mg->mg_ms_disabled_lock);
	}
	mg->mg_ms_disabled++;
	ASSERT3U(mg->mg_ms_disabled, <=, max_disabled_ms);
}

/*
 * Mark the metaslab as disabled to prevent any allocations on this metaslab.
 * We must also track how many metaslabs are currently disabled within a
 * metaslab group and limit them to prevent allocation failures from
 * occurring because all metaslabs are disabled.
 */
void
metaslab_disable(metaslab_t *msp)
{
	ASSERT(!MUTEX_HELD(&msp->ms_lock));
	metaslab_group_t *mg = msp->ms_group;

	mutex_enter(&mg->mg_ms_disabled_lock);

	/*
	 * To keep an accurate count of how many threads have disabled
	 * a specific metaslab group, we only allow one thread to mark
	 * the metaslab group at a time. This ensures that the value of
	 * ms_disabled will be accurate when we decide to mark a metaslab
	 * group as disabled. To do this we force all other threads
	 * to wait till the metaslab's mg_disabled_updating flag is no
	 * longer set.
	 */
	metaslab_group_disable_wait(mg);
	mg->mg_disabled_updating = B_TRUE;
	if (msp->ms_disabled == 0) {
		metaslab_group_disabled_increment(mg);
	}
	mutex_enter(&msp->ms_lock);
	msp->ms_disabled++;
	mutex_exit(&msp->ms_lock);

	mg->mg_disabled_updating = B_FALSE;
	cv_broadcast(&mg->mg_ms_disabled_cv);
	mutex_exit(&mg->mg_ms_disabled_lock);
}

void
metaslab_enable(metaslab_t *msp, boolean_t sync, boolean_t unload)
{
	metaslab_group_t *mg = msp->ms_group;
	spa_t *spa = mg->mg_vd->vdev_spa;

	/*
	 * Wait for the outstanding IO to be synced to prevent newly
	 * allocated blocks from being overwritten.  This used by
	 * initialize and TRIM which are modifying unallocated space.
	 */
	if (sync)
		txg_wait_synced(spa_get_dsl(spa), 0);

	mutex_enter(&mg->mg_ms_disabled_lock);
	mutex_enter(&msp->ms_lock);
	if (--msp->ms_disabled == 0) {
		mg->mg_ms_disabled--;
		cv_broadcast(&mg->mg_ms_disabled_cv);
		if (unload)
			metaslab_unload(msp);
	}
	mutex_exit(&msp->ms_lock);
	mutex_exit(&mg->mg_ms_disabled_lock);
}

static void
metaslab_update_ondisk_flush_data(metaslab_t *ms, dmu_tx_t *tx)
{
	vdev_t *vd = ms->ms_group->mg_vd;
	spa_t *spa = vd->vdev_spa;
	objset_t *mos = spa_meta_objset(spa);

	ASSERT(spa_feature_is_active(spa, SPA_FEATURE_LOG_SPACEMAP));

	metaslab_unflushed_phys_t entry = {
		.msp_unflushed_txg = metaslab_unflushed_txg(ms),
	};
	uint64_t entry_size = sizeof (entry);
	uint64_t entry_offset = ms->ms_id * entry_size;

	uint64_t object = 0;
	int err = zap_lookup(mos, vd->vdev_top_zap,
	    VDEV_TOP_ZAP_MS_UNFLUSHED_PHYS_TXGS, sizeof (uint64_t), 1,
	    &object);
	if (err == ENOENT) {
		object = dmu_object_alloc(mos, DMU_OTN_UINT64_METADATA,
		    SPA_OLD_MAXBLOCKSIZE, DMU_OT_NONE, 0, tx);
		VERIFY0(zap_add(mos, vd->vdev_top_zap,
		    VDEV_TOP_ZAP_MS_UNFLUSHED_PHYS_TXGS, sizeof (uint64_t), 1,
		    &object, tx));
	} else {
		VERIFY0(err);
	}

	dmu_write(spa_meta_objset(spa), object, entry_offset, entry_size,
	    &entry, tx);
}

void
metaslab_set_unflushed_txg(metaslab_t *ms, uint64_t txg, dmu_tx_t *tx)
{
	spa_t *spa = ms->ms_group->mg_vd->vdev_spa;

	if (!spa_feature_is_active(spa, SPA_FEATURE_LOG_SPACEMAP))
		return;

	ms->ms_unflushed_txg = txg;
	metaslab_update_ondisk_flush_data(ms, tx);
}

uint64_t
metaslab_unflushed_txg(metaslab_t *ms)
{
	return (ms->ms_unflushed_txg);
}<|MERGE_RESOLUTION|>--- conflicted
+++ resolved
@@ -202,18 +202,6 @@
  */
 int metaslab_unload_delay = 32;
 int metaslab_unload_delay_ms = 10 * 60 * 1000; /* ten minutes */
-
-/*
- * Tunables used to reduce metaslab load/unload thrashing when selection
- * algorithm is allocating across metaslabs very evenly. In addition to
- * tracking when the slab was used for allocation (ms_selected_txg), we also
- * track when it was loaded (ms_loaded_txg). If the slab would be unloaded,
- * but the load txg is within the window of
- *    metaslab_unload_delay + metaslab_load_window
- * then we ramp up metaslab_unload_delay instead of unloading the metaslab.
- */
-int metaslab_load_window = 10;
-int metaslab_unload_delay_max = 256;
 
 /*
  * Max number of metaslabs per group to preload.
@@ -2138,7 +2126,7 @@
 }
 
 int
-metaslab_load(metaslab_t *msp, uint64_t txg)
+metaslab_load(metaslab_t *msp)
 {
 	ASSERT(MUTEX_HELD(&msp->ms_lock));
 
@@ -2189,7 +2177,6 @@
 
 	ASSERT(MUTEX_HELD(&msp->ms_lock));
 	msp->ms_loading = B_FALSE;
-	msp->ms_loaded_txg = txg;
 	cv_broadcast(&msp->ms_load_cv);
 
 	return (error);
@@ -2210,11 +2197,7 @@
 
 	range_tree_vacate(msp->ms_allocatable, NULL, NULL);
 	msp->ms_loaded = B_FALSE;
-<<<<<<< HEAD
-	msp->ms_loaded_txg = 0;
-=======
 	msp->ms_unload_time = gethrtime();
->>>>>>> e89be50a
 
 	msp->ms_activation_weight = 0;
 	msp->ms_weight &= ~METASLAB_ACTIVE_MASK;
@@ -2927,24 +2910,10 @@
 }
 
 static int
-metaslab_activate(metaslab_t *msp, int allocator, uint64_t activation_weight,
-    uint64_t txg)
+metaslab_activate(metaslab_t *msp, int allocator, uint64_t activation_weight)
 {
 	ASSERT(MUTEX_HELD(&msp->ms_lock));
 
-<<<<<<< HEAD
-	if ((msp->ms_weight & METASLAB_ACTIVE_MASK) == 0) {
-		int error = metaslab_load(msp, txg);
-		if (error != 0) {
-			metaslab_group_sort(msp->ms_group, msp, 0);
-			return (error);
-		}
-		if ((msp->ms_weight & METASLAB_ACTIVE_MASK) != 0) {
-			/*
-			 * The metaslab was activated for another allocator
-			 * while we were waiting, we should reselect.
-			 */
-=======
 	/*
 	 * The current metaslab is already activated for us so there
 	 * is nothing to do. Already activated though, doesn't mean
@@ -2984,7 +2953,6 @@
 	 */
 	if ((msp->ms_weight & METASLAB_ACTIVE_MASK) != 0) {
 		if (msp->ms_allocator != allocator)
->>>>>>> e89be50a
 			return (EBUSY);
 
 		if ((msp->ms_weight & activation_weight) == 0)
@@ -3111,13 +3079,8 @@
 	ASSERT(!MUTEX_HELD(&msp->ms_group->mg_lock));
 
 	mutex_enter(&msp->ms_lock);
-<<<<<<< HEAD
-	(void) metaslab_load(msp, spa_syncing_txg(spa));
-	msp->ms_selected_txg = spa_syncing_txg(spa);
-=======
 	(void) metaslab_load(msp);
 	metaslab_set_selected_txg(msp, spa_syncing_txg(spa));
->>>>>>> e89be50a
 	mutex_exit(&msp->ms_lock);
 }
 
@@ -4005,34 +3968,21 @@
 	/*
 	 * If the metaslab is loaded and we've not tried to load or allocate
 	 * from it in 'metaslab_unload_delay' txgs, then we normally unload it.
-	 * However, to prevent thrashing, if the metaslab was recently loaded,
-	 * then instead of unloading it, we increase the unload delay (only up
-	 * to the maximum).
 	 */
 	if (msp->ms_loaded &&
 	    msp->ms_disabled == 0 &&
 	    msp->ms_selected_txg + metaslab_unload_delay < txg) {
-		if (msp->ms_loaded_txg != 0 && msp->ms_loaded_txg +
-		    metaslab_unload_delay + metaslab_load_window >= txg) {
-			if (metaslab_unload_delay + metaslab_load_window <=
-			    metaslab_unload_delay_max) {
-				metaslab_unload_delay += metaslab_load_window;
-			}
-			DTRACE_PROBE1(zfs__metaslab__delay__unload,
-			    metaslab_t *, msp);
-		} else {
-			for (int t = 1; t < TXG_CONCURRENT_STATES; t++) {
-				VERIFY0(range_tree_space(
-				    msp->ms_allocating[(txg + t) & TXG_MASK]));
-			}
-			if (msp->ms_allocator != -1) {
-				metaslab_passivate(msp, msp->ms_weight &
-				    ~METASLAB_ACTIVE_MASK);
-			}
-
-			if (!metaslab_debug_unload)
-				metaslab_unload(msp);
+		for (int t = 1; t < TXG_CONCURRENT_STATES; t++) {
+			VERIFY0(range_tree_space(
+			    msp->ms_allocating[(txg + t) & TXG_MASK]));
 		}
+		if (msp->ms_allocator != -1) {
+			metaslab_passivate(msp, msp->ms_weight &
+			    ~METASLAB_ACTIVE_MASK);
+		}
+
+		if (!metaslab_debug_unload)
+			metaslab_unload(msp);
 	}
 
 	ASSERT0(range_tree_space(msp->ms_allocating[txg & TXG_MASK]));
@@ -4558,10 +4508,6 @@
 			continue;
 		}
 
-<<<<<<< HEAD
-		if (metaslab_activate(msp, allocator, activation_weight,
-		    txg) != 0) {
-=======
 		metaslab_set_selected_txg(msp, txg);
 
 		int activation_error =
@@ -4587,7 +4533,6 @@
 		    activation_error == EEXIST) {
 			activated = B_FALSE;
 		} else {
->>>>>>> e89be50a
 			mutex_exit(&msp->ms_lock);
 			continue;
 		}
@@ -5327,7 +5272,7 @@
 	mutex_enter(&msp->ms_lock);
 
 	if ((txg != 0 && spa_writeable(spa)) || !msp->ms_loaded)
-		error = metaslab_activate(msp, 0, METASLAB_WEIGHT_CLAIM, txg);
+		error = metaslab_activate(msp, 0, METASLAB_WEIGHT_CLAIM);
 	/*
 	 * No need to fail in that case; someone else has activated the
 	 * metaslab, but that doesn't preclude us from using it.
