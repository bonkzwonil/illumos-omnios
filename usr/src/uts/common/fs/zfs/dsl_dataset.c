/*
 * CDDL HEADER START
 *
 * The contents of this file are subject to the terms of the
 * Common Development and Distribution License (the "License").
 * You may not use this file except in compliance with the License.
 *
 * You can obtain a copy of the license at usr/src/OPENSOLARIS.LICENSE
 * or http://www.opensolaris.org/os/licensing.
 * See the License for the specific language governing permissions
 * and limitations under the License.
 *
 * When distributing Covered Code, include this CDDL HEADER in each
 * file and include the License file at usr/src/OPENSOLARIS.LICENSE.
 * If applicable, add the following below this CDDL HEADER, with the
 * fields enclosed by brackets "[]" replaced with your own identifying
 * information: Portions Copyright [yyyy] [name of copyright owner]
 *
 * CDDL HEADER END
 */
/*
 * Copyright (c) 2005, 2010, Oracle and/or its affiliates. All rights reserved.
 * Copyright (c) 2011, 2015 by Delphix. All rights reserved.
 * Copyright (c) 2014, Joyent, Inc. All rights reserved.
 * Copyright (c) 2014 RackTop Systems.
 * Copyright (c) 2014 Spectra Logic Corporation, All rights reserved.
<<<<<<< HEAD
=======
 * Copyright (c) 2014 Integros [integros.com]
>>>>>>> 5f7a8e6d
 * Copyright 2016, OmniTI Computer Consulting, Inc. All rights reserved.
 */

#include <sys/dmu_objset.h>
#include <sys/dsl_dataset.h>
#include <sys/dsl_dir.h>
#include <sys/dsl_prop.h>
#include <sys/dsl_synctask.h>
#include <sys/dmu_traverse.h>
#include <sys/dmu_impl.h>
#include <sys/dmu_tx.h>
#include <sys/arc.h>
#include <sys/zio.h>
#include <sys/zap.h>
#include <sys/zfeature.h>
#include <sys/unique.h>
#include <sys/zfs_context.h>
#include <sys/zfs_ioctl.h>
#include <sys/spa.h>
#include <sys/zfs_znode.h>
#include <sys/zfs_onexit.h>
#include <sys/zvol.h>
#include <sys/dsl_scan.h>
#include <sys/dsl_deadlist.h>
#include <sys/dsl_destroy.h>
#include <sys/dsl_userhold.h>
#include <sys/dsl_bookmark.h>
#include <sys/dmu_send.h>
#include <sys/zio_checksum.h>
#include <sys/zio_compress.h>
#include <zfs_fletcher.h>

/*
 * The SPA supports block sizes up to 16MB.  However, very large blocks
 * can have an impact on i/o latency (e.g. tying up a spinning disk for
 * ~300ms), and also potentially on the memory allocator.  Therefore,
 * we do not allow the recordsize to be set larger than zfs_max_recordsize
 * (default 1MB).  Larger blocks can be created by changing this tunable,
 * and pools with larger blocks can always be imported and used, regardless
 * of this setting.
 */
int zfs_max_recordsize = 1 * 1024 * 1024;

#define	SWITCH64(x, y) \
	{ \
		uint64_t __tmp = (x); \
		(x) = (y); \
		(y) = __tmp; \
	}

#define	DS_REF_MAX	(1ULL << 62)

extern inline dsl_dataset_phys_t *dsl_dataset_phys(dsl_dataset_t *ds);

extern int spa_asize_inflation;

/*
 * Figure out how much of this delta should be propogated to the dsl_dir
 * layer.  If there's a refreservation, that space has already been
 * partially accounted for in our ancestors.
 */
static int64_t
parent_delta(dsl_dataset_t *ds, int64_t delta)
{
	dsl_dataset_phys_t *ds_phys;
	uint64_t old_bytes, new_bytes;

	if (ds->ds_reserved == 0)
		return (delta);

	ds_phys = dsl_dataset_phys(ds);
	old_bytes = MAX(ds_phys->ds_unique_bytes, ds->ds_reserved);
	new_bytes = MAX(ds_phys->ds_unique_bytes + delta, ds->ds_reserved);

	ASSERT3U(ABS((int64_t)(new_bytes - old_bytes)), <=, ABS(delta));
	return (new_bytes - old_bytes);
}

void
dsl_dataset_block_born(dsl_dataset_t *ds, const blkptr_t *bp, dmu_tx_t *tx)
{
	int used = bp_get_dsize_sync(tx->tx_pool->dp_spa, bp);
	int compressed = BP_GET_PSIZE(bp);
	int uncompressed = BP_GET_UCSIZE(bp);
	int64_t delta;

	dprintf_bp(bp, "ds=%p", ds);

	ASSERT(dmu_tx_is_syncing(tx));
	/* It could have been compressed away to nothing */
	if (BP_IS_HOLE(bp))
		return;
	ASSERT(BP_GET_TYPE(bp) != DMU_OT_NONE);
	ASSERT(DMU_OT_IS_VALID(BP_GET_TYPE(bp)));
	if (ds == NULL) {
		dsl_pool_mos_diduse_space(tx->tx_pool,
		    used, compressed, uncompressed);
		return;
	}

	dmu_buf_will_dirty(ds->ds_dbuf, tx);
	mutex_enter(&ds->ds_lock);
	delta = parent_delta(ds, used);
	dsl_dataset_phys(ds)->ds_referenced_bytes += used;
	dsl_dataset_phys(ds)->ds_compressed_bytes += compressed;
	dsl_dataset_phys(ds)->ds_uncompressed_bytes += uncompressed;
	dsl_dataset_phys(ds)->ds_unique_bytes += used;

	if (BP_GET_LSIZE(bp) > SPA_OLD_MAXBLOCKSIZE) {
		ds->ds_feature_activation_needed[SPA_FEATURE_LARGE_BLOCKS] =
		    B_TRUE;
	}

	spa_feature_t f = zio_checksum_to_feature(BP_GET_CHECKSUM(bp));
	if (f != SPA_FEATURE_NONE)
		ds->ds_feature_activation_needed[f] = B_TRUE;

	mutex_exit(&ds->ds_lock);
	dsl_dir_diduse_space(ds->ds_dir, DD_USED_HEAD, delta,
	    compressed, uncompressed, tx);
	dsl_dir_transfer_space(ds->ds_dir, used - delta,
	    DD_USED_REFRSRV, DD_USED_HEAD, tx);
}

int
dsl_dataset_block_kill(dsl_dataset_t *ds, const blkptr_t *bp, dmu_tx_t *tx,
    boolean_t async)
{
	int used = bp_get_dsize_sync(tx->tx_pool->dp_spa, bp);
	int compressed = BP_GET_PSIZE(bp);
	int uncompressed = BP_GET_UCSIZE(bp);

	if (BP_IS_HOLE(bp))
		return (0);

	ASSERT(dmu_tx_is_syncing(tx));
	ASSERT(bp->blk_birth <= tx->tx_txg);

	if (ds == NULL) {
		dsl_free(tx->tx_pool, tx->tx_txg, bp);
		dsl_pool_mos_diduse_space(tx->tx_pool,
		    -used, -compressed, -uncompressed);
		return (used);
	}
	ASSERT3P(tx->tx_pool, ==, ds->ds_dir->dd_pool);

	ASSERT(!ds->ds_is_snapshot);
	dmu_buf_will_dirty(ds->ds_dbuf, tx);

	if (bp->blk_birth > dsl_dataset_phys(ds)->ds_prev_snap_txg) {
		int64_t delta;

		dprintf_bp(bp, "freeing ds=%llu", ds->ds_object);
		dsl_free(tx->tx_pool, tx->tx_txg, bp);

		mutex_enter(&ds->ds_lock);
		ASSERT(dsl_dataset_phys(ds)->ds_unique_bytes >= used ||
		    !DS_UNIQUE_IS_ACCURATE(ds));
		delta = parent_delta(ds, -used);
		dsl_dataset_phys(ds)->ds_unique_bytes -= used;
		mutex_exit(&ds->ds_lock);
		dsl_dir_diduse_space(ds->ds_dir, DD_USED_HEAD,
		    delta, -compressed, -uncompressed, tx);
		dsl_dir_transfer_space(ds->ds_dir, -used - delta,
		    DD_USED_REFRSRV, DD_USED_HEAD, tx);
	} else {
		dprintf_bp(bp, "putting on dead list: %s", "");
		if (async) {
			/*
			 * We are here as part of zio's write done callback,
			 * which means we're a zio interrupt thread.  We can't
			 * call dsl_deadlist_insert() now because it may block
			 * waiting for I/O.  Instead, put bp on the deferred
			 * queue and let dsl_pool_sync() finish the job.
			 */
			bplist_append(&ds->ds_pending_deadlist, bp);
		} else {
			dsl_deadlist_insert(&ds->ds_deadlist, bp, tx);
		}
		ASSERT3U(ds->ds_prev->ds_object, ==,
		    dsl_dataset_phys(ds)->ds_prev_snap_obj);
		ASSERT(dsl_dataset_phys(ds->ds_prev)->ds_num_children > 0);
		/* if (bp->blk_birth > prev prev snap txg) prev unique += bs */
		if (dsl_dataset_phys(ds->ds_prev)->ds_next_snap_obj ==
		    ds->ds_object && bp->blk_birth >
		    dsl_dataset_phys(ds->ds_prev)->ds_prev_snap_txg) {
			dmu_buf_will_dirty(ds->ds_prev->ds_dbuf, tx);
			mutex_enter(&ds->ds_prev->ds_lock);
			dsl_dataset_phys(ds->ds_prev)->ds_unique_bytes += used;
			mutex_exit(&ds->ds_prev->ds_lock);
		}
		if (bp->blk_birth > ds->ds_dir->dd_origin_txg) {
			dsl_dir_transfer_space(ds->ds_dir, used,
			    DD_USED_HEAD, DD_USED_SNAP, tx);
		}
	}
	mutex_enter(&ds->ds_lock);
	ASSERT3U(dsl_dataset_phys(ds)->ds_referenced_bytes, >=, used);
	dsl_dataset_phys(ds)->ds_referenced_bytes -= used;
	ASSERT3U(dsl_dataset_phys(ds)->ds_compressed_bytes, >=, compressed);
	dsl_dataset_phys(ds)->ds_compressed_bytes -= compressed;
	ASSERT3U(dsl_dataset_phys(ds)->ds_uncompressed_bytes, >=, uncompressed);
	dsl_dataset_phys(ds)->ds_uncompressed_bytes -= uncompressed;
	mutex_exit(&ds->ds_lock);

	return (used);
}

uint64_t
dsl_dataset_prev_snap_txg(dsl_dataset_t *ds)
{
	uint64_t trysnap = 0;

	if (ds == NULL)
		return (0);
	/*
	 * The snapshot creation could fail, but that would cause an
	 * incorrect FALSE return, which would only result in an
	 * overestimation of the amount of space that an operation would
	 * consume, which is OK.
	 *
	 * There's also a small window where we could miss a pending
	 * snapshot, because we could set the sync task in the quiescing
	 * phase.  So this should only be used as a guess.
	 */
	if (ds->ds_trysnap_txg >
	    spa_last_synced_txg(ds->ds_dir->dd_pool->dp_spa))
		trysnap = ds->ds_trysnap_txg;
	return (MAX(dsl_dataset_phys(ds)->ds_prev_snap_txg, trysnap));
}

boolean_t
dsl_dataset_block_freeable(dsl_dataset_t *ds, const blkptr_t *bp,
    uint64_t blk_birth)
{
	if (blk_birth <= dsl_dataset_prev_snap_txg(ds) ||
	    (bp != NULL && BP_IS_HOLE(bp)))
		return (B_FALSE);

	ddt_prefetch(dsl_dataset_get_spa(ds), bp);

	return (B_TRUE);
}

static void
dsl_dataset_evict(void *dbu)
{
	dsl_dataset_t *ds = dbu;

	ASSERT(ds->ds_owner == NULL);

	ds->ds_dbuf = NULL;

	unique_remove(ds->ds_fsid_guid);

	if (ds->ds_objset != NULL)
		dmu_objset_evict(ds->ds_objset);

	if (ds->ds_prev) {
		dsl_dataset_rele(ds->ds_prev, ds);
		ds->ds_prev = NULL;
	}

	bplist_destroy(&ds->ds_pending_deadlist);
	if (ds->ds_deadlist.dl_os != NULL)
		dsl_deadlist_close(&ds->ds_deadlist);
	if (ds->ds_dir)
		dsl_dir_async_rele(ds->ds_dir, ds);

	ASSERT(!list_link_active(&ds->ds_synced_link));

	list_destroy(&ds->ds_prop_cbs);
	mutex_destroy(&ds->ds_lock);
	mutex_destroy(&ds->ds_opening_lock);
	mutex_destroy(&ds->ds_sendstream_lock);
	refcount_destroy(&ds->ds_longholds);

	kmem_free(ds, sizeof (dsl_dataset_t));
}

int
dsl_dataset_get_snapname(dsl_dataset_t *ds)
{
	dsl_dataset_phys_t *headphys;
	int err;
	dmu_buf_t *headdbuf;
	dsl_pool_t *dp = ds->ds_dir->dd_pool;
	objset_t *mos = dp->dp_meta_objset;

	if (ds->ds_snapname[0])
		return (0);
	if (dsl_dataset_phys(ds)->ds_next_snap_obj == 0)
		return (0);

	err = dmu_bonus_hold(mos, dsl_dir_phys(ds->ds_dir)->dd_head_dataset_obj,
	    FTAG, &headdbuf);
	if (err != 0)
		return (err);
	headphys = headdbuf->db_data;
	err = zap_value_search(dp->dp_meta_objset,
	    headphys->ds_snapnames_zapobj, ds->ds_object, 0, ds->ds_snapname);
	dmu_buf_rele(headdbuf, FTAG);
	return (err);
}

int
dsl_dataset_snap_lookup(dsl_dataset_t *ds, const char *name, uint64_t *value)
{
	objset_t *mos = ds->ds_dir->dd_pool->dp_meta_objset;
	uint64_t snapobj = dsl_dataset_phys(ds)->ds_snapnames_zapobj;
	matchtype_t mt;
	int err;

	if (dsl_dataset_phys(ds)->ds_flags & DS_FLAG_CI_DATASET)
		mt = MT_FIRST;
	else
		mt = MT_EXACT;

	err = zap_lookup_norm(mos, snapobj, name, 8, 1,
	    value, mt, NULL, 0, NULL);
	if (err == ENOTSUP && mt == MT_FIRST)
		err = zap_lookup(mos, snapobj, name, 8, 1, value);
	return (err);
}

int
dsl_dataset_snap_remove(dsl_dataset_t *ds, const char *name, dmu_tx_t *tx,
    boolean_t adj_cnt)
{
	objset_t *mos = ds->ds_dir->dd_pool->dp_meta_objset;
	uint64_t snapobj = dsl_dataset_phys(ds)->ds_snapnames_zapobj;
	matchtype_t mt;
	int err;

	dsl_dir_snap_cmtime_update(ds->ds_dir);

	if (dsl_dataset_phys(ds)->ds_flags & DS_FLAG_CI_DATASET)
		mt = MT_FIRST;
	else
		mt = MT_EXACT;

	err = zap_remove_norm(mos, snapobj, name, mt, tx);
	if (err == ENOTSUP && mt == MT_FIRST)
		err = zap_remove(mos, snapobj, name, tx);

	if (err == 0 && adj_cnt)
		dsl_fs_ss_count_adjust(ds->ds_dir, -1,
		    DD_FIELD_SNAPSHOT_COUNT, tx);

	return (err);
}

boolean_t
dsl_dataset_try_add_ref(dsl_pool_t *dp, dsl_dataset_t *ds, void *tag)
{
	dmu_buf_t *dbuf = ds->ds_dbuf;
	boolean_t result = B_FALSE;

	if (dbuf != NULL && dmu_buf_try_add_ref(dbuf, dp->dp_meta_objset,
	    ds->ds_object, DMU_BONUS_BLKID, tag)) {

		if (ds == dmu_buf_get_user(dbuf))
			result = B_TRUE;
		else
			dmu_buf_rele(dbuf, tag);
	}

	return (result);
}

int
dsl_dataset_hold_obj(dsl_pool_t *dp, uint64_t dsobj, void *tag,
    dsl_dataset_t **dsp)
{
	objset_t *mos = dp->dp_meta_objset;
	dmu_buf_t *dbuf;
	dsl_dataset_t *ds;
	int err;
	dmu_object_info_t doi;

	ASSERT(dsl_pool_config_held(dp));

	err = dmu_bonus_hold(mos, dsobj, tag, &dbuf);
	if (err != 0)
		return (err);

	/* Make sure dsobj has the correct object type. */
	dmu_object_info_from_db(dbuf, &doi);
	if (doi.doi_bonus_type != DMU_OT_DSL_DATASET) {
		dmu_buf_rele(dbuf, tag);
		return (SET_ERROR(EINVAL));
	}

	ds = dmu_buf_get_user(dbuf);
	if (ds == NULL) {
		dsl_dataset_t *winner = NULL;

		ds = kmem_zalloc(sizeof (dsl_dataset_t), KM_SLEEP);
		ds->ds_dbuf = dbuf;
		ds->ds_object = dsobj;
		ds->ds_is_snapshot = dsl_dataset_phys(ds)->ds_num_children != 0;

		mutex_init(&ds->ds_lock, NULL, MUTEX_DEFAULT, NULL);
		mutex_init(&ds->ds_opening_lock, NULL, MUTEX_DEFAULT, NULL);
		mutex_init(&ds->ds_sendstream_lock, NULL, MUTEX_DEFAULT, NULL);
		refcount_create(&ds->ds_longholds);

		bplist_create(&ds->ds_pending_deadlist);
		dsl_deadlist_open(&ds->ds_deadlist,
		    mos, dsl_dataset_phys(ds)->ds_deadlist_obj);

		list_create(&ds->ds_sendstreams, sizeof (dmu_sendarg_t),
		    offsetof(dmu_sendarg_t, dsa_link));

		list_create(&ds->ds_prop_cbs, sizeof (dsl_prop_cb_record_t),
		    offsetof(dsl_prop_cb_record_t, cbr_ds_node));

		if (doi.doi_type == DMU_OTN_ZAP_METADATA) {
			for (spa_feature_t f = 0; f < SPA_FEATURES; f++) {
				if (!(spa_feature_table[f].fi_flags &
				    ZFEATURE_FLAG_PER_DATASET))
					continue;
				err = zap_contains(mos, dsobj,
				    spa_feature_table[f].fi_guid);
				if (err == 0) {
					ds->ds_feature_inuse[f] = B_TRUE;
				} else {
					ASSERT3U(err, ==, ENOENT);
					err = 0;
				}
			}
		}

		err = dsl_dir_hold_obj(dp,
		    dsl_dataset_phys(ds)->ds_dir_obj, NULL, ds, &ds->ds_dir);
		if (err != 0) {
			mutex_destroy(&ds->ds_lock);
			mutex_destroy(&ds->ds_opening_lock);
			mutex_destroy(&ds->ds_sendstream_lock);
			refcount_destroy(&ds->ds_longholds);
			bplist_destroy(&ds->ds_pending_deadlist);
			dsl_deadlist_close(&ds->ds_deadlist);
			kmem_free(ds, sizeof (dsl_dataset_t));
			dmu_buf_rele(dbuf, tag);
			return (err);
		}

		if (!ds->ds_is_snapshot) {
			ds->ds_snapname[0] = '\0';
			if (dsl_dataset_phys(ds)->ds_prev_snap_obj != 0) {
				err = dsl_dataset_hold_obj(dp,
				    dsl_dataset_phys(ds)->ds_prev_snap_obj,
				    ds, &ds->ds_prev);
			}
			if (doi.doi_type == DMU_OTN_ZAP_METADATA) {
				int zaperr = zap_lookup(mos, ds->ds_object,
				    DS_FIELD_BOOKMARK_NAMES,
				    sizeof (ds->ds_bookmarks), 1,
				    &ds->ds_bookmarks);
				if (zaperr != ENOENT)
					VERIFY0(zaperr);
			}
		} else {
			if (zfs_flags & ZFS_DEBUG_SNAPNAMES)
				err = dsl_dataset_get_snapname(ds);
			if (err == 0 &&
			    dsl_dataset_phys(ds)->ds_userrefs_obj != 0) {
				err = zap_count(
				    ds->ds_dir->dd_pool->dp_meta_objset,
				    dsl_dataset_phys(ds)->ds_userrefs_obj,
				    &ds->ds_userrefs);
			}
		}

		if (err == 0 && !ds->ds_is_snapshot) {
			err = dsl_prop_get_int_ds(ds,
			    zfs_prop_to_name(ZFS_PROP_REFRESERVATION),
			    &ds->ds_reserved);
			if (err == 0) {
				err = dsl_prop_get_int_ds(ds,
				    zfs_prop_to_name(ZFS_PROP_REFQUOTA),
				    &ds->ds_quota);
			}
		} else {
			ds->ds_reserved = ds->ds_quota = 0;
		}

		dmu_buf_init_user(&ds->ds_dbu, dsl_dataset_evict, &ds->ds_dbuf);
		if (err == 0)
			winner = dmu_buf_set_user_ie(dbuf, &ds->ds_dbu);

		if (err != 0 || winner != NULL) {
			bplist_destroy(&ds->ds_pending_deadlist);
			dsl_deadlist_close(&ds->ds_deadlist);
			if (ds->ds_prev)
				dsl_dataset_rele(ds->ds_prev, ds);
			dsl_dir_rele(ds->ds_dir, ds);
			mutex_destroy(&ds->ds_lock);
			mutex_destroy(&ds->ds_opening_lock);
			mutex_destroy(&ds->ds_sendstream_lock);
			refcount_destroy(&ds->ds_longholds);
			kmem_free(ds, sizeof (dsl_dataset_t));
			if (err != 0) {
				dmu_buf_rele(dbuf, tag);
				return (err);
			}
			ds = winner;
		} else {
			ds->ds_fsid_guid =
			    unique_insert(dsl_dataset_phys(ds)->ds_fsid_guid);
		}
	}
	ASSERT3P(ds->ds_dbuf, ==, dbuf);
	ASSERT3P(dsl_dataset_phys(ds), ==, dbuf->db_data);
	ASSERT(dsl_dataset_phys(ds)->ds_prev_snap_obj != 0 ||
	    spa_version(dp->dp_spa) < SPA_VERSION_ORIGIN ||
	    dp->dp_origin_snap == NULL || ds == dp->dp_origin_snap);
	*dsp = ds;
	return (0);
}

int
dsl_dataset_hold(dsl_pool_t *dp, const char *name,
    void *tag, dsl_dataset_t **dsp)
{
	dsl_dir_t *dd;
	const char *snapname;
	uint64_t obj;
	int err = 0;
	dsl_dataset_t *ds;

	err = dsl_dir_hold(dp, name, FTAG, &dd, &snapname);
	if (err != 0)
		return (err);

	ASSERT(dsl_pool_config_held(dp));
	obj = dsl_dir_phys(dd)->dd_head_dataset_obj;
	if (obj != 0)
		err = dsl_dataset_hold_obj(dp, obj, tag, &ds);
	else
		err = SET_ERROR(ENOENT);

	/* we may be looking for a snapshot */
	if (err == 0 && snapname != NULL) {
		dsl_dataset_t *snap_ds;

		if (*snapname++ != '@') {
			dsl_dataset_rele(ds, tag);
			dsl_dir_rele(dd, FTAG);
			return (SET_ERROR(ENOENT));
		}

		dprintf("looking for snapshot '%s'\n", snapname);
		err = dsl_dataset_snap_lookup(ds, snapname, &obj);
		if (err == 0)
			err = dsl_dataset_hold_obj(dp, obj, tag, &snap_ds);
		dsl_dataset_rele(ds, tag);

		if (err == 0) {
			mutex_enter(&snap_ds->ds_lock);
			if (snap_ds->ds_snapname[0] == 0)
				(void) strlcpy(snap_ds->ds_snapname, snapname,
				    sizeof (snap_ds->ds_snapname));
			mutex_exit(&snap_ds->ds_lock);
			ds = snap_ds;
		}
	}
	if (err == 0)
		*dsp = ds;
	dsl_dir_rele(dd, FTAG);
	return (err);
}

int
dsl_dataset_own_obj(dsl_pool_t *dp, uint64_t dsobj,
    void *tag, dsl_dataset_t **dsp)
{
	int err = dsl_dataset_hold_obj(dp, dsobj, tag, dsp);
	if (err != 0)
		return (err);
	if (!dsl_dataset_tryown(*dsp, tag)) {
		dsl_dataset_rele(*dsp, tag);
		*dsp = NULL;
		return (SET_ERROR(EBUSY));
	}
	return (0);
}

int
dsl_dataset_own(dsl_pool_t *dp, const char *name,
    void *tag, dsl_dataset_t **dsp)
{
	int err = dsl_dataset_hold(dp, name, tag, dsp);
	if (err != 0)
		return (err);
	if (!dsl_dataset_tryown(*dsp, tag)) {
		dsl_dataset_rele(*dsp, tag);
		return (SET_ERROR(EBUSY));
	}
	return (0);
}

/*
 * See the comment above dsl_pool_hold() for details.  In summary, a long
 * hold is used to prevent destruction of a dataset while the pool hold
 * is dropped, allowing other concurrent operations (e.g. spa_sync()).
 *
 * The dataset and pool must be held when this function is called.  After it
 * is called, the pool hold may be released while the dataset is still held
 * and accessed.
 */
void
dsl_dataset_long_hold(dsl_dataset_t *ds, void *tag)
{
	ASSERT(dsl_pool_config_held(ds->ds_dir->dd_pool));
	(void) refcount_add(&ds->ds_longholds, tag);
}

void
dsl_dataset_long_rele(dsl_dataset_t *ds, void *tag)
{
	(void) refcount_remove(&ds->ds_longholds, tag);
}

/* Return B_TRUE if there are any long holds on this dataset. */
boolean_t
dsl_dataset_long_held(dsl_dataset_t *ds)
{
	return (!refcount_is_zero(&ds->ds_longholds));
}

void
dsl_dataset_name(dsl_dataset_t *ds, char *name)
{
	if (ds == NULL) {
		(void) strcpy(name, "mos");
	} else {
		dsl_dir_name(ds->ds_dir, name);
		VERIFY0(dsl_dataset_get_snapname(ds));
		if (ds->ds_snapname[0]) {
			(void) strcat(name, "@");
			/*
			 * We use a "recursive" mutex so that we
			 * can call dprintf_ds() with ds_lock held.
			 */
			if (!MUTEX_HELD(&ds->ds_lock)) {
				mutex_enter(&ds->ds_lock);
				(void) strcat(name, ds->ds_snapname);
				mutex_exit(&ds->ds_lock);
			} else {
				(void) strcat(name, ds->ds_snapname);
			}
		}
	}
}

void
dsl_dataset_rele(dsl_dataset_t *ds, void *tag)
{
	dmu_buf_rele(ds->ds_dbuf, tag);
}

void
dsl_dataset_disown(dsl_dataset_t *ds, void *tag)
{
	ASSERT3P(ds->ds_owner, ==, tag);
	ASSERT(ds->ds_dbuf != NULL);

	mutex_enter(&ds->ds_lock);
	ds->ds_owner = NULL;
	mutex_exit(&ds->ds_lock);
	dsl_dataset_long_rele(ds, tag);
	dsl_dataset_rele(ds, tag);
}

boolean_t
dsl_dataset_tryown(dsl_dataset_t *ds, void *tag)
{
	boolean_t gotit = FALSE;

	ASSERT(dsl_pool_config_held(ds->ds_dir->dd_pool));
	mutex_enter(&ds->ds_lock);
	if (ds->ds_owner == NULL && !DS_IS_INCONSISTENT(ds)) {
		ds->ds_owner = tag;
		dsl_dataset_long_hold(ds, tag);
		gotit = TRUE;
	}
	mutex_exit(&ds->ds_lock);
	return (gotit);
}

boolean_t
dsl_dataset_has_owner(dsl_dataset_t *ds)
{
	boolean_t rv;
	mutex_enter(&ds->ds_lock);
	rv = (ds->ds_owner != NULL);
	mutex_exit(&ds->ds_lock);
	return (rv);
}

static void
dsl_dataset_activate_feature(uint64_t dsobj, spa_feature_t f, dmu_tx_t *tx)
{
	spa_t *spa = dmu_tx_pool(tx)->dp_spa;
	objset_t *mos = dmu_tx_pool(tx)->dp_meta_objset;
	uint64_t zero = 0;

	VERIFY(spa_feature_table[f].fi_flags & ZFEATURE_FLAG_PER_DATASET);

	spa_feature_incr(spa, f, tx);
	dmu_object_zapify(mos, dsobj, DMU_OT_DSL_DATASET, tx);

	VERIFY0(zap_add(mos, dsobj, spa_feature_table[f].fi_guid,
	    sizeof (zero), 1, &zero, tx));
}

void
dsl_dataset_deactivate_feature(uint64_t dsobj, spa_feature_t f, dmu_tx_t *tx)
{
	spa_t *spa = dmu_tx_pool(tx)->dp_spa;
	objset_t *mos = dmu_tx_pool(tx)->dp_meta_objset;

	VERIFY(spa_feature_table[f].fi_flags & ZFEATURE_FLAG_PER_DATASET);

	VERIFY0(zap_remove(mos, dsobj, spa_feature_table[f].fi_guid, tx));
	spa_feature_decr(spa, f, tx);
}

uint64_t
dsl_dataset_create_sync_dd(dsl_dir_t *dd, dsl_dataset_t *origin,
    uint64_t flags, dmu_tx_t *tx)
{
	dsl_pool_t *dp = dd->dd_pool;
	dmu_buf_t *dbuf;
	dsl_dataset_phys_t *dsphys;
	uint64_t dsobj;
	objset_t *mos = dp->dp_meta_objset;

	if (origin == NULL)
		origin = dp->dp_origin_snap;

	ASSERT(origin == NULL || origin->ds_dir->dd_pool == dp);
	ASSERT(origin == NULL || dsl_dataset_phys(origin)->ds_num_children > 0);
	ASSERT(dmu_tx_is_syncing(tx));
	ASSERT(dsl_dir_phys(dd)->dd_head_dataset_obj == 0);

	dsobj = dmu_object_alloc(mos, DMU_OT_DSL_DATASET, 0,
	    DMU_OT_DSL_DATASET, sizeof (dsl_dataset_phys_t), tx);
	VERIFY0(dmu_bonus_hold(mos, dsobj, FTAG, &dbuf));
	dmu_buf_will_dirty(dbuf, tx);
	dsphys = dbuf->db_data;
	bzero(dsphys, sizeof (dsl_dataset_phys_t));
	dsphys->ds_dir_obj = dd->dd_object;
	dsphys->ds_flags = flags;
	dsphys->ds_fsid_guid = unique_create();
	(void) random_get_pseudo_bytes((void*)&dsphys->ds_guid,
	    sizeof (dsphys->ds_guid));
	dsphys->ds_snapnames_zapobj =
	    zap_create_norm(mos, U8_TEXTPREP_TOUPPER, DMU_OT_DSL_DS_SNAP_MAP,
	    DMU_OT_NONE, 0, tx);
	dsphys->ds_creation_time = gethrestime_sec();
	dsphys->ds_creation_txg = tx->tx_txg == TXG_INITIAL ? 1 : tx->tx_txg;

	if (origin == NULL) {
		dsphys->ds_deadlist_obj = dsl_deadlist_alloc(mos, tx);
	} else {
		dsl_dataset_t *ohds; /* head of the origin snapshot */

		dsphys->ds_prev_snap_obj = origin->ds_object;
		dsphys->ds_prev_snap_txg =
		    dsl_dataset_phys(origin)->ds_creation_txg;
		dsphys->ds_referenced_bytes =
		    dsl_dataset_phys(origin)->ds_referenced_bytes;
		dsphys->ds_compressed_bytes =
		    dsl_dataset_phys(origin)->ds_compressed_bytes;
		dsphys->ds_uncompressed_bytes =
		    dsl_dataset_phys(origin)->ds_uncompressed_bytes;
		dsphys->ds_bp = dsl_dataset_phys(origin)->ds_bp;

		/*
		 * Inherit flags that describe the dataset's contents
		 * (INCONSISTENT) or properties (Case Insensitive).
		 */
		dsphys->ds_flags |= dsl_dataset_phys(origin)->ds_flags &
		    (DS_FLAG_INCONSISTENT | DS_FLAG_CI_DATASET);

		for (spa_feature_t f = 0; f < SPA_FEATURES; f++) {
			if (origin->ds_feature_inuse[f])
				dsl_dataset_activate_feature(dsobj, f, tx);
		}

		dmu_buf_will_dirty(origin->ds_dbuf, tx);
		dsl_dataset_phys(origin)->ds_num_children++;

		VERIFY0(dsl_dataset_hold_obj(dp,
		    dsl_dir_phys(origin->ds_dir)->dd_head_dataset_obj,
		    FTAG, &ohds));
		dsphys->ds_deadlist_obj = dsl_deadlist_clone(&ohds->ds_deadlist,
		    dsphys->ds_prev_snap_txg, dsphys->ds_prev_snap_obj, tx);
		dsl_dataset_rele(ohds, FTAG);

		if (spa_version(dp->dp_spa) >= SPA_VERSION_NEXT_CLONES) {
			if (dsl_dataset_phys(origin)->ds_next_clones_obj == 0) {
				dsl_dataset_phys(origin)->ds_next_clones_obj =
				    zap_create(mos,
				    DMU_OT_NEXT_CLONES, DMU_OT_NONE, 0, tx);
			}
			VERIFY0(zap_add_int(mos,
			    dsl_dataset_phys(origin)->ds_next_clones_obj,
			    dsobj, tx));
		}

		dmu_buf_will_dirty(dd->dd_dbuf, tx);
		dsl_dir_phys(dd)->dd_origin_obj = origin->ds_object;
		if (spa_version(dp->dp_spa) >= SPA_VERSION_DIR_CLONES) {
			if (dsl_dir_phys(origin->ds_dir)->dd_clones == 0) {
				dmu_buf_will_dirty(origin->ds_dir->dd_dbuf, tx);
				dsl_dir_phys(origin->ds_dir)->dd_clones =
				    zap_create(mos,
				    DMU_OT_DSL_CLONES, DMU_OT_NONE, 0, tx);
			}
			VERIFY0(zap_add_int(mos,
			    dsl_dir_phys(origin->ds_dir)->dd_clones,
			    dsobj, tx));
		}
	}

	if (spa_version(dp->dp_spa) >= SPA_VERSION_UNIQUE_ACCURATE)
		dsphys->ds_flags |= DS_FLAG_UNIQUE_ACCURATE;

	dmu_buf_rele(dbuf, FTAG);

	dmu_buf_will_dirty(dd->dd_dbuf, tx);
	dsl_dir_phys(dd)->dd_head_dataset_obj = dsobj;

	return (dsobj);
}

static void
dsl_dataset_zero_zil(dsl_dataset_t *ds, dmu_tx_t *tx)
{
	objset_t *os;

	VERIFY0(dmu_objset_from_ds(ds, &os));
	bzero(&os->os_zil_header, sizeof (os->os_zil_header));
	dsl_dataset_dirty(ds, tx);
}

uint64_t
dsl_dataset_create_sync(dsl_dir_t *pdd, const char *lastname,
    dsl_dataset_t *origin, uint64_t flags, cred_t *cr, dmu_tx_t *tx)
{
	dsl_pool_t *dp = pdd->dd_pool;
	uint64_t dsobj, ddobj;
	dsl_dir_t *dd;

	ASSERT(dmu_tx_is_syncing(tx));
	ASSERT(lastname[0] != '@');

	ddobj = dsl_dir_create_sync(dp, pdd, lastname, tx);
	VERIFY0(dsl_dir_hold_obj(dp, ddobj, lastname, FTAG, &dd));

	dsobj = dsl_dataset_create_sync_dd(dd, origin,
	    flags & ~DS_CREATE_FLAG_NODIRTY, tx);

	dsl_deleg_set_create_perms(dd, tx, cr);

	/*
	 * Since we're creating a new node we know it's a leaf, so we can
	 * initialize the counts if the limit feature is active.
	 */
	if (spa_feature_is_active(dp->dp_spa, SPA_FEATURE_FS_SS_LIMIT)) {
		uint64_t cnt = 0;
		objset_t *os = dd->dd_pool->dp_meta_objset;

		dsl_dir_zapify(dd, tx);
		VERIFY0(zap_add(os, dd->dd_object, DD_FIELD_FILESYSTEM_COUNT,
		    sizeof (cnt), 1, &cnt, tx));
		VERIFY0(zap_add(os, dd->dd_object, DD_FIELD_SNAPSHOT_COUNT,
		    sizeof (cnt), 1, &cnt, tx));
	}

	dsl_dir_rele(dd, FTAG);

	/*
	 * If we are creating a clone, make sure we zero out any stale
	 * data from the origin snapshots zil header.
	 */
	if (origin != NULL && !(flags & DS_CREATE_FLAG_NODIRTY)) {
		dsl_dataset_t *ds;

		VERIFY0(dsl_dataset_hold_obj(dp, dsobj, FTAG, &ds));
		dsl_dataset_zero_zil(ds, tx);
		dsl_dataset_rele(ds, FTAG);
	}

	return (dsobj);
}

/*
 * The unique space in the head dataset can be calculated by subtracting
 * the space used in the most recent snapshot, that is still being used
 * in this file system, from the space currently in use.  To figure out
 * the space in the most recent snapshot still in use, we need to take
 * the total space used in the snapshot and subtract out the space that
 * has been freed up since the snapshot was taken.
 */
void
dsl_dataset_recalc_head_uniq(dsl_dataset_t *ds)
{
	uint64_t mrs_used;
	uint64_t dlused, dlcomp, dluncomp;

	ASSERT(!ds->ds_is_snapshot);

	if (dsl_dataset_phys(ds)->ds_prev_snap_obj != 0)
		mrs_used = dsl_dataset_phys(ds->ds_prev)->ds_referenced_bytes;
	else
		mrs_used = 0;

	dsl_deadlist_space(&ds->ds_deadlist, &dlused, &dlcomp, &dluncomp);

	ASSERT3U(dlused, <=, mrs_used);
	dsl_dataset_phys(ds)->ds_unique_bytes =
	    dsl_dataset_phys(ds)->ds_referenced_bytes - (mrs_used - dlused);

	if (spa_version(ds->ds_dir->dd_pool->dp_spa) >=
	    SPA_VERSION_UNIQUE_ACCURATE)
		dsl_dataset_phys(ds)->ds_flags |= DS_FLAG_UNIQUE_ACCURATE;
}

void
dsl_dataset_remove_from_next_clones(dsl_dataset_t *ds, uint64_t obj,
    dmu_tx_t *tx)
{
	objset_t *mos = ds->ds_dir->dd_pool->dp_meta_objset;
	uint64_t count;
	int err;

	ASSERT(dsl_dataset_phys(ds)->ds_num_children >= 2);
	err = zap_remove_int(mos, dsl_dataset_phys(ds)->ds_next_clones_obj,
	    obj, tx);
	/*
	 * The err should not be ENOENT, but a bug in a previous version
	 * of the code could cause upgrade_clones_cb() to not set
	 * ds_next_snap_obj when it should, leading to a missing entry.
	 * If we knew that the pool was created after
	 * SPA_VERSION_NEXT_CLONES, we could assert that it isn't
	 * ENOENT.  However, at least we can check that we don't have
	 * too many entries in the next_clones_obj even after failing to
	 * remove this one.
	 */
	if (err != ENOENT)
		VERIFY0(err);
	ASSERT0(zap_count(mos, dsl_dataset_phys(ds)->ds_next_clones_obj,
	    &count));
	ASSERT3U(count, <=, dsl_dataset_phys(ds)->ds_num_children - 2);
}


blkptr_t *
dsl_dataset_get_blkptr(dsl_dataset_t *ds)
{
	return (&dsl_dataset_phys(ds)->ds_bp);
}

void
dsl_dataset_set_blkptr(dsl_dataset_t *ds, blkptr_t *bp, dmu_tx_t *tx)
{
	ASSERT(dmu_tx_is_syncing(tx));
	/* If it's the meta-objset, set dp_meta_rootbp */
	if (ds == NULL) {
		tx->tx_pool->dp_meta_rootbp = *bp;
	} else {
		dmu_buf_will_dirty(ds->ds_dbuf, tx);
		dsl_dataset_phys(ds)->ds_bp = *bp;
	}
}

spa_t *
dsl_dataset_get_spa(dsl_dataset_t *ds)
{
	return (ds->ds_dir->dd_pool->dp_spa);
}

void
dsl_dataset_dirty(dsl_dataset_t *ds, dmu_tx_t *tx)
{
	dsl_pool_t *dp;

	if (ds == NULL) /* this is the meta-objset */
		return;

	ASSERT(ds->ds_objset != NULL);

	if (dsl_dataset_phys(ds)->ds_next_snap_obj != 0)
		panic("dirtying snapshot!");

	dp = ds->ds_dir->dd_pool;

	if (txg_list_add(&dp->dp_dirty_datasets, ds, tx->tx_txg)) {
		/* up the hold count until we can be written out */
		dmu_buf_add_ref(ds->ds_dbuf, ds);
	}
}

boolean_t
dsl_dataset_is_dirty(dsl_dataset_t *ds)
{
	for (int t = 0; t < TXG_SIZE; t++) {
		if (txg_list_member(&ds->ds_dir->dd_pool->dp_dirty_datasets,
		    ds, t))
			return (B_TRUE);
	}
	return (B_FALSE);
}

static int
dsl_dataset_snapshot_reserve_space(dsl_dataset_t *ds, dmu_tx_t *tx)
{
	uint64_t asize;

	if (!dmu_tx_is_syncing(tx))
		return (0);

	/*
	 * If there's an fs-only reservation, any blocks that might become
	 * owned by the snapshot dataset must be accommodated by space
	 * outside of the reservation.
	 */
	ASSERT(ds->ds_reserved == 0 || DS_UNIQUE_IS_ACCURATE(ds));
	asize = MIN(dsl_dataset_phys(ds)->ds_unique_bytes, ds->ds_reserved);
	if (asize > dsl_dir_space_available(ds->ds_dir, NULL, 0, TRUE))
		return (SET_ERROR(ENOSPC));

	/*
	 * Propagate any reserved space for this snapshot to other
	 * snapshot checks in this sync group.
	 */
	if (asize > 0)
		dsl_dir_willuse_space(ds->ds_dir, asize, tx);

	return (0);
}

typedef struct dsl_dataset_snapshot_arg {
	nvlist_t *ddsa_snaps;
	nvlist_t *ddsa_props;
	nvlist_t *ddsa_errors;
	cred_t *ddsa_cr;
} dsl_dataset_snapshot_arg_t;

int
dsl_dataset_snapshot_check_impl(dsl_dataset_t *ds, const char *snapname,
    dmu_tx_t *tx, boolean_t recv, uint64_t cnt, cred_t *cr)
{
	int error;
	uint64_t value;

	ds->ds_trysnap_txg = tx->tx_txg;

	if (!dmu_tx_is_syncing(tx))
		return (0);

	/*
	 * We don't allow multiple snapshots of the same txg.  If there
	 * is already one, try again.
	 */
	if (dsl_dataset_phys(ds)->ds_prev_snap_txg >= tx->tx_txg)
		return (SET_ERROR(EAGAIN));

	/*
	 * Check for conflicting snapshot name.
	 */
	error = dsl_dataset_snap_lookup(ds, snapname, &value);
	if (error == 0)
		return (SET_ERROR(EEXIST));
	if (error != ENOENT)
		return (error);

	/*
	 * We don't allow taking snapshots of inconsistent datasets, such as
	 * those into which we are currently receiving.  However, if we are
	 * creating this snapshot as part of a receive, this check will be
	 * executed atomically with respect to the completion of the receive
	 * itself but prior to the clearing of DS_FLAG_INCONSISTENT; in this
	 * case we ignore this, knowing it will be fixed up for us shortly in
	 * dmu_recv_end_sync().
	 */
	if (!recv && DS_IS_INCONSISTENT(ds))
		return (SET_ERROR(EBUSY));

	/*
	 * Skip the check for temporary snapshots or if we have already checked
	 * the counts in dsl_dataset_snapshot_check. This means we really only
	 * check the count here when we're receiving a stream.
	 */
	if (cnt != 0 && cr != NULL) {
		error = dsl_fs_ss_limit_check(ds->ds_dir, cnt,
		    ZFS_PROP_SNAPSHOT_LIMIT, NULL, cr);
		if (error != 0)
			return (error);
	}

	error = dsl_dataset_snapshot_reserve_space(ds, tx);
	if (error != 0)
		return (error);

	return (0);
}

static int
dsl_dataset_snapshot_check(void *arg, dmu_tx_t *tx)
{
	dsl_dataset_snapshot_arg_t *ddsa = arg;
	dsl_pool_t *dp = dmu_tx_pool(tx);
	nvpair_t *pair;
	int rv = 0;

	/*
	 * Pre-compute how many total new snapshots will be created for each
	 * level in the tree and below. This is needed for validating the
	 * snapshot limit when either taking a recursive snapshot or when
	 * taking multiple snapshots.
	 *
	 * The problem is that the counts are not actually adjusted when
	 * we are checking, only when we finally sync. For a single snapshot,
	 * this is easy, the count will increase by 1 at each node up the tree,
	 * but its more complicated for the recursive/multiple snapshot case.
	 *
	 * The dsl_fs_ss_limit_check function does recursively check the count
	 * at each level up the tree but since it is validating each snapshot
	 * independently we need to be sure that we are validating the complete
	 * count for the entire set of snapshots. We do this by rolling up the
	 * counts for each component of the name into an nvlist and then
	 * checking each of those cases with the aggregated count.
	 *
	 * This approach properly handles not only the recursive snapshot
	 * case (where we get all of those on the ddsa_snaps list) but also
	 * the sibling case (e.g. snapshot a/b and a/c so that we will also
	 * validate the limit on 'a' using a count of 2).
	 *
	 * We validate the snapshot names in the third loop and only report
	 * name errors once.
	 */
	if (dmu_tx_is_syncing(tx)) {
		nvlist_t *cnt_track = NULL;
		cnt_track = fnvlist_alloc();

		/* Rollup aggregated counts into the cnt_track list */
		for (pair = nvlist_next_nvpair(ddsa->ddsa_snaps, NULL);
		    pair != NULL;
		    pair = nvlist_next_nvpair(ddsa->ddsa_snaps, pair)) {
			char *pdelim;
			uint64_t val;
			char nm[MAXPATHLEN];

			(void) strlcpy(nm, nvpair_name(pair), sizeof (nm));
			pdelim = strchr(nm, '@');
			if (pdelim == NULL)
				continue;
			*pdelim = '\0';

			do {
				if (nvlist_lookup_uint64(cnt_track, nm,
				    &val) == 0) {
					/* update existing entry */
					fnvlist_add_uint64(cnt_track, nm,
					    val + 1);
				} else {
					/* add to list */
					fnvlist_add_uint64(cnt_track, nm, 1);
				}

				pdelim = strrchr(nm, '/');
				if (pdelim != NULL)
					*pdelim = '\0';
			} while (pdelim != NULL);
		}

		/* Check aggregated counts at each level */
		for (pair = nvlist_next_nvpair(cnt_track, NULL);
		    pair != NULL; pair = nvlist_next_nvpair(cnt_track, pair)) {
			int error = 0;
			char *name;
			uint64_t cnt = 0;
			dsl_dataset_t *ds;

			name = nvpair_name(pair);
			cnt = fnvpair_value_uint64(pair);
			ASSERT(cnt > 0);

			error = dsl_dataset_hold(dp, name, FTAG, &ds);
			if (error == 0) {
				error = dsl_fs_ss_limit_check(ds->ds_dir, cnt,
				    ZFS_PROP_SNAPSHOT_LIMIT, NULL,
				    ddsa->ddsa_cr);
				dsl_dataset_rele(ds, FTAG);
			}

			if (error != 0) {
				if (ddsa->ddsa_errors != NULL)
					fnvlist_add_int32(ddsa->ddsa_errors,
					    name, error);
				rv = error;
				/* only report one error for this check */
				break;
			}
		}
		nvlist_free(cnt_track);
	}

	for (pair = nvlist_next_nvpair(ddsa->ddsa_snaps, NULL);
	    pair != NULL; pair = nvlist_next_nvpair(ddsa->ddsa_snaps, pair)) {
		int error = 0;
		dsl_dataset_t *ds;
		char *name, *atp;
		char dsname[MAXNAMELEN];

		name = nvpair_name(pair);
		if (strlen(name) >= MAXNAMELEN)
			error = SET_ERROR(ENAMETOOLONG);
		if (error == 0) {
			atp = strchr(name, '@');
			if (atp == NULL)
				error = SET_ERROR(EINVAL);
			if (error == 0)
				(void) strlcpy(dsname, name, atp - name + 1);
		}
		if (error == 0)
			error = dsl_dataset_hold(dp, dsname, FTAG, &ds);
		if (error == 0) {
			/* passing 0/NULL skips dsl_fs_ss_limit_check */
			error = dsl_dataset_snapshot_check_impl(ds,
			    atp + 1, tx, B_FALSE, 0, NULL);
			dsl_dataset_rele(ds, FTAG);
		}

		if (error != 0) {
			if (ddsa->ddsa_errors != NULL) {
				fnvlist_add_int32(ddsa->ddsa_errors,
				    name, error);
			}
			rv = error;
		}
	}

	return (rv);
}

void
dsl_dataset_snapshot_sync_impl(dsl_dataset_t *ds, const char *snapname,
    dmu_tx_t *tx)
{
	static zil_header_t zero_zil;

	dsl_pool_t *dp = ds->ds_dir->dd_pool;
	dmu_buf_t *dbuf;
	dsl_dataset_phys_t *dsphys;
	uint64_t dsobj, crtxg;
	objset_t *mos = dp->dp_meta_objset;
	objset_t *os;

	ASSERT(RRW_WRITE_HELD(&dp->dp_config_rwlock));

	/*
	 * If we are on an old pool, the zil must not be active, in which
	 * case it will be zeroed.  Usually zil_suspend() accomplishes this.
	 */
	ASSERT(spa_version(dmu_tx_pool(tx)->dp_spa) >= SPA_VERSION_FAST_SNAP ||
	    dmu_objset_from_ds(ds, &os) != 0 ||
	    bcmp(&os->os_phys->os_zil_header, &zero_zil,
	    sizeof (zero_zil)) == 0);

	dsl_fs_ss_count_adjust(ds->ds_dir, 1, DD_FIELD_SNAPSHOT_COUNT, tx);

	/*
	 * The origin's ds_creation_txg has to be < TXG_INITIAL
	 */
	if (strcmp(snapname, ORIGIN_DIR_NAME) == 0)
		crtxg = 1;
	else
		crtxg = tx->tx_txg;

	dsobj = dmu_object_alloc(mos, DMU_OT_DSL_DATASET, 0,
	    DMU_OT_DSL_DATASET, sizeof (dsl_dataset_phys_t), tx);
	VERIFY0(dmu_bonus_hold(mos, dsobj, FTAG, &dbuf));
	dmu_buf_will_dirty(dbuf, tx);
	dsphys = dbuf->db_data;
	bzero(dsphys, sizeof (dsl_dataset_phys_t));
	dsphys->ds_dir_obj = ds->ds_dir->dd_object;
	dsphys->ds_fsid_guid = unique_create();
	(void) random_get_pseudo_bytes((void*)&dsphys->ds_guid,
	    sizeof (dsphys->ds_guid));
	dsphys->ds_prev_snap_obj = dsl_dataset_phys(ds)->ds_prev_snap_obj;
	dsphys->ds_prev_snap_txg = dsl_dataset_phys(ds)->ds_prev_snap_txg;
	dsphys->ds_next_snap_obj = ds->ds_object;
	dsphys->ds_num_children = 1;
	dsphys->ds_creation_time = gethrestime_sec();
	dsphys->ds_creation_txg = crtxg;
	dsphys->ds_deadlist_obj = dsl_dataset_phys(ds)->ds_deadlist_obj;
	dsphys->ds_referenced_bytes = dsl_dataset_phys(ds)->ds_referenced_bytes;
	dsphys->ds_compressed_bytes = dsl_dataset_phys(ds)->ds_compressed_bytes;
	dsphys->ds_uncompressed_bytes =
	    dsl_dataset_phys(ds)->ds_uncompressed_bytes;
	dsphys->ds_flags = dsl_dataset_phys(ds)->ds_flags;
	dsphys->ds_bp = dsl_dataset_phys(ds)->ds_bp;
	dmu_buf_rele(dbuf, FTAG);

	for (spa_feature_t f = 0; f < SPA_FEATURES; f++) {
		if (ds->ds_feature_inuse[f])
			dsl_dataset_activate_feature(dsobj, f, tx);
	}

	ASSERT3U(ds->ds_prev != 0, ==,
	    dsl_dataset_phys(ds)->ds_prev_snap_obj != 0);
	if (ds->ds_prev) {
		uint64_t next_clones_obj =
		    dsl_dataset_phys(ds->ds_prev)->ds_next_clones_obj;
		ASSERT(dsl_dataset_phys(ds->ds_prev)->ds_next_snap_obj ==
		    ds->ds_object ||
		    dsl_dataset_phys(ds->ds_prev)->ds_num_children > 1);
		if (dsl_dataset_phys(ds->ds_prev)->ds_next_snap_obj ==
		    ds->ds_object) {
			dmu_buf_will_dirty(ds->ds_prev->ds_dbuf, tx);
			ASSERT3U(dsl_dataset_phys(ds)->ds_prev_snap_txg, ==,
			    dsl_dataset_phys(ds->ds_prev)->ds_creation_txg);
			dsl_dataset_phys(ds->ds_prev)->ds_next_snap_obj = dsobj;
		} else if (next_clones_obj != 0) {
			dsl_dataset_remove_from_next_clones(ds->ds_prev,
			    dsphys->ds_next_snap_obj, tx);
			VERIFY0(zap_add_int(mos,
			    next_clones_obj, dsobj, tx));
		}
	}

	/*
	 * If we have a reference-reservation on this dataset, we will
	 * need to increase the amount of refreservation being charged
	 * since our unique space is going to zero.
	 */
	if (ds->ds_reserved) {
		int64_t delta;
		ASSERT(DS_UNIQUE_IS_ACCURATE(ds));
		delta = MIN(dsl_dataset_phys(ds)->ds_unique_bytes,
		    ds->ds_reserved);
		dsl_dir_diduse_space(ds->ds_dir, DD_USED_REFRSRV,
		    delta, 0, 0, tx);
	}

	dmu_buf_will_dirty(ds->ds_dbuf, tx);
	dsl_dataset_phys(ds)->ds_deadlist_obj =
	    dsl_deadlist_clone(&ds->ds_deadlist, UINT64_MAX,
	    dsl_dataset_phys(ds)->ds_prev_snap_obj, tx);
	dsl_deadlist_close(&ds->ds_deadlist);
	dsl_deadlist_open(&ds->ds_deadlist, mos,
	    dsl_dataset_phys(ds)->ds_deadlist_obj);
	dsl_deadlist_add_key(&ds->ds_deadlist,
	    dsl_dataset_phys(ds)->ds_prev_snap_txg, tx);

	ASSERT3U(dsl_dataset_phys(ds)->ds_prev_snap_txg, <, tx->tx_txg);
	dsl_dataset_phys(ds)->ds_prev_snap_obj = dsobj;
	dsl_dataset_phys(ds)->ds_prev_snap_txg = crtxg;
	dsl_dataset_phys(ds)->ds_unique_bytes = 0;
	if (spa_version(dp->dp_spa) >= SPA_VERSION_UNIQUE_ACCURATE)
		dsl_dataset_phys(ds)->ds_flags |= DS_FLAG_UNIQUE_ACCURATE;

	VERIFY0(zap_add(mos, dsl_dataset_phys(ds)->ds_snapnames_zapobj,
	    snapname, 8, 1, &dsobj, tx));

	if (ds->ds_prev)
		dsl_dataset_rele(ds->ds_prev, ds);
	VERIFY0(dsl_dataset_hold_obj(dp,
	    dsl_dataset_phys(ds)->ds_prev_snap_obj, ds, &ds->ds_prev));

	dsl_scan_ds_snapshotted(ds, tx);

	dsl_dir_snap_cmtime_update(ds->ds_dir);

	spa_history_log_internal_ds(ds->ds_prev, "snapshot", tx, "");
}

static void
dsl_dataset_snapshot_sync(void *arg, dmu_tx_t *tx)
{
	dsl_dataset_snapshot_arg_t *ddsa = arg;
	dsl_pool_t *dp = dmu_tx_pool(tx);
	nvpair_t *pair;

	for (pair = nvlist_next_nvpair(ddsa->ddsa_snaps, NULL);
	    pair != NULL; pair = nvlist_next_nvpair(ddsa->ddsa_snaps, pair)) {
		dsl_dataset_t *ds;
		char *name, *atp;
		char dsname[MAXNAMELEN];

		name = nvpair_name(pair);
		atp = strchr(name, '@');
		(void) strlcpy(dsname, name, atp - name + 1);
		VERIFY0(dsl_dataset_hold(dp, dsname, FTAG, &ds));

		dsl_dataset_snapshot_sync_impl(ds, atp + 1, tx);
		if (ddsa->ddsa_props != NULL) {
			dsl_props_set_sync_impl(ds->ds_prev,
			    ZPROP_SRC_LOCAL, ddsa->ddsa_props, tx);
		}
		dsl_dataset_rele(ds, FTAG);
	}
}

/*
 * The snapshots must all be in the same pool.
 * All-or-nothing: if there are any failures, nothing will be modified.
 */
int
dsl_dataset_snapshot(nvlist_t *snaps, nvlist_t *props, nvlist_t *errors)
{
	dsl_dataset_snapshot_arg_t ddsa;
	nvpair_t *pair;
	boolean_t needsuspend;
	int error;
	spa_t *spa;
	char *firstname;
	nvlist_t *suspended = NULL;

	pair = nvlist_next_nvpair(snaps, NULL);
	if (pair == NULL)
		return (0);
	firstname = nvpair_name(pair);

	error = spa_open(firstname, &spa, FTAG);
	if (error != 0)
		return (error);
	needsuspend = (spa_version(spa) < SPA_VERSION_FAST_SNAP);
	spa_close(spa, FTAG);

	if (needsuspend) {
		suspended = fnvlist_alloc();
		for (pair = nvlist_next_nvpair(snaps, NULL); pair != NULL;
		    pair = nvlist_next_nvpair(snaps, pair)) {
			char fsname[MAXNAMELEN];
			char *snapname = nvpair_name(pair);
			char *atp;
			void *cookie;

			atp = strchr(snapname, '@');
			if (atp == NULL) {
				error = SET_ERROR(EINVAL);
				break;
			}
			(void) strlcpy(fsname, snapname, atp - snapname + 1);

			error = zil_suspend(fsname, &cookie);
			if (error != 0)
				break;
			fnvlist_add_uint64(suspended, fsname,
			    (uintptr_t)cookie);
		}
	}

	ddsa.ddsa_snaps = snaps;
	ddsa.ddsa_props = props;
	ddsa.ddsa_errors = errors;
	ddsa.ddsa_cr = CRED();

	if (error == 0) {
		error = dsl_sync_task(firstname, dsl_dataset_snapshot_check,
		    dsl_dataset_snapshot_sync, &ddsa,
		    fnvlist_num_pairs(snaps) * 3, ZFS_SPACE_CHECK_NORMAL);
	}

	if (suspended != NULL) {
		for (pair = nvlist_next_nvpair(suspended, NULL); pair != NULL;
		    pair = nvlist_next_nvpair(suspended, pair)) {
			zil_resume((void *)(uintptr_t)
			    fnvpair_value_uint64(pair));
		}
		fnvlist_free(suspended);
	}

	return (error);
}

typedef struct dsl_dataset_snapshot_tmp_arg {
	const char *ddsta_fsname;
	const char *ddsta_snapname;
	minor_t ddsta_cleanup_minor;
	const char *ddsta_htag;
} dsl_dataset_snapshot_tmp_arg_t;

static int
dsl_dataset_snapshot_tmp_check(void *arg, dmu_tx_t *tx)
{
	dsl_dataset_snapshot_tmp_arg_t *ddsta = arg;
	dsl_pool_t *dp = dmu_tx_pool(tx);
	dsl_dataset_t *ds;
	int error;

	error = dsl_dataset_hold(dp, ddsta->ddsta_fsname, FTAG, &ds);
	if (error != 0)
		return (error);

	/* NULL cred means no limit check for tmp snapshot */
	error = dsl_dataset_snapshot_check_impl(ds, ddsta->ddsta_snapname,
	    tx, B_FALSE, 0, NULL);
	if (error != 0) {
		dsl_dataset_rele(ds, FTAG);
		return (error);
	}

	if (spa_version(dp->dp_spa) < SPA_VERSION_USERREFS) {
		dsl_dataset_rele(ds, FTAG);
		return (SET_ERROR(ENOTSUP));
	}
	error = dsl_dataset_user_hold_check_one(NULL, ddsta->ddsta_htag,
	    B_TRUE, tx);
	if (error != 0) {
		dsl_dataset_rele(ds, FTAG);
		return (error);
	}

	dsl_dataset_rele(ds, FTAG);
	return (0);
}

static void
dsl_dataset_snapshot_tmp_sync(void *arg, dmu_tx_t *tx)
{
	dsl_dataset_snapshot_tmp_arg_t *ddsta = arg;
	dsl_pool_t *dp = dmu_tx_pool(tx);
	dsl_dataset_t *ds;

	VERIFY0(dsl_dataset_hold(dp, ddsta->ddsta_fsname, FTAG, &ds));

	dsl_dataset_snapshot_sync_impl(ds, ddsta->ddsta_snapname, tx);
	dsl_dataset_user_hold_sync_one(ds->ds_prev, ddsta->ddsta_htag,
	    ddsta->ddsta_cleanup_minor, gethrestime_sec(), tx);
	dsl_destroy_snapshot_sync_impl(ds->ds_prev, B_TRUE, tx);

	dsl_dataset_rele(ds, FTAG);
}

int
dsl_dataset_snapshot_tmp(const char *fsname, const char *snapname,
    minor_t cleanup_minor, const char *htag)
{
	dsl_dataset_snapshot_tmp_arg_t ddsta;
	int error;
	spa_t *spa;
	boolean_t needsuspend;
	void *cookie;

	ddsta.ddsta_fsname = fsname;
	ddsta.ddsta_snapname = snapname;
	ddsta.ddsta_cleanup_minor = cleanup_minor;
	ddsta.ddsta_htag = htag;

	error = spa_open(fsname, &spa, FTAG);
	if (error != 0)
		return (error);
	needsuspend = (spa_version(spa) < SPA_VERSION_FAST_SNAP);
	spa_close(spa, FTAG);

	if (needsuspend) {
		error = zil_suspend(fsname, &cookie);
		if (error != 0)
			return (error);
	}

	error = dsl_sync_task(fsname, dsl_dataset_snapshot_tmp_check,
	    dsl_dataset_snapshot_tmp_sync, &ddsta, 3, ZFS_SPACE_CHECK_RESERVED);

	if (needsuspend)
		zil_resume(cookie);
	return (error);
}


void
dsl_dataset_sync(dsl_dataset_t *ds, zio_t *zio, dmu_tx_t *tx)
{
	ASSERT(dmu_tx_is_syncing(tx));
	ASSERT(ds->ds_objset != NULL);
	ASSERT(dsl_dataset_phys(ds)->ds_next_snap_obj == 0);

	/*
	 * in case we had to change ds_fsid_guid when we opened it,
	 * sync it out now.
	 */
	dmu_buf_will_dirty(ds->ds_dbuf, tx);
	dsl_dataset_phys(ds)->ds_fsid_guid = ds->ds_fsid_guid;

	if (ds->ds_resume_bytes[tx->tx_txg & TXG_MASK] != 0) {
		VERIFY0(zap_update(tx->tx_pool->dp_meta_objset,
		    ds->ds_object, DS_FIELD_RESUME_OBJECT, 8, 1,
		    &ds->ds_resume_object[tx->tx_txg & TXG_MASK], tx));
		VERIFY0(zap_update(tx->tx_pool->dp_meta_objset,
		    ds->ds_object, DS_FIELD_RESUME_OFFSET, 8, 1,
		    &ds->ds_resume_offset[tx->tx_txg & TXG_MASK], tx));
		VERIFY0(zap_update(tx->tx_pool->dp_meta_objset,
		    ds->ds_object, DS_FIELD_RESUME_BYTES, 8, 1,
		    &ds->ds_resume_bytes[tx->tx_txg & TXG_MASK], tx));
		ds->ds_resume_object[tx->tx_txg & TXG_MASK] = 0;
		ds->ds_resume_offset[tx->tx_txg & TXG_MASK] = 0;
		ds->ds_resume_bytes[tx->tx_txg & TXG_MASK] = 0;
	}

	dmu_objset_sync(ds->ds_objset, zio, tx);

	for (spa_feature_t f = 0; f < SPA_FEATURES; f++) {
		if (ds->ds_feature_activation_needed[f]) {
			if (ds->ds_feature_inuse[f])
				continue;
			dsl_dataset_activate_feature(ds->ds_object, f, tx);
			ds->ds_feature_inuse[f] = B_TRUE;
		}
	}
}

static void
get_clones_stat(dsl_dataset_t *ds, nvlist_t *nv)
{
	uint64_t count = 0;
	objset_t *mos = ds->ds_dir->dd_pool->dp_meta_objset;
	zap_cursor_t zc;
	zap_attribute_t za;
	nvlist_t *propval = fnvlist_alloc();
	nvlist_t *val = fnvlist_alloc();

	ASSERT(dsl_pool_config_held(ds->ds_dir->dd_pool));

	/*
	 * There may be missing entries in ds_next_clones_obj
	 * due to a bug in a previous version of the code.
	 * Only trust it if it has the right number of entries.
	 */
	if (dsl_dataset_phys(ds)->ds_next_clones_obj != 0) {
		VERIFY0(zap_count(mos, dsl_dataset_phys(ds)->ds_next_clones_obj,
		    &count));
	}
	if (count != dsl_dataset_phys(ds)->ds_num_children - 1)
		goto fail;
	for (zap_cursor_init(&zc, mos,
	    dsl_dataset_phys(ds)->ds_next_clones_obj);
	    zap_cursor_retrieve(&zc, &za) == 0;
	    zap_cursor_advance(&zc)) {
		dsl_dataset_t *clone;
		char buf[ZFS_MAXNAMELEN];
		VERIFY0(dsl_dataset_hold_obj(ds->ds_dir->dd_pool,
		    za.za_first_integer, FTAG, &clone));
		dsl_dir_name(clone->ds_dir, buf);
		fnvlist_add_boolean(val, buf);
		dsl_dataset_rele(clone, FTAG);
	}
	zap_cursor_fini(&zc);
	fnvlist_add_nvlist(propval, ZPROP_VALUE, val);
	fnvlist_add_nvlist(nv, zfs_prop_to_name(ZFS_PROP_CLONES), propval);
fail:
	nvlist_free(val);
	nvlist_free(propval);
}

static void
get_receive_resume_stats(dsl_dataset_t *ds, nvlist_t *nv)
{
	dsl_pool_t *dp = ds->ds_dir->dd_pool;

	if (dsl_dataset_has_resume_receive_state(ds)) {
		char *str;
		void *packed;
		uint8_t *compressed;
		uint64_t val;
		nvlist_t *token_nv = fnvlist_alloc();
		size_t packed_size, compressed_size;

		if (zap_lookup(dp->dp_meta_objset, ds->ds_object,
		    DS_FIELD_RESUME_FROMGUID, sizeof (val), 1, &val) == 0) {
			fnvlist_add_uint64(token_nv, "fromguid", val);
		}
		if (zap_lookup(dp->dp_meta_objset, ds->ds_object,
		    DS_FIELD_RESUME_OBJECT, sizeof (val), 1, &val) == 0) {
			fnvlist_add_uint64(token_nv, "object", val);
		}
		if (zap_lookup(dp->dp_meta_objset, ds->ds_object,
		    DS_FIELD_RESUME_OFFSET, sizeof (val), 1, &val) == 0) {
			fnvlist_add_uint64(token_nv, "offset", val);
		}
		if (zap_lookup(dp->dp_meta_objset, ds->ds_object,
		    DS_FIELD_RESUME_BYTES, sizeof (val), 1, &val) == 0) {
			fnvlist_add_uint64(token_nv, "bytes", val);
		}
		if (zap_lookup(dp->dp_meta_objset, ds->ds_object,
		    DS_FIELD_RESUME_TOGUID, sizeof (val), 1, &val) == 0) {
			fnvlist_add_uint64(token_nv, "toguid", val);
		}
		char buf[256];
		if (zap_lookup(dp->dp_meta_objset, ds->ds_object,
		    DS_FIELD_RESUME_TONAME, 1, sizeof (buf), buf) == 0) {
			fnvlist_add_string(token_nv, "toname", buf);
		}
		if (zap_contains(dp->dp_meta_objset, ds->ds_object,
		    DS_FIELD_RESUME_EMBEDOK) == 0) {
			fnvlist_add_boolean(token_nv, "embedok");
		}
		packed = fnvlist_pack(token_nv, &packed_size);
		fnvlist_free(token_nv);
		compressed = kmem_alloc(packed_size, KM_SLEEP);

		compressed_size = gzip_compress(packed, compressed,
		    packed_size, packed_size, 6);

		zio_cksum_t cksum;
		fletcher_4_native(compressed, compressed_size, NULL, &cksum);

		str = kmem_alloc(compressed_size * 2 + 1, KM_SLEEP);
		for (int i = 0; i < compressed_size; i++) {
			(void) sprintf(str + i * 2, "%02x", compressed[i]);
		}
		str[compressed_size * 2] = '\0';
		char *propval = kmem_asprintf("%u-%llx-%llx-%s",
		    ZFS_SEND_RESUME_TOKEN_VERSION,
		    (longlong_t)cksum.zc_word[0],
		    (longlong_t)packed_size, str);
		dsl_prop_nvlist_add_string(nv,
		    ZFS_PROP_RECEIVE_RESUME_TOKEN, propval);
		kmem_free(packed, packed_size);
		kmem_free(str, compressed_size * 2 + 1);
		kmem_free(compressed, packed_size);
		strfree(propval);
	}
}

void
dsl_dataset_stats(dsl_dataset_t *ds, nvlist_t *nv)
{
	dsl_pool_t *dp = ds->ds_dir->dd_pool;
	uint64_t refd, avail, uobjs, aobjs, ratio;

	ASSERT(dsl_pool_config_held(dp));

	ratio = dsl_dataset_phys(ds)->ds_compressed_bytes == 0 ? 100 :
	    (dsl_dataset_phys(ds)->ds_uncompressed_bytes * 100 /
	    dsl_dataset_phys(ds)->ds_compressed_bytes);

	dsl_prop_nvlist_add_uint64(nv, ZFS_PROP_REFRATIO, ratio);
	dsl_prop_nvlist_add_uint64(nv, ZFS_PROP_LOGICALREFERENCED,
	    dsl_dataset_phys(ds)->ds_uncompressed_bytes);

	if (ds->ds_is_snapshot) {
		dsl_prop_nvlist_add_uint64(nv, ZFS_PROP_COMPRESSRATIO, ratio);
		dsl_prop_nvlist_add_uint64(nv, ZFS_PROP_USED,
		    dsl_dataset_phys(ds)->ds_unique_bytes);
		get_clones_stat(ds, nv);
	} else {
		if (ds->ds_prev != NULL && ds->ds_prev != dp->dp_origin_snap) {
			char buf[MAXNAMELEN];
			dsl_dataset_name(ds->ds_prev, buf);
			dsl_prop_nvlist_add_string(nv, ZFS_PROP_PREV_SNAP, buf);
		}

		dsl_dir_stats(ds->ds_dir, nv);
	}

	dsl_dataset_space(ds, &refd, &avail, &uobjs, &aobjs);
	dsl_prop_nvlist_add_uint64(nv, ZFS_PROP_AVAILABLE, avail);
	dsl_prop_nvlist_add_uint64(nv, ZFS_PROP_REFERENCED, refd);

	dsl_prop_nvlist_add_uint64(nv, ZFS_PROP_CREATION,
	    dsl_dataset_phys(ds)->ds_creation_time);
	dsl_prop_nvlist_add_uint64(nv, ZFS_PROP_CREATETXG,
	    dsl_dataset_phys(ds)->ds_creation_txg);
	dsl_prop_nvlist_add_uint64(nv, ZFS_PROP_REFQUOTA,
	    ds->ds_quota);
	dsl_prop_nvlist_add_uint64(nv, ZFS_PROP_REFRESERVATION,
	    ds->ds_reserved);
	dsl_prop_nvlist_add_uint64(nv, ZFS_PROP_GUID,
	    dsl_dataset_phys(ds)->ds_guid);
	dsl_prop_nvlist_add_uint64(nv, ZFS_PROP_UNIQUE,
	    dsl_dataset_phys(ds)->ds_unique_bytes);
	dsl_prop_nvlist_add_uint64(nv, ZFS_PROP_OBJSETID,
	    ds->ds_object);
	dsl_prop_nvlist_add_uint64(nv, ZFS_PROP_USERREFS,
	    ds->ds_userrefs);
	dsl_prop_nvlist_add_uint64(nv, ZFS_PROP_DEFER_DESTROY,
	    DS_IS_DEFER_DESTROY(ds) ? 1 : 0);

	if (dsl_dataset_phys(ds)->ds_prev_snap_obj != 0) {
		uint64_t written, comp, uncomp;
		dsl_pool_t *dp = ds->ds_dir->dd_pool;
		dsl_dataset_t *prev;

		int err = dsl_dataset_hold_obj(dp,
		    dsl_dataset_phys(ds)->ds_prev_snap_obj, FTAG, &prev);
		if (err == 0) {
			err = dsl_dataset_space_written(prev, ds, &written,
			    &comp, &uncomp);
			dsl_dataset_rele(prev, FTAG);
			if (err == 0) {
				dsl_prop_nvlist_add_uint64(nv, ZFS_PROP_WRITTEN,
				    written);
			}
		}
	}

	if (!dsl_dataset_is_snapshot(ds)) {
		/*
		 * A failed "newfs" (e.g. full) resumable receive leaves
		 * the stats set on this dataset.  Check here for the prop.
		 */
		get_receive_resume_stats(ds, nv);

		/*
		 * A failed incremental resumable receive leaves the
		 * stats set on our child named "%recv".  Check the child
		 * for the prop.
		 */
		char recvname[ZFS_MAXNAMELEN];
		dsl_dataset_t *recv_ds;
		dsl_dataset_name(ds, recvname);
		(void) strcat(recvname, "/");
		(void) strcat(recvname, recv_clone_name);
		if (dsl_dataset_hold(dp, recvname, FTAG, &recv_ds) == 0) {
			get_receive_resume_stats(recv_ds, nv);
			dsl_dataset_rele(recv_ds, FTAG);
		}
	}
}

void
dsl_dataset_fast_stat(dsl_dataset_t *ds, dmu_objset_stats_t *stat)
{
	dsl_pool_t *dp = ds->ds_dir->dd_pool;
	ASSERT(dsl_pool_config_held(dp));

	stat->dds_creation_txg = dsl_dataset_phys(ds)->ds_creation_txg;
	stat->dds_inconsistent =
	    dsl_dataset_phys(ds)->ds_flags & DS_FLAG_INCONSISTENT;
	stat->dds_guid = dsl_dataset_phys(ds)->ds_guid;
	stat->dds_origin[0] = '\0';
	if (ds->ds_is_snapshot) {
		stat->dds_is_snapshot = B_TRUE;
		stat->dds_num_clones =
		    dsl_dataset_phys(ds)->ds_num_children - 1;
	} else {
		stat->dds_is_snapshot = B_FALSE;
		stat->dds_num_clones = 0;

		if (dsl_dir_is_clone(ds->ds_dir)) {
			dsl_dataset_t *ods;

			VERIFY0(dsl_dataset_hold_obj(dp,
			    dsl_dir_phys(ds->ds_dir)->dd_origin_obj,
			    FTAG, &ods));
			dsl_dataset_name(ods, stat->dds_origin);
			dsl_dataset_rele(ods, FTAG);
		}
	}
}

uint64_t
dsl_dataset_fsid_guid(dsl_dataset_t *ds)
{
	return (ds->ds_fsid_guid);
}

void
dsl_dataset_space(dsl_dataset_t *ds,
    uint64_t *refdbytesp, uint64_t *availbytesp,
    uint64_t *usedobjsp, uint64_t *availobjsp)
{
	*refdbytesp = dsl_dataset_phys(ds)->ds_referenced_bytes;
	*availbytesp = dsl_dir_space_available(ds->ds_dir, NULL, 0, TRUE);
	if (ds->ds_reserved > dsl_dataset_phys(ds)->ds_unique_bytes)
		*availbytesp +=
		    ds->ds_reserved - dsl_dataset_phys(ds)->ds_unique_bytes;
	if (ds->ds_quota != 0) {
		/*
		 * Adjust available bytes according to refquota
		 */
		if (*refdbytesp < ds->ds_quota)
			*availbytesp = MIN(*availbytesp,
			    ds->ds_quota - *refdbytesp);
		else
			*availbytesp = 0;
	}
	*usedobjsp = BP_GET_FILL(&dsl_dataset_phys(ds)->ds_bp);
	*availobjsp = DN_MAX_OBJECT - *usedobjsp;
}

boolean_t
dsl_dataset_modified_since_snap(dsl_dataset_t *ds, dsl_dataset_t *snap)
{
	dsl_pool_t *dp = ds->ds_dir->dd_pool;

	ASSERT(dsl_pool_config_held(dp));
	if (snap == NULL)
		return (B_FALSE);
	if (dsl_dataset_phys(ds)->ds_bp.blk_birth >
	    dsl_dataset_phys(snap)->ds_creation_txg) {
		objset_t *os, *os_snap;
		/*
		 * It may be that only the ZIL differs, because it was
		 * reset in the head.  Don't count that as being
		 * modified.
		 */
		if (dmu_objset_from_ds(ds, &os) != 0)
			return (B_TRUE);
		if (dmu_objset_from_ds(snap, &os_snap) != 0)
			return (B_TRUE);
		return (bcmp(&os->os_phys->os_meta_dnode,
		    &os_snap->os_phys->os_meta_dnode,
		    sizeof (os->os_phys->os_meta_dnode)) != 0);
	}
	return (B_FALSE);
}

typedef struct dsl_dataset_rename_snapshot_arg {
	const char *ddrsa_fsname;
	const char *ddrsa_oldsnapname;
	const char *ddrsa_newsnapname;
	boolean_t ddrsa_recursive;
	dmu_tx_t *ddrsa_tx;
} dsl_dataset_rename_snapshot_arg_t;

/* ARGSUSED */
static int
dsl_dataset_rename_snapshot_check_impl(dsl_pool_t *dp,
    dsl_dataset_t *hds, void *arg)
{
	dsl_dataset_rename_snapshot_arg_t *ddrsa = arg;
	int error;
	uint64_t val;

	error = dsl_dataset_snap_lookup(hds, ddrsa->ddrsa_oldsnapname, &val);
	if (error != 0) {
		/* ignore nonexistent snapshots */
		return (error == ENOENT ? 0 : error);
	}

	/* new name should not exist */
	error = dsl_dataset_snap_lookup(hds, ddrsa->ddrsa_newsnapname, &val);
	if (error == 0)
		error = SET_ERROR(EEXIST);
	else if (error == ENOENT)
		error = 0;

	/* dataset name + 1 for the "@" + the new snapshot name must fit */
	if (dsl_dir_namelen(hds->ds_dir) + 1 +
	    strlen(ddrsa->ddrsa_newsnapname) >= MAXNAMELEN)
		error = SET_ERROR(ENAMETOOLONG);

	return (error);
}

static int
dsl_dataset_rename_snapshot_check(void *arg, dmu_tx_t *tx)
{
	dsl_dataset_rename_snapshot_arg_t *ddrsa = arg;
	dsl_pool_t *dp = dmu_tx_pool(tx);
	dsl_dataset_t *hds;
	int error;

	error = dsl_dataset_hold(dp, ddrsa->ddrsa_fsname, FTAG, &hds);
	if (error != 0)
		return (error);

	if (ddrsa->ddrsa_recursive) {
		error = dmu_objset_find_dp(dp, hds->ds_dir->dd_object,
		    dsl_dataset_rename_snapshot_check_impl, ddrsa,
		    DS_FIND_CHILDREN);
	} else {
		error = dsl_dataset_rename_snapshot_check_impl(dp, hds, ddrsa);
	}
	dsl_dataset_rele(hds, FTAG);
	return (error);
}

static int
dsl_dataset_rename_snapshot_sync_impl(dsl_pool_t *dp,
    dsl_dataset_t *hds, void *arg)
{
	dsl_dataset_rename_snapshot_arg_t *ddrsa = arg;
	dsl_dataset_t *ds;
	uint64_t val;
	dmu_tx_t *tx = ddrsa->ddrsa_tx;
	int error;

	error = dsl_dataset_snap_lookup(hds, ddrsa->ddrsa_oldsnapname, &val);
	ASSERT(error == 0 || error == ENOENT);
	if (error == ENOENT) {
		/* ignore nonexistent snapshots */
		return (0);
	}

	VERIFY0(dsl_dataset_hold_obj(dp, val, FTAG, &ds));

	/* log before we change the name */
	spa_history_log_internal_ds(ds, "rename", tx,
	    "-> @%s", ddrsa->ddrsa_newsnapname);

	VERIFY0(dsl_dataset_snap_remove(hds, ddrsa->ddrsa_oldsnapname, tx,
	    B_FALSE));
	mutex_enter(&ds->ds_lock);
	(void) strcpy(ds->ds_snapname, ddrsa->ddrsa_newsnapname);
	mutex_exit(&ds->ds_lock);
	VERIFY0(zap_add(dp->dp_meta_objset,
	    dsl_dataset_phys(hds)->ds_snapnames_zapobj,
	    ds->ds_snapname, 8, 1, &ds->ds_object, tx));

	dsl_dataset_rele(ds, FTAG);
	return (0);
}

static void
dsl_dataset_rename_snapshot_sync(void *arg, dmu_tx_t *tx)
{
	dsl_dataset_rename_snapshot_arg_t *ddrsa = arg;
	dsl_pool_t *dp = dmu_tx_pool(tx);
	dsl_dataset_t *hds;

	VERIFY0(dsl_dataset_hold(dp, ddrsa->ddrsa_fsname, FTAG, &hds));
	ddrsa->ddrsa_tx = tx;
	if (ddrsa->ddrsa_recursive) {
		VERIFY0(dmu_objset_find_dp(dp, hds->ds_dir->dd_object,
		    dsl_dataset_rename_snapshot_sync_impl, ddrsa,
		    DS_FIND_CHILDREN));
	} else {
		VERIFY0(dsl_dataset_rename_snapshot_sync_impl(dp, hds, ddrsa));
	}
	dsl_dataset_rele(hds, FTAG);
}

int
dsl_dataset_rename_snapshot(const char *fsname,
    const char *oldsnapname, const char *newsnapname, boolean_t recursive)
{
	dsl_dataset_rename_snapshot_arg_t ddrsa;

	ddrsa.ddrsa_fsname = fsname;
	ddrsa.ddrsa_oldsnapname = oldsnapname;
	ddrsa.ddrsa_newsnapname = newsnapname;
	ddrsa.ddrsa_recursive = recursive;

	return (dsl_sync_task(fsname, dsl_dataset_rename_snapshot_check,
	    dsl_dataset_rename_snapshot_sync, &ddrsa,
	    1, ZFS_SPACE_CHECK_RESERVED));
}

/*
 * If we're doing an ownership handoff, we need to make sure that there is
 * only one long hold on the dataset.  We're not allowed to change anything here
 * so we don't permanently release the long hold or regular hold here.  We want
 * to do this only when syncing to avoid the dataset unexpectedly going away
 * when we release the long hold.
 */
static int
dsl_dataset_handoff_check(dsl_dataset_t *ds, void *owner, dmu_tx_t *tx)
{
	boolean_t held;

	if (!dmu_tx_is_syncing(tx))
		return (0);

	if (owner != NULL) {
		VERIFY3P(ds->ds_owner, ==, owner);
		dsl_dataset_long_rele(ds, owner);
	}

	held = dsl_dataset_long_held(ds);

	if (owner != NULL)
		dsl_dataset_long_hold(ds, owner);

	if (held)
		return (SET_ERROR(EBUSY));

	return (0);
}

typedef struct dsl_dataset_rollback_arg {
	const char *ddra_fsname;
	void *ddra_owner;
	nvlist_t *ddra_result;
} dsl_dataset_rollback_arg_t;

static int
dsl_dataset_rollback_check(void *arg, dmu_tx_t *tx)
{
	dsl_dataset_rollback_arg_t *ddra = arg;
	dsl_pool_t *dp = dmu_tx_pool(tx);
	dsl_dataset_t *ds;
	int64_t unused_refres_delta;
	int error;

	error = dsl_dataset_hold(dp, ddra->ddra_fsname, FTAG, &ds);
	if (error != 0)
		return (error);

	/* must not be a snapshot */
	if (ds->ds_is_snapshot) {
		dsl_dataset_rele(ds, FTAG);
		return (SET_ERROR(EINVAL));
	}

	/* must have a most recent snapshot */
	if (dsl_dataset_phys(ds)->ds_prev_snap_txg < TXG_INITIAL) {
		dsl_dataset_rele(ds, FTAG);
		return (SET_ERROR(EINVAL));
	}

	/* must not have any bookmarks after the most recent snapshot */
	nvlist_t *proprequest = fnvlist_alloc();
	fnvlist_add_boolean(proprequest, zfs_prop_to_name(ZFS_PROP_CREATETXG));
	nvlist_t *bookmarks = fnvlist_alloc();
	error = dsl_get_bookmarks_impl(ds, proprequest, bookmarks);
	fnvlist_free(proprequest);
	if (error != 0)
		return (error);
	for (nvpair_t *pair = nvlist_next_nvpair(bookmarks, NULL);
	    pair != NULL; pair = nvlist_next_nvpair(bookmarks, pair)) {
		nvlist_t *valuenv =
		    fnvlist_lookup_nvlist(fnvpair_value_nvlist(pair),
		    zfs_prop_to_name(ZFS_PROP_CREATETXG));
		uint64_t createtxg = fnvlist_lookup_uint64(valuenv, "value");
		if (createtxg > dsl_dataset_phys(ds)->ds_prev_snap_txg) {
			fnvlist_free(bookmarks);
			dsl_dataset_rele(ds, FTAG);
			return (SET_ERROR(EEXIST));
		}
	}
	fnvlist_free(bookmarks);

	error = dsl_dataset_handoff_check(ds, ddra->ddra_owner, tx);
	if (error != 0) {
		dsl_dataset_rele(ds, FTAG);
		return (error);
	}

	/*
	 * Check if the snap we are rolling back to uses more than
	 * the refquota.
	 */
	if (ds->ds_quota != 0 &&
	    dsl_dataset_phys(ds->ds_prev)->ds_referenced_bytes > ds->ds_quota) {
		dsl_dataset_rele(ds, FTAG);
		return (SET_ERROR(EDQUOT));
	}

	/*
	 * When we do the clone swap, we will temporarily use more space
	 * due to the refreservation (the head will no longer have any
	 * unique space, so the entire amount of the refreservation will need
	 * to be free).  We will immediately destroy the clone, freeing
	 * this space, but the freeing happens over many txg's.
	 */
	unused_refres_delta = (int64_t)MIN(ds->ds_reserved,
	    dsl_dataset_phys(ds)->ds_unique_bytes);

	if (unused_refres_delta > 0 &&
	    unused_refres_delta >
	    dsl_dir_space_available(ds->ds_dir, NULL, 0, TRUE)) {
		dsl_dataset_rele(ds, FTAG);
		return (SET_ERROR(ENOSPC));
	}

	dsl_dataset_rele(ds, FTAG);
	return (0);
}

static void
dsl_dataset_rollback_sync(void *arg, dmu_tx_t *tx)
{
	dsl_dataset_rollback_arg_t *ddra = arg;
	dsl_pool_t *dp = dmu_tx_pool(tx);
	dsl_dataset_t *ds, *clone;
	uint64_t cloneobj;
	char namebuf[ZFS_MAXNAMELEN];

	VERIFY0(dsl_dataset_hold(dp, ddra->ddra_fsname, FTAG, &ds));

	dsl_dataset_name(ds->ds_prev, namebuf);
	fnvlist_add_string(ddra->ddra_result, "target", namebuf);

	cloneobj = dsl_dataset_create_sync(ds->ds_dir, "%rollback",
	    ds->ds_prev, DS_CREATE_FLAG_NODIRTY, kcred, tx);

	VERIFY0(dsl_dataset_hold_obj(dp, cloneobj, FTAG, &clone));

	dsl_dataset_clone_swap_sync_impl(clone, ds, tx);
	dsl_dataset_zero_zil(ds, tx);

	dsl_destroy_head_sync_impl(clone, tx);

	dsl_dataset_rele(clone, FTAG);
	dsl_dataset_rele(ds, FTAG);
}

/*
 * Rolls back the given filesystem or volume to the most recent snapshot.
 * The name of the most recent snapshot will be returned under key "target"
 * in the result nvlist.
 *
 * If owner != NULL:
 * - The existing dataset MUST be owned by the specified owner at entry
 * - Upon return, dataset will still be held by the same owner, whether we
 *   succeed or not.
 *
 * This mode is required any time the existing filesystem is mounted.  See
 * notes above zfs_suspend_fs() for further details.
 */
int
dsl_dataset_rollback(const char *fsname, void *owner, nvlist_t *result)
{
	dsl_dataset_rollback_arg_t ddra;

	ddra.ddra_fsname = fsname;
	ddra.ddra_owner = owner;
	ddra.ddra_result = result;

	return (dsl_sync_task(fsname, dsl_dataset_rollback_check,
	    dsl_dataset_rollback_sync, &ddra,
	    1, ZFS_SPACE_CHECK_RESERVED));
}

struct promotenode {
	list_node_t link;
	dsl_dataset_t *ds;
};

typedef struct dsl_dataset_promote_arg {
	const char *ddpa_clonename;
	dsl_dataset_t *ddpa_clone;
	list_t shared_snaps, origin_snaps, clone_snaps;
	dsl_dataset_t *origin_origin; /* origin of the origin */
	uint64_t used, comp, uncomp, unique, cloneusedsnap, originusedsnap;
	char *err_ds;
	cred_t *cr;
} dsl_dataset_promote_arg_t;

static int snaplist_space(list_t *l, uint64_t mintxg, uint64_t *spacep);
static int promote_hold(dsl_dataset_promote_arg_t *ddpa, dsl_pool_t *dp,
    void *tag);
static void promote_rele(dsl_dataset_promote_arg_t *ddpa, void *tag);

static int
dsl_dataset_promote_check(void *arg, dmu_tx_t *tx)
{
	dsl_dataset_promote_arg_t *ddpa = arg;
	dsl_pool_t *dp = dmu_tx_pool(tx);
	dsl_dataset_t *hds;
	struct promotenode *snap;
	dsl_dataset_t *origin_ds;
	int err;
	uint64_t unused;
	uint64_t ss_mv_cnt;
	size_t max_snap_len;

	err = promote_hold(ddpa, dp, FTAG);
	if (err != 0)
		return (err);

	hds = ddpa->ddpa_clone;
	max_snap_len = MAXNAMELEN - strlen(ddpa->ddpa_clonename) - 1;

	if (dsl_dataset_phys(hds)->ds_flags & DS_FLAG_NOPROMOTE) {
		promote_rele(ddpa, FTAG);
		return (SET_ERROR(EXDEV));
	}

	/*
	 * Compute and check the amount of space to transfer.  Since this is
	 * so expensive, don't do the preliminary check.
	 */
	if (!dmu_tx_is_syncing(tx)) {
		promote_rele(ddpa, FTAG);
		return (0);
	}

	snap = list_head(&ddpa->shared_snaps);
	origin_ds = snap->ds;

	/* compute origin's new unique space */
	snap = list_tail(&ddpa->clone_snaps);
	ASSERT3U(dsl_dataset_phys(snap->ds)->ds_prev_snap_obj, ==,
	    origin_ds->ds_object);
	dsl_deadlist_space_range(&snap->ds->ds_deadlist,
	    dsl_dataset_phys(origin_ds)->ds_prev_snap_txg, UINT64_MAX,
	    &ddpa->unique, &unused, &unused);

	/*
	 * Walk the snapshots that we are moving
	 *
	 * Compute space to transfer.  Consider the incremental changes
	 * to used by each snapshot:
	 * (my used) = (prev's used) + (blocks born) - (blocks killed)
	 * So each snapshot gave birth to:
	 * (blocks born) = (my used) - (prev's used) + (blocks killed)
	 * So a sequence would look like:
	 * (uN - u(N-1) + kN) + ... + (u1 - u0 + k1) + (u0 - 0 + k0)
	 * Which simplifies to:
	 * uN + kN + kN-1 + ... + k1 + k0
	 * Note however, if we stop before we reach the ORIGIN we get:
	 * uN + kN + kN-1 + ... + kM - uM-1
	 */
	ss_mv_cnt = 0;
	ddpa->used = dsl_dataset_phys(origin_ds)->ds_referenced_bytes;
	ddpa->comp = dsl_dataset_phys(origin_ds)->ds_compressed_bytes;
	ddpa->uncomp = dsl_dataset_phys(origin_ds)->ds_uncompressed_bytes;
	for (snap = list_head(&ddpa->shared_snaps); snap;
	    snap = list_next(&ddpa->shared_snaps, snap)) {
		uint64_t val, dlused, dlcomp, dluncomp;
		dsl_dataset_t *ds = snap->ds;

		ss_mv_cnt++;

		/*
		 * If there are long holds, we won't be able to evict
		 * the objset.
		 */
		if (dsl_dataset_long_held(ds)) {
			err = SET_ERROR(EBUSY);
			goto out;
		}

		/* Check that the snapshot name does not conflict */
		VERIFY0(dsl_dataset_get_snapname(ds));
		if (strlen(ds->ds_snapname) >= max_snap_len) {
			err = SET_ERROR(ENAMETOOLONG);
			goto out;
		}
		err = dsl_dataset_snap_lookup(hds, ds->ds_snapname, &val);
		if (err == 0) {
			(void) strcpy(ddpa->err_ds, snap->ds->ds_snapname);
			err = SET_ERROR(EEXIST);
			goto out;
		}
		if (err != ENOENT)
			goto out;

		/* The very first snapshot does not have a deadlist */
		if (dsl_dataset_phys(ds)->ds_prev_snap_obj == 0)
			continue;

		dsl_deadlist_space(&ds->ds_deadlist,
		    &dlused, &dlcomp, &dluncomp);
		ddpa->used += dlused;
		ddpa->comp += dlcomp;
		ddpa->uncomp += dluncomp;
	}

	/*
	 * If we are a clone of a clone then we never reached ORIGIN,
	 * so we need to subtract out the clone origin's used space.
	 */
	if (ddpa->origin_origin) {
		ddpa->used -=
		    dsl_dataset_phys(ddpa->origin_origin)->ds_referenced_bytes;
		ddpa->comp -=
		    dsl_dataset_phys(ddpa->origin_origin)->ds_compressed_bytes;
		ddpa->uncomp -=
		    dsl_dataset_phys(ddpa->origin_origin)->
		    ds_uncompressed_bytes;
	}

	/* Check that there is enough space and limit headroom here */
	err = dsl_dir_transfer_possible(origin_ds->ds_dir, hds->ds_dir,
	    0, ss_mv_cnt, ddpa->used, ddpa->cr);
	if (err != 0)
		goto out;

	/*
	 * Compute the amounts of space that will be used by snapshots
	 * after the promotion (for both origin and clone).  For each,
	 * it is the amount of space that will be on all of their
	 * deadlists (that was not born before their new origin).
	 */
	if (dsl_dir_phys(hds->ds_dir)->dd_flags & DD_FLAG_USED_BREAKDOWN) {
		uint64_t space;

		/*
		 * Note, typically this will not be a clone of a clone,
		 * so dd_origin_txg will be < TXG_INITIAL, so
		 * these snaplist_space() -> dsl_deadlist_space_range()
		 * calls will be fast because they do not have to
		 * iterate over all bps.
		 */
		snap = list_head(&ddpa->origin_snaps);
		err = snaplist_space(&ddpa->shared_snaps,
		    snap->ds->ds_dir->dd_origin_txg, &ddpa->cloneusedsnap);
		if (err != 0)
			goto out;

		err = snaplist_space(&ddpa->clone_snaps,
		    snap->ds->ds_dir->dd_origin_txg, &space);
		if (err != 0)
			goto out;
		ddpa->cloneusedsnap += space;
	}
	if (dsl_dir_phys(origin_ds->ds_dir)->dd_flags &
	    DD_FLAG_USED_BREAKDOWN) {
		err = snaplist_space(&ddpa->origin_snaps,
		    dsl_dataset_phys(origin_ds)->ds_creation_txg,
		    &ddpa->originusedsnap);
		if (err != 0)
			goto out;
	}

out:
	promote_rele(ddpa, FTAG);
	return (err);
}

static void
dsl_dataset_promote_sync(void *arg, dmu_tx_t *tx)
{
	dsl_dataset_promote_arg_t *ddpa = arg;
	dsl_pool_t *dp = dmu_tx_pool(tx);
	dsl_dataset_t *hds;
	struct promotenode *snap;
	dsl_dataset_t *origin_ds;
	dsl_dataset_t *origin_head;
	dsl_dir_t *dd;
	dsl_dir_t *odd = NULL;
	uint64_t oldnext_obj;
	int64_t delta;

	VERIFY0(promote_hold(ddpa, dp, FTAG));
	hds = ddpa->ddpa_clone;

	ASSERT0(dsl_dataset_phys(hds)->ds_flags & DS_FLAG_NOPROMOTE);

	snap = list_head(&ddpa->shared_snaps);
	origin_ds = snap->ds;
	dd = hds->ds_dir;

	snap = list_head(&ddpa->origin_snaps);
	origin_head = snap->ds;

	/*
	 * We need to explicitly open odd, since origin_ds's dd will be
	 * changing.
	 */
	VERIFY0(dsl_dir_hold_obj(dp, origin_ds->ds_dir->dd_object,
	    NULL, FTAG, &odd));

	/* change origin's next snap */
	dmu_buf_will_dirty(origin_ds->ds_dbuf, tx);
	oldnext_obj = dsl_dataset_phys(origin_ds)->ds_next_snap_obj;
	snap = list_tail(&ddpa->clone_snaps);
	ASSERT3U(dsl_dataset_phys(snap->ds)->ds_prev_snap_obj, ==,
	    origin_ds->ds_object);
	dsl_dataset_phys(origin_ds)->ds_next_snap_obj = snap->ds->ds_object;

	/* change the origin's next clone */
	if (dsl_dataset_phys(origin_ds)->ds_next_clones_obj) {
		dsl_dataset_remove_from_next_clones(origin_ds,
		    snap->ds->ds_object, tx);
		VERIFY0(zap_add_int(dp->dp_meta_objset,
		    dsl_dataset_phys(origin_ds)->ds_next_clones_obj,
		    oldnext_obj, tx));
	}

	/* change origin */
	dmu_buf_will_dirty(dd->dd_dbuf, tx);
	ASSERT3U(dsl_dir_phys(dd)->dd_origin_obj, ==, origin_ds->ds_object);
	dsl_dir_phys(dd)->dd_origin_obj = dsl_dir_phys(odd)->dd_origin_obj;
	dd->dd_origin_txg = origin_head->ds_dir->dd_origin_txg;
	dmu_buf_will_dirty(odd->dd_dbuf, tx);
	dsl_dir_phys(odd)->dd_origin_obj = origin_ds->ds_object;
	origin_head->ds_dir->dd_origin_txg =
	    dsl_dataset_phys(origin_ds)->ds_creation_txg;

	/* change dd_clone entries */
	if (spa_version(dp->dp_spa) >= SPA_VERSION_DIR_CLONES) {
		VERIFY0(zap_remove_int(dp->dp_meta_objset,
		    dsl_dir_phys(odd)->dd_clones, hds->ds_object, tx));
		VERIFY0(zap_add_int(dp->dp_meta_objset,
		    dsl_dir_phys(ddpa->origin_origin->ds_dir)->dd_clones,
		    hds->ds_object, tx));

		VERIFY0(zap_remove_int(dp->dp_meta_objset,
		    dsl_dir_phys(ddpa->origin_origin->ds_dir)->dd_clones,
		    origin_head->ds_object, tx));
		if (dsl_dir_phys(dd)->dd_clones == 0) {
			dsl_dir_phys(dd)->dd_clones =
			    zap_create(dp->dp_meta_objset, DMU_OT_DSL_CLONES,
			    DMU_OT_NONE, 0, tx);
		}
		VERIFY0(zap_add_int(dp->dp_meta_objset,
		    dsl_dir_phys(dd)->dd_clones, origin_head->ds_object, tx));
	}

	/* move snapshots to this dir */
	for (snap = list_head(&ddpa->shared_snaps); snap;
	    snap = list_next(&ddpa->shared_snaps, snap)) {
		dsl_dataset_t *ds = snap->ds;

		/*
		 * Property callbacks are registered to a particular
		 * dsl_dir.  Since ours is changing, evict the objset
		 * so that they will be unregistered from the old dsl_dir.
		 */
		if (ds->ds_objset) {
			dmu_objset_evict(ds->ds_objset);
			ds->ds_objset = NULL;
		}

		/* move snap name entry */
		VERIFY0(dsl_dataset_get_snapname(ds));
		VERIFY0(dsl_dataset_snap_remove(origin_head,
		    ds->ds_snapname, tx, B_TRUE));
		VERIFY0(zap_add(dp->dp_meta_objset,
		    dsl_dataset_phys(hds)->ds_snapnames_zapobj, ds->ds_snapname,
		    8, 1, &ds->ds_object, tx));
		dsl_fs_ss_count_adjust(hds->ds_dir, 1,
		    DD_FIELD_SNAPSHOT_COUNT, tx);

		/* change containing dsl_dir */
		dmu_buf_will_dirty(ds->ds_dbuf, tx);
		ASSERT3U(dsl_dataset_phys(ds)->ds_dir_obj, ==, odd->dd_object);
		dsl_dataset_phys(ds)->ds_dir_obj = dd->dd_object;
		ASSERT3P(ds->ds_dir, ==, odd);
		dsl_dir_rele(ds->ds_dir, ds);
		VERIFY0(dsl_dir_hold_obj(dp, dd->dd_object,
		    NULL, ds, &ds->ds_dir));

		/* move any clone references */
		if (dsl_dataset_phys(ds)->ds_next_clones_obj &&
		    spa_version(dp->dp_spa) >= SPA_VERSION_DIR_CLONES) {
			zap_cursor_t zc;
			zap_attribute_t za;

			for (zap_cursor_init(&zc, dp->dp_meta_objset,
			    dsl_dataset_phys(ds)->ds_next_clones_obj);
			    zap_cursor_retrieve(&zc, &za) == 0;
			    zap_cursor_advance(&zc)) {
				dsl_dataset_t *cnds;
				uint64_t o;

				if (za.za_first_integer == oldnext_obj) {
					/*
					 * We've already moved the
					 * origin's reference.
					 */
					continue;
				}

				VERIFY0(dsl_dataset_hold_obj(dp,
				    za.za_first_integer, FTAG, &cnds));
				o = dsl_dir_phys(cnds->ds_dir)->
				    dd_head_dataset_obj;

				VERIFY0(zap_remove_int(dp->dp_meta_objset,
				    dsl_dir_phys(odd)->dd_clones, o, tx));
				VERIFY0(zap_add_int(dp->dp_meta_objset,
				    dsl_dir_phys(dd)->dd_clones, o, tx));
				dsl_dataset_rele(cnds, FTAG);
			}
			zap_cursor_fini(&zc);
		}

		ASSERT(!dsl_prop_hascb(ds));
	}

	/*
	 * Change space accounting.
	 * Note, pa->*usedsnap and dd_used_breakdown[SNAP] will either
	 * both be valid, or both be 0 (resulting in delta == 0).  This
	 * is true for each of {clone,origin} independently.
	 */

	delta = ddpa->cloneusedsnap -
	    dsl_dir_phys(dd)->dd_used_breakdown[DD_USED_SNAP];
	ASSERT3S(delta, >=, 0);
	ASSERT3U(ddpa->used, >=, delta);
	dsl_dir_diduse_space(dd, DD_USED_SNAP, delta, 0, 0, tx);
	dsl_dir_diduse_space(dd, DD_USED_HEAD,
	    ddpa->used - delta, ddpa->comp, ddpa->uncomp, tx);

	delta = ddpa->originusedsnap -
	    dsl_dir_phys(odd)->dd_used_breakdown[DD_USED_SNAP];
	ASSERT3S(delta, <=, 0);
	ASSERT3U(ddpa->used, >=, -delta);
	dsl_dir_diduse_space(odd, DD_USED_SNAP, delta, 0, 0, tx);
	dsl_dir_diduse_space(odd, DD_USED_HEAD,
	    -ddpa->used - delta, -ddpa->comp, -ddpa->uncomp, tx);

	dsl_dataset_phys(origin_ds)->ds_unique_bytes = ddpa->unique;

	/* log history record */
	spa_history_log_internal_ds(hds, "promote", tx, "");

	dsl_dir_rele(odd, FTAG);
	promote_rele(ddpa, FTAG);
}

/*
 * Make a list of dsl_dataset_t's for the snapshots between first_obj
 * (exclusive) and last_obj (inclusive).  The list will be in reverse
 * order (last_obj will be the list_head()).  If first_obj == 0, do all
 * snapshots back to this dataset's origin.
 */
static int
snaplist_make(dsl_pool_t *dp,
    uint64_t first_obj, uint64_t last_obj, list_t *l, void *tag)
{
	uint64_t obj = last_obj;

	list_create(l, sizeof (struct promotenode),
	    offsetof(struct promotenode, link));

	while (obj != first_obj) {
		dsl_dataset_t *ds;
		struct promotenode *snap;
		int err;

		err = dsl_dataset_hold_obj(dp, obj, tag, &ds);
		ASSERT(err != ENOENT);
		if (err != 0)
			return (err);

		if (first_obj == 0)
			first_obj = dsl_dir_phys(ds->ds_dir)->dd_origin_obj;

		snap = kmem_alloc(sizeof (*snap), KM_SLEEP);
		snap->ds = ds;
		list_insert_tail(l, snap);
		obj = dsl_dataset_phys(ds)->ds_prev_snap_obj;
	}

	return (0);
}

static int
snaplist_space(list_t *l, uint64_t mintxg, uint64_t *spacep)
{
	struct promotenode *snap;

	*spacep = 0;
	for (snap = list_head(l); snap; snap = list_next(l, snap)) {
		uint64_t used, comp, uncomp;
		dsl_deadlist_space_range(&snap->ds->ds_deadlist,
		    mintxg, UINT64_MAX, &used, &comp, &uncomp);
		*spacep += used;
	}
	return (0);
}

static void
snaplist_destroy(list_t *l, void *tag)
{
	struct promotenode *snap;

	if (l == NULL || !list_link_active(&l->list_head))
		return;

	while ((snap = list_tail(l)) != NULL) {
		list_remove(l, snap);
		dsl_dataset_rele(snap->ds, tag);
		kmem_free(snap, sizeof (*snap));
	}
	list_destroy(l);
}

static int
promote_hold(dsl_dataset_promote_arg_t *ddpa, dsl_pool_t *dp, void *tag)
{
	int error;
	dsl_dir_t *dd;
	struct promotenode *snap;

	error = dsl_dataset_hold(dp, ddpa->ddpa_clonename, tag,
	    &ddpa->ddpa_clone);
	if (error != 0)
		return (error);
	dd = ddpa->ddpa_clone->ds_dir;

	if (ddpa->ddpa_clone->ds_is_snapshot ||
	    !dsl_dir_is_clone(dd)) {
		dsl_dataset_rele(ddpa->ddpa_clone, tag);
		return (SET_ERROR(EINVAL));
	}

	error = snaplist_make(dp, 0, dsl_dir_phys(dd)->dd_origin_obj,
	    &ddpa->shared_snaps, tag);
	if (error != 0)
		goto out;

	error = snaplist_make(dp, 0, ddpa->ddpa_clone->ds_object,
	    &ddpa->clone_snaps, tag);
	if (error != 0)
		goto out;

	snap = list_head(&ddpa->shared_snaps);
	ASSERT3U(snap->ds->ds_object, ==, dsl_dir_phys(dd)->dd_origin_obj);
	error = snaplist_make(dp, dsl_dir_phys(dd)->dd_origin_obj,
	    dsl_dir_phys(snap->ds->ds_dir)->dd_head_dataset_obj,
	    &ddpa->origin_snaps, tag);
	if (error != 0)
		goto out;

	if (dsl_dir_phys(snap->ds->ds_dir)->dd_origin_obj != 0) {
		error = dsl_dataset_hold_obj(dp,
		    dsl_dir_phys(snap->ds->ds_dir)->dd_origin_obj,
		    tag, &ddpa->origin_origin);
		if (error != 0)
			goto out;
	}
out:
	if (error != 0)
		promote_rele(ddpa, tag);
	return (error);
}

static void
promote_rele(dsl_dataset_promote_arg_t *ddpa, void *tag)
{
	snaplist_destroy(&ddpa->shared_snaps, tag);
	snaplist_destroy(&ddpa->clone_snaps, tag);
	snaplist_destroy(&ddpa->origin_snaps, tag);
	if (ddpa->origin_origin != NULL)
		dsl_dataset_rele(ddpa->origin_origin, tag);
	dsl_dataset_rele(ddpa->ddpa_clone, tag);
}

/*
 * Promote a clone.
 *
 * If it fails due to a conflicting snapshot name, "conflsnap" will be filled
 * in with the name.  (It must be at least MAXNAMELEN bytes long.)
 */
int
dsl_dataset_promote(const char *name, char *conflsnap)
{
	dsl_dataset_promote_arg_t ddpa = { 0 };
	uint64_t numsnaps;
	int error;
	objset_t *os;

	/*
	 * We will modify space proportional to the number of
	 * snapshots.  Compute numsnaps.
	 */
	error = dmu_objset_hold(name, FTAG, &os);
	if (error != 0)
		return (error);
	error = zap_count(dmu_objset_pool(os)->dp_meta_objset,
	    dsl_dataset_phys(dmu_objset_ds(os))->ds_snapnames_zapobj,
	    &numsnaps);
	dmu_objset_rele(os, FTAG);
	if (error != 0)
		return (error);

	ddpa.ddpa_clonename = name;
	ddpa.err_ds = conflsnap;
	ddpa.cr = CRED();

	return (dsl_sync_task(name, dsl_dataset_promote_check,
	    dsl_dataset_promote_sync, &ddpa,
	    2 + numsnaps, ZFS_SPACE_CHECK_RESERVED));
}

int
dsl_dataset_clone_swap_check_impl(dsl_dataset_t *clone,
    dsl_dataset_t *origin_head, boolean_t force, void *owner, dmu_tx_t *tx)
{
	/*
	 * "slack" factor for received datasets with refquota set on them.
	 * See the bottom of this function for details on its use.
	 */
	uint64_t refquota_slack = DMU_MAX_ACCESS * spa_asize_inflation;
	int64_t unused_refres_delta;

	/* they should both be heads */
	if (clone->ds_is_snapshot ||
	    origin_head->ds_is_snapshot)
		return (SET_ERROR(EINVAL));

	/* if we are not forcing, the branch point should be just before them */
	if (!force && clone->ds_prev != origin_head->ds_prev)
		return (SET_ERROR(EINVAL));

	/* clone should be the clone (unless they are unrelated) */
	if (clone->ds_prev != NULL &&
	    clone->ds_prev != clone->ds_dir->dd_pool->dp_origin_snap &&
	    origin_head->ds_dir != clone->ds_prev->ds_dir)
		return (SET_ERROR(EINVAL));

	/* the clone should be a child of the origin */
	if (clone->ds_dir->dd_parent != origin_head->ds_dir)
		return (SET_ERROR(EINVAL));

	/* origin_head shouldn't be modified unless 'force' */
	if (!force &&
	    dsl_dataset_modified_since_snap(origin_head, origin_head->ds_prev))
		return (SET_ERROR(ETXTBSY));

	/* origin_head should have no long holds (e.g. is not mounted) */
	if (dsl_dataset_handoff_check(origin_head, owner, tx))
		return (SET_ERROR(EBUSY));

	/* check amount of any unconsumed refreservation */
	unused_refres_delta =
	    (int64_t)MIN(origin_head->ds_reserved,
	    dsl_dataset_phys(origin_head)->ds_unique_bytes) -
	    (int64_t)MIN(origin_head->ds_reserved,
	    dsl_dataset_phys(clone)->ds_unique_bytes);

	if (unused_refres_delta > 0 &&
	    unused_refres_delta >
	    dsl_dir_space_available(origin_head->ds_dir, NULL, 0, TRUE))
		return (SET_ERROR(ENOSPC));

	/*
	 * The clone can't be too much over the head's refquota.
	 *
	 * To ensure that the entire refquota can be used, we allow one
	 * transaction to exceed the the refquota.  Therefore, this check
	 * needs to also allow for the space referenced to be more than the
	 * refquota.  The maximum amount of space that one transaction can use
	 * on disk is DMU_MAX_ACCESS * spa_asize_inflation.  Allowing this
	 * overage ensures that we are able to receive a filesystem that
	 * exceeds the refquota on the source system.
	 *
	 * So that overage is the refquota_slack we use below.
	 */
	if (origin_head->ds_quota != 0 &&
	    dsl_dataset_phys(clone)->ds_referenced_bytes >
	    origin_head->ds_quota + refquota_slack)
		return (SET_ERROR(EDQUOT));

	return (0);
}

void
dsl_dataset_clone_swap_sync_impl(dsl_dataset_t *clone,
    dsl_dataset_t *origin_head, dmu_tx_t *tx)
{
	dsl_pool_t *dp = dmu_tx_pool(tx);
	int64_t unused_refres_delta;

	ASSERT(clone->ds_reserved == 0);
	/*
	 * NOTE: On DEBUG kernels there could be a race between this and
	 * the check function if spa_asize_inflation is adjusted...
	 */
	ASSERT(origin_head->ds_quota == 0 ||
	    dsl_dataset_phys(clone)->ds_unique_bytes <= origin_head->ds_quota +
	    DMU_MAX_ACCESS * spa_asize_inflation);
	ASSERT3P(clone->ds_prev, ==, origin_head->ds_prev);

	/*
	 * Swap per-dataset feature flags.
	 */
	for (spa_feature_t f = 0; f < SPA_FEATURES; f++) {
		if (!(spa_feature_table[f].fi_flags &
		    ZFEATURE_FLAG_PER_DATASET)) {
			ASSERT(!clone->ds_feature_inuse[f]);
			ASSERT(!origin_head->ds_feature_inuse[f]);
			continue;
		}

		boolean_t clone_inuse = clone->ds_feature_inuse[f];
		boolean_t origin_head_inuse = origin_head->ds_feature_inuse[f];

		if (clone_inuse) {
			dsl_dataset_deactivate_feature(clone->ds_object, f, tx);
			clone->ds_feature_inuse[f] = B_FALSE;
		}
		if (origin_head_inuse) {
			dsl_dataset_deactivate_feature(origin_head->ds_object,
			    f, tx);
			origin_head->ds_feature_inuse[f] = B_FALSE;
		}
		if (clone_inuse) {
			dsl_dataset_activate_feature(origin_head->ds_object,
			    f, tx);
			origin_head->ds_feature_inuse[f] = B_TRUE;
		}
		if (origin_head_inuse) {
			dsl_dataset_activate_feature(clone->ds_object, f, tx);
			clone->ds_feature_inuse[f] = B_TRUE;
		}
	}

	dmu_buf_will_dirty(clone->ds_dbuf, tx);
	dmu_buf_will_dirty(origin_head->ds_dbuf, tx);

	if (clone->ds_objset != NULL) {
		dmu_objset_evict(clone->ds_objset);
		clone->ds_objset = NULL;
	}

	if (origin_head->ds_objset != NULL) {
		dmu_objset_evict(origin_head->ds_objset);
		origin_head->ds_objset = NULL;
	}

	unused_refres_delta =
	    (int64_t)MIN(origin_head->ds_reserved,
	    dsl_dataset_phys(origin_head)->ds_unique_bytes) -
	    (int64_t)MIN(origin_head->ds_reserved,
	    dsl_dataset_phys(clone)->ds_unique_bytes);

	/*
	 * Reset origin's unique bytes, if it exists.
	 */
	if (clone->ds_prev) {
		dsl_dataset_t *origin = clone->ds_prev;
		uint64_t comp, uncomp;

		dmu_buf_will_dirty(origin->ds_dbuf, tx);
		dsl_deadlist_space_range(&clone->ds_deadlist,
		    dsl_dataset_phys(origin)->ds_prev_snap_txg, UINT64_MAX,
		    &dsl_dataset_phys(origin)->ds_unique_bytes, &comp, &uncomp);
	}

	/* swap blkptrs */
	{
		blkptr_t tmp;
		tmp = dsl_dataset_phys(origin_head)->ds_bp;
		dsl_dataset_phys(origin_head)->ds_bp =
		    dsl_dataset_phys(clone)->ds_bp;
		dsl_dataset_phys(clone)->ds_bp = tmp;
	}

	/* set dd_*_bytes */
	{
		int64_t dused, dcomp, duncomp;
		uint64_t cdl_used, cdl_comp, cdl_uncomp;
		uint64_t odl_used, odl_comp, odl_uncomp;

		ASSERT3U(dsl_dir_phys(clone->ds_dir)->
		    dd_used_breakdown[DD_USED_SNAP], ==, 0);

		dsl_deadlist_space(&clone->ds_deadlist,
		    &cdl_used, &cdl_comp, &cdl_uncomp);
		dsl_deadlist_space(&origin_head->ds_deadlist,
		    &odl_used, &odl_comp, &odl_uncomp);

		dused = dsl_dataset_phys(clone)->ds_referenced_bytes +
		    cdl_used -
		    (dsl_dataset_phys(origin_head)->ds_referenced_bytes +
		    odl_used);
		dcomp = dsl_dataset_phys(clone)->ds_compressed_bytes +
		    cdl_comp -
		    (dsl_dataset_phys(origin_head)->ds_compressed_bytes +
		    odl_comp);
		duncomp = dsl_dataset_phys(clone)->ds_uncompressed_bytes +
		    cdl_uncomp -
		    (dsl_dataset_phys(origin_head)->ds_uncompressed_bytes +
		    odl_uncomp);

		dsl_dir_diduse_space(origin_head->ds_dir, DD_USED_HEAD,
		    dused, dcomp, duncomp, tx);
		dsl_dir_diduse_space(clone->ds_dir, DD_USED_HEAD,
		    -dused, -dcomp, -duncomp, tx);

		/*
		 * The difference in the space used by snapshots is the
		 * difference in snapshot space due to the head's
		 * deadlist (since that's the only thing that's
		 * changing that affects the snapused).
		 */
		dsl_deadlist_space_range(&clone->ds_deadlist,
		    origin_head->ds_dir->dd_origin_txg, UINT64_MAX,
		    &cdl_used, &cdl_comp, &cdl_uncomp);
		dsl_deadlist_space_range(&origin_head->ds_deadlist,
		    origin_head->ds_dir->dd_origin_txg, UINT64_MAX,
		    &odl_used, &odl_comp, &odl_uncomp);
		dsl_dir_transfer_space(origin_head->ds_dir, cdl_used - odl_used,
		    DD_USED_HEAD, DD_USED_SNAP, tx);
	}

	/* swap ds_*_bytes */
	SWITCH64(dsl_dataset_phys(origin_head)->ds_referenced_bytes,
	    dsl_dataset_phys(clone)->ds_referenced_bytes);
	SWITCH64(dsl_dataset_phys(origin_head)->ds_compressed_bytes,
	    dsl_dataset_phys(clone)->ds_compressed_bytes);
	SWITCH64(dsl_dataset_phys(origin_head)->ds_uncompressed_bytes,
	    dsl_dataset_phys(clone)->ds_uncompressed_bytes);
	SWITCH64(dsl_dataset_phys(origin_head)->ds_unique_bytes,
	    dsl_dataset_phys(clone)->ds_unique_bytes);

	/* apply any parent delta for change in unconsumed refreservation */
	dsl_dir_diduse_space(origin_head->ds_dir, DD_USED_REFRSRV,
	    unused_refres_delta, 0, 0, tx);

	/*
	 * Swap deadlists.
	 */
	dsl_deadlist_close(&clone->ds_deadlist);
	dsl_deadlist_close(&origin_head->ds_deadlist);
	SWITCH64(dsl_dataset_phys(origin_head)->ds_deadlist_obj,
	    dsl_dataset_phys(clone)->ds_deadlist_obj);
	dsl_deadlist_open(&clone->ds_deadlist, dp->dp_meta_objset,
	    dsl_dataset_phys(clone)->ds_deadlist_obj);
	dsl_deadlist_open(&origin_head->ds_deadlist, dp->dp_meta_objset,
	    dsl_dataset_phys(origin_head)->ds_deadlist_obj);

	dsl_scan_ds_clone_swapped(origin_head, clone, tx);

	spa_history_log_internal_ds(clone, "clone swap", tx,
	    "parent=%s", origin_head->ds_dir->dd_myname);
}

/*
 * Given a pool name and a dataset object number in that pool,
 * return the name of that dataset.
 */
int
dsl_dsobj_to_dsname(char *pname, uint64_t obj, char *buf)
{
	dsl_pool_t *dp;
	dsl_dataset_t *ds;
	int error;

	error = dsl_pool_hold(pname, FTAG, &dp);
	if (error != 0)
		return (error);

	error = dsl_dataset_hold_obj(dp, obj, FTAG, &ds);
	if (error == 0) {
		dsl_dataset_name(ds, buf);
		dsl_dataset_rele(ds, FTAG);
	}
	dsl_pool_rele(dp, FTAG);

	return (error);
}

int
dsl_dataset_check_quota(dsl_dataset_t *ds, boolean_t check_quota,
    uint64_t asize, uint64_t inflight, uint64_t *used, uint64_t *ref_rsrv)
{
	int error = 0;

	ASSERT3S(asize, >, 0);

	/*
	 * *ref_rsrv is the portion of asize that will come from any
	 * unconsumed refreservation space.
	 */
	*ref_rsrv = 0;

	mutex_enter(&ds->ds_lock);
	/*
	 * Make a space adjustment for reserved bytes.
	 */
	if (ds->ds_reserved > dsl_dataset_phys(ds)->ds_unique_bytes) {
		ASSERT3U(*used, >=,
		    ds->ds_reserved - dsl_dataset_phys(ds)->ds_unique_bytes);
		*used -=
		    (ds->ds_reserved - dsl_dataset_phys(ds)->ds_unique_bytes);
		*ref_rsrv =
		    asize - MIN(asize, parent_delta(ds, asize + inflight));
	}

	if (!check_quota || ds->ds_quota == 0) {
		mutex_exit(&ds->ds_lock);
		return (0);
	}
	/*
	 * If they are requesting more space, and our current estimate
	 * is over quota, they get to try again unless the actual
	 * on-disk is over quota and there are no pending changes (which
	 * may free up space for us).
	 */
	if (dsl_dataset_phys(ds)->ds_referenced_bytes + inflight >=
	    ds->ds_quota) {
		if (inflight > 0 ||
		    dsl_dataset_phys(ds)->ds_referenced_bytes < ds->ds_quota)
			error = SET_ERROR(ERESTART);
		else
			error = SET_ERROR(EDQUOT);
	}
	mutex_exit(&ds->ds_lock);

	return (error);
}

typedef struct dsl_dataset_set_qr_arg {
	const char *ddsqra_name;
	zprop_source_t ddsqra_source;
	uint64_t ddsqra_value;
} dsl_dataset_set_qr_arg_t;


/* ARGSUSED */
static int
dsl_dataset_set_refquota_check(void *arg, dmu_tx_t *tx)
{
	dsl_dataset_set_qr_arg_t *ddsqra = arg;
	dsl_pool_t *dp = dmu_tx_pool(tx);
	dsl_dataset_t *ds;
	int error;
	uint64_t newval;

	if (spa_version(dp->dp_spa) < SPA_VERSION_REFQUOTA)
		return (SET_ERROR(ENOTSUP));

	error = dsl_dataset_hold(dp, ddsqra->ddsqra_name, FTAG, &ds);
	if (error != 0)
		return (error);

	if (ds->ds_is_snapshot) {
		dsl_dataset_rele(ds, FTAG);
		return (SET_ERROR(EINVAL));
	}

	error = dsl_prop_predict(ds->ds_dir,
	    zfs_prop_to_name(ZFS_PROP_REFQUOTA),
	    ddsqra->ddsqra_source, ddsqra->ddsqra_value, &newval);
	if (error != 0) {
		dsl_dataset_rele(ds, FTAG);
		return (error);
	}

	if (newval == 0) {
		dsl_dataset_rele(ds, FTAG);
		return (0);
	}

	if (newval < dsl_dataset_phys(ds)->ds_referenced_bytes ||
	    newval < ds->ds_reserved) {
		dsl_dataset_rele(ds, FTAG);
		return (SET_ERROR(ENOSPC));
	}

	dsl_dataset_rele(ds, FTAG);
	return (0);
}

static void
dsl_dataset_set_refquota_sync(void *arg, dmu_tx_t *tx)
{
	dsl_dataset_set_qr_arg_t *ddsqra = arg;
	dsl_pool_t *dp = dmu_tx_pool(tx);
	dsl_dataset_t *ds;
	uint64_t newval;

	VERIFY0(dsl_dataset_hold(dp, ddsqra->ddsqra_name, FTAG, &ds));

	dsl_prop_set_sync_impl(ds,
	    zfs_prop_to_name(ZFS_PROP_REFQUOTA),
	    ddsqra->ddsqra_source, sizeof (ddsqra->ddsqra_value), 1,
	    &ddsqra->ddsqra_value, tx);

	VERIFY0(dsl_prop_get_int_ds(ds,
	    zfs_prop_to_name(ZFS_PROP_REFQUOTA), &newval));

	if (ds->ds_quota != newval) {
		dmu_buf_will_dirty(ds->ds_dbuf, tx);
		ds->ds_quota = newval;
	}
	dsl_dataset_rele(ds, FTAG);
}

int
dsl_dataset_set_refquota(const char *dsname, zprop_source_t source,
    uint64_t refquota)
{
	dsl_dataset_set_qr_arg_t ddsqra;

	ddsqra.ddsqra_name = dsname;
	ddsqra.ddsqra_source = source;
	ddsqra.ddsqra_value = refquota;

	return (dsl_sync_task(dsname, dsl_dataset_set_refquota_check,
	    dsl_dataset_set_refquota_sync, &ddsqra, 0, ZFS_SPACE_CHECK_NONE));
}

static int
dsl_dataset_set_refreservation_check(void *arg, dmu_tx_t *tx)
{
	dsl_dataset_set_qr_arg_t *ddsqra = arg;
	dsl_pool_t *dp = dmu_tx_pool(tx);
	dsl_dataset_t *ds;
	int error;
	uint64_t newval, unique;

	if (spa_version(dp->dp_spa) < SPA_VERSION_REFRESERVATION)
		return (SET_ERROR(ENOTSUP));

	error = dsl_dataset_hold(dp, ddsqra->ddsqra_name, FTAG, &ds);
	if (error != 0)
		return (error);

	if (ds->ds_is_snapshot) {
		dsl_dataset_rele(ds, FTAG);
		return (SET_ERROR(EINVAL));
	}

	error = dsl_prop_predict(ds->ds_dir,
	    zfs_prop_to_name(ZFS_PROP_REFRESERVATION),
	    ddsqra->ddsqra_source, ddsqra->ddsqra_value, &newval);
	if (error != 0) {
		dsl_dataset_rele(ds, FTAG);
		return (error);
	}

	/*
	 * If we are doing the preliminary check in open context, the
	 * space estimates may be inaccurate.
	 */
	if (!dmu_tx_is_syncing(tx)) {
		dsl_dataset_rele(ds, FTAG);
		return (0);
	}

	mutex_enter(&ds->ds_lock);
	if (!DS_UNIQUE_IS_ACCURATE(ds))
		dsl_dataset_recalc_head_uniq(ds);
	unique = dsl_dataset_phys(ds)->ds_unique_bytes;
	mutex_exit(&ds->ds_lock);

	if (MAX(unique, newval) > MAX(unique, ds->ds_reserved)) {
		uint64_t delta = MAX(unique, newval) -
		    MAX(unique, ds->ds_reserved);

		if (delta >
		    dsl_dir_space_available(ds->ds_dir, NULL, 0, B_TRUE) ||
		    (ds->ds_quota > 0 && newval > ds->ds_quota)) {
			dsl_dataset_rele(ds, FTAG);
			return (SET_ERROR(ENOSPC));
		}
	}

	dsl_dataset_rele(ds, FTAG);
	return (0);
}

void
dsl_dataset_set_refreservation_sync_impl(dsl_dataset_t *ds,
    zprop_source_t source, uint64_t value, dmu_tx_t *tx)
{
	uint64_t newval;
	uint64_t unique;
	int64_t delta;

	dsl_prop_set_sync_impl(ds, zfs_prop_to_name(ZFS_PROP_REFRESERVATION),
	    source, sizeof (value), 1, &value, tx);

	VERIFY0(dsl_prop_get_int_ds(ds,
	    zfs_prop_to_name(ZFS_PROP_REFRESERVATION), &newval));

	dmu_buf_will_dirty(ds->ds_dbuf, tx);
	mutex_enter(&ds->ds_dir->dd_lock);
	mutex_enter(&ds->ds_lock);
	ASSERT(DS_UNIQUE_IS_ACCURATE(ds));
	unique = dsl_dataset_phys(ds)->ds_unique_bytes;
	delta = MAX(0, (int64_t)(newval - unique)) -
	    MAX(0, (int64_t)(ds->ds_reserved - unique));
	ds->ds_reserved = newval;
	mutex_exit(&ds->ds_lock);

	dsl_dir_diduse_space(ds->ds_dir, DD_USED_REFRSRV, delta, 0, 0, tx);
	mutex_exit(&ds->ds_dir->dd_lock);
}

static void
dsl_dataset_set_refreservation_sync(void *arg, dmu_tx_t *tx)
{
	dsl_dataset_set_qr_arg_t *ddsqra = arg;
	dsl_pool_t *dp = dmu_tx_pool(tx);
	dsl_dataset_t *ds;

	VERIFY0(dsl_dataset_hold(dp, ddsqra->ddsqra_name, FTAG, &ds));
	dsl_dataset_set_refreservation_sync_impl(ds,
	    ddsqra->ddsqra_source, ddsqra->ddsqra_value, tx);
	dsl_dataset_rele(ds, FTAG);
}

int
dsl_dataset_set_refreservation(const char *dsname, zprop_source_t source,
    uint64_t refreservation)
{
	dsl_dataset_set_qr_arg_t ddsqra;

	ddsqra.ddsqra_name = dsname;
	ddsqra.ddsqra_source = source;
	ddsqra.ddsqra_value = refreservation;

	return (dsl_sync_task(dsname, dsl_dataset_set_refreservation_check,
	    dsl_dataset_set_refreservation_sync, &ddsqra,
	    0, ZFS_SPACE_CHECK_NONE));
}

/*
 * Return (in *usedp) the amount of space written in new that is not
 * present in oldsnap.  New may be a snapshot or the head.  Old must be
 * a snapshot before new, in new's filesystem (or its origin).  If not then
 * fail and return EINVAL.
 *
 * The written space is calculated by considering two components:  First, we
 * ignore any freed space, and calculate the written as new's used space
 * minus old's used space.  Next, we add in the amount of space that was freed
 * between the two snapshots, thus reducing new's used space relative to old's.
 * Specifically, this is the space that was born before old->ds_creation_txg,
 * and freed before new (ie. on new's deadlist or a previous deadlist).
 *
 * space freed                         [---------------------]
 * snapshots                       ---O-------O--------O-------O------
 *                                         oldsnap            new
 */
int
dsl_dataset_space_written(dsl_dataset_t *oldsnap, dsl_dataset_t *new,
    uint64_t *usedp, uint64_t *compp, uint64_t *uncompp)
{
	int err = 0;
	uint64_t snapobj;
	dsl_pool_t *dp = new->ds_dir->dd_pool;

	ASSERT(dsl_pool_config_held(dp));

	*usedp = 0;
	*usedp += dsl_dataset_phys(new)->ds_referenced_bytes;
	*usedp -= dsl_dataset_phys(oldsnap)->ds_referenced_bytes;

	*compp = 0;
	*compp += dsl_dataset_phys(new)->ds_compressed_bytes;
	*compp -= dsl_dataset_phys(oldsnap)->ds_compressed_bytes;

	*uncompp = 0;
	*uncompp += dsl_dataset_phys(new)->ds_uncompressed_bytes;
	*uncompp -= dsl_dataset_phys(oldsnap)->ds_uncompressed_bytes;

	snapobj = new->ds_object;
	while (snapobj != oldsnap->ds_object) {
		dsl_dataset_t *snap;
		uint64_t used, comp, uncomp;

		if (snapobj == new->ds_object) {
			snap = new;
		} else {
			err = dsl_dataset_hold_obj(dp, snapobj, FTAG, &snap);
			if (err != 0)
				break;
		}

		if (dsl_dataset_phys(snap)->ds_prev_snap_txg ==
		    dsl_dataset_phys(oldsnap)->ds_creation_txg) {
			/*
			 * The blocks in the deadlist can not be born after
			 * ds_prev_snap_txg, so get the whole deadlist space,
			 * which is more efficient (especially for old-format
			 * deadlists).  Unfortunately the deadlist code
			 * doesn't have enough information to make this
			 * optimization itself.
			 */
			dsl_deadlist_space(&snap->ds_deadlist,
			    &used, &comp, &uncomp);
		} else {
			dsl_deadlist_space_range(&snap->ds_deadlist,
			    0, dsl_dataset_phys(oldsnap)->ds_creation_txg,
			    &used, &comp, &uncomp);
		}
		*usedp += used;
		*compp += comp;
		*uncompp += uncomp;

		/*
		 * If we get to the beginning of the chain of snapshots
		 * (ds_prev_snap_obj == 0) before oldsnap, then oldsnap
		 * was not a snapshot of/before new.
		 */
		snapobj = dsl_dataset_phys(snap)->ds_prev_snap_obj;
		if (snap != new)
			dsl_dataset_rele(snap, FTAG);
		if (snapobj == 0) {
			err = SET_ERROR(EINVAL);
			break;
		}

	}
	return (err);
}

/*
 * Return (in *usedp) the amount of space that will be reclaimed if firstsnap,
 * lastsnap, and all snapshots in between are deleted.
 *
 * blocks that would be freed            [---------------------------]
 * snapshots                       ---O-------O--------O-------O--------O
 *                                        firstsnap        lastsnap
 *
 * This is the set of blocks that were born after the snap before firstsnap,
 * (birth > firstsnap->prev_snap_txg) and died before the snap after the
 * last snap (ie, is on lastsnap->ds_next->ds_deadlist or an earlier deadlist).
 * We calculate this by iterating over the relevant deadlists (from the snap
 * after lastsnap, backward to the snap after firstsnap), summing up the
 * space on the deadlist that was born after the snap before firstsnap.
 */
int
dsl_dataset_space_wouldfree(dsl_dataset_t *firstsnap,
    dsl_dataset_t *lastsnap,
    uint64_t *usedp, uint64_t *compp, uint64_t *uncompp)
{
	int err = 0;
	uint64_t snapobj;
	dsl_pool_t *dp = firstsnap->ds_dir->dd_pool;

	ASSERT(firstsnap->ds_is_snapshot);
	ASSERT(lastsnap->ds_is_snapshot);

	/*
	 * Check that the snapshots are in the same dsl_dir, and firstsnap
	 * is before lastsnap.
	 */
	if (firstsnap->ds_dir != lastsnap->ds_dir ||
	    dsl_dataset_phys(firstsnap)->ds_creation_txg >
	    dsl_dataset_phys(lastsnap)->ds_creation_txg)
		return (SET_ERROR(EINVAL));

	*usedp = *compp = *uncompp = 0;

	snapobj = dsl_dataset_phys(lastsnap)->ds_next_snap_obj;
	while (snapobj != firstsnap->ds_object) {
		dsl_dataset_t *ds;
		uint64_t used, comp, uncomp;

		err = dsl_dataset_hold_obj(dp, snapobj, FTAG, &ds);
		if (err != 0)
			break;

		dsl_deadlist_space_range(&ds->ds_deadlist,
		    dsl_dataset_phys(firstsnap)->ds_prev_snap_txg, UINT64_MAX,
		    &used, &comp, &uncomp);
		*usedp += used;
		*compp += comp;
		*uncompp += uncomp;

		snapobj = dsl_dataset_phys(ds)->ds_prev_snap_obj;
		ASSERT3U(snapobj, !=, 0);
		dsl_dataset_rele(ds, FTAG);
	}
	return (err);
}

/*
 * Return TRUE if 'earlier' is an earlier snapshot in 'later's timeline.
 * For example, they could both be snapshots of the same filesystem, and
 * 'earlier' is before 'later'.  Or 'earlier' could be the origin of
 * 'later's filesystem.  Or 'earlier' could be an older snapshot in the origin's
 * filesystem.  Or 'earlier' could be the origin's origin.
 *
 * If non-zero, earlier_txg is used instead of earlier's ds_creation_txg.
 */
boolean_t
dsl_dataset_is_before(dsl_dataset_t *later, dsl_dataset_t *earlier,
    uint64_t earlier_txg)
{
	dsl_pool_t *dp = later->ds_dir->dd_pool;
	int error;
	boolean_t ret;

	ASSERT(dsl_pool_config_held(dp));
	ASSERT(earlier->ds_is_snapshot || earlier_txg != 0);

	if (earlier_txg == 0)
		earlier_txg = dsl_dataset_phys(earlier)->ds_creation_txg;

	if (later->ds_is_snapshot &&
	    earlier_txg >= dsl_dataset_phys(later)->ds_creation_txg)
		return (B_FALSE);

	if (later->ds_dir == earlier->ds_dir)
		return (B_TRUE);
	if (!dsl_dir_is_clone(later->ds_dir))
		return (B_FALSE);

	if (dsl_dir_phys(later->ds_dir)->dd_origin_obj == earlier->ds_object)
		return (B_TRUE);
	dsl_dataset_t *origin;
	error = dsl_dataset_hold_obj(dp,
	    dsl_dir_phys(later->ds_dir)->dd_origin_obj, FTAG, &origin);
	if (error != 0)
		return (B_FALSE);
	ret = dsl_dataset_is_before(origin, earlier, earlier_txg);
	dsl_dataset_rele(origin, FTAG);
	return (ret);
}

void
dsl_dataset_zapify(dsl_dataset_t *ds, dmu_tx_t *tx)
{
	objset_t *mos = ds->ds_dir->dd_pool->dp_meta_objset;
	dmu_object_zapify(mos, ds->ds_object, DMU_OT_DSL_DATASET, tx);
}

boolean_t
dsl_dataset_is_zapified(dsl_dataset_t *ds)
{
	dmu_object_info_t doi;

	dmu_object_info_from_db(ds->ds_dbuf, &doi);
	return (doi.doi_type == DMU_OTN_ZAP_METADATA);
}

boolean_t
dsl_dataset_has_resume_receive_state(dsl_dataset_t *ds)
{
	return (dsl_dataset_is_zapified(ds) &&
	    zap_contains(ds->ds_dir->dd_pool->dp_meta_objset,
	    ds->ds_object, DS_FIELD_RESUME_TOGUID) == 0);
}<|MERGE_RESOLUTION|>--- conflicted
+++ resolved
@@ -24,10 +24,7 @@
  * Copyright (c) 2014, Joyent, Inc. All rights reserved.
  * Copyright (c) 2014 RackTop Systems.
  * Copyright (c) 2014 Spectra Logic Corporation, All rights reserved.
-<<<<<<< HEAD
-=======
  * Copyright (c) 2014 Integros [integros.com]
->>>>>>> 5f7a8e6d
  * Copyright 2016, OmniTI Computer Consulting, Inc. All rights reserved.
  */
 
