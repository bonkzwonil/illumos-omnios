/*
 * CDDL HEADER START
 *
 * The contents of this file are subject to the terms of the
 * Common Development and Distribution License (the "License").
 * You may not use this file except in compliance with the License.
 *
 * You can obtain a copy of the license at usr/src/OPENSOLARIS.LICENSE
 * or http://www.opensolaris.org/os/licensing.
 * See the License for the specific language governing permissions
 * and limitations under the License.
 *
 * When distributing Covered Code, include this CDDL HEADER in each
 * file and include the License file at usr/src/OPENSOLARIS.LICENSE.
 * If applicable, add the following below this CDDL HEADER, with the
 * fields enclosed by brackets "[]" replaced with your own identifying
 * information: Portions Copyright [yyyy] [name of copyright owner]
 *
 * CDDL HEADER END
 */
/*
 * Copyright (c) 2005, 2010, Oracle and/or its affiliates. All rights reserved.
 * Copyright (c) 2012, 2013, Joyent, Inc. All rights reserved.
 * Copyright (c) 2011, 2014 by Delphix. All rights reserved.
 * Copyright (c) 2014 by Saso Kiselkov. All rights reserved.
 * Copyright 2014 Nexenta Systems, Inc.  All rights reserved.
 */

/*
 * DVA-based Adjustable Replacement Cache
 *
 * While much of the theory of operation used here is
 * based on the self-tuning, low overhead replacement cache
 * presented by Megiddo and Modha at FAST 2003, there are some
 * significant differences:
 *
 * 1. The Megiddo and Modha model assumes any page is evictable.
 * Pages in its cache cannot be "locked" into memory.  This makes
 * the eviction algorithm simple: evict the last page in the list.
 * This also make the performance characteristics easy to reason
 * about.  Our cache is not so simple.  At any given moment, some
 * subset of the blocks in the cache are un-evictable because we
 * have handed out a reference to them.  Blocks are only evictable
 * when there are no external references active.  This makes
 * eviction far more problematic:  we choose to evict the evictable
 * blocks that are the "lowest" in the list.
 *
 * There are times when it is not possible to evict the requested
 * space.  In these circumstances we are unable to adjust the cache
 * size.  To prevent the cache growing unbounded at these times we
 * implement a "cache throttle" that slows the flow of new data
 * into the cache until we can make space available.
 *
 * 2. The Megiddo and Modha model assumes a fixed cache size.
 * Pages are evicted when the cache is full and there is a cache
 * miss.  Our model has a variable sized cache.  It grows with
 * high use, but also tries to react to memory pressure from the
 * operating system: decreasing its size when system memory is
 * tight.
 *
 * 3. The Megiddo and Modha model assumes a fixed page size. All
 * elements of the cache are therefore exactly the same size.  So
 * when adjusting the cache size following a cache miss, its simply
 * a matter of choosing a single page to evict.  In our model, we
 * have variable sized cache blocks (rangeing from 512 bytes to
 * 128K bytes).  We therefore choose a set of blocks to evict to make
 * space for a cache miss that approximates as closely as possible
 * the space used by the new block.
 *
 * See also:  "ARC: A Self-Tuning, Low Overhead Replacement Cache"
 * by N. Megiddo & D. Modha, FAST 2003
 */

/*
 * The locking model:
 *
 * A new reference to a cache buffer can be obtained in two
 * ways: 1) via a hash table lookup using the DVA as a key,
 * or 2) via one of the ARC lists.  The arc_read() interface
 * uses method 1, while the internal arc algorithms for
 * adjusting the cache use method 2.  We therefore provide two
 * types of locks: 1) the hash table lock array, and 2) the
 * arc list locks.
 *
 * Buffers do not have their own mutexes, rather they rely on the
 * hash table mutexes for the bulk of their protection (i.e. most
 * fields in the arc_buf_hdr_t are protected by these mutexes).
 *
 * buf_hash_find() returns the appropriate mutex (held) when it
 * locates the requested buffer in the hash table.  It returns
 * NULL for the mutex if the buffer was not in the table.
 *
 * buf_hash_remove() expects the appropriate hash mutex to be
 * already held before it is invoked.
 *
 * Each arc state also has a mutex which is used to protect the
 * buffer list associated with the state.  When attempting to
 * obtain a hash table lock while holding an arc list lock you
 * must use: mutex_tryenter() to avoid deadlock.  Also note that
 * the active state mutex must be held before the ghost state mutex.
 *
 * Arc buffers may have an associated eviction callback function.
 * This function will be invoked prior to removing the buffer (e.g.
 * in arc_do_user_evicts()).  Note however that the data associated
 * with the buffer may be evicted prior to the callback.  The callback
 * must be made with *no locks held* (to prevent deadlock).  Additionally,
 * the users of callbacks must ensure that their private data is
 * protected from simultaneous callbacks from arc_clear_callback()
 * and arc_do_user_evicts().
 *
 * Note that the majority of the performance stats are manipulated
 * with atomic operations.
 *
 * The L2ARC uses the l2arc_buflist_mtx global mutex for the following:
 *
 *	- L2ARC buflist creation
 *	- L2ARC buflist eviction
 *	- L2ARC write completion, which walks L2ARC buflists
 *	- ARC header destruction, as it removes from L2ARC buflists
 *	- ARC header release, as it removes from L2ARC buflists
 */

#include <sys/spa.h>
#include <sys/zio.h>
#include <sys/zio_compress.h>
#include <sys/zfs_context.h>
#include <sys/arc.h>
#include <sys/refcount.h>
#include <sys/vdev.h>
#include <sys/vdev_impl.h>
#include <sys/dsl_pool.h>
#include <sys/zfs_zone.h>
#ifdef _KERNEL
#include <sys/vmsystm.h>
#include <vm/anon.h>
#include <sys/fs/swapnode.h>
#include <sys/dnlc.h>
#endif
#include <sys/callb.h>
#include <sys/kstat.h>
#include <zfs_fletcher.h>

#ifndef _KERNEL
/* set with ZFS_DEBUG=watch, to enable watchpoints on frozen buffers */
boolean_t arc_watch = B_FALSE;
int arc_procfd;
#endif

static kmutex_t		arc_reclaim_thr_lock;
static kcondvar_t	arc_reclaim_thr_cv;	/* used to signal reclaim thr */
static uint8_t		arc_thread_exit;

#define	ARC_REDUCE_DNLC_PERCENT	3
uint_t arc_reduce_dnlc_percent = ARC_REDUCE_DNLC_PERCENT;

typedef enum arc_reclaim_strategy {
	ARC_RECLAIM_AGGR,		/* Aggressive reclaim strategy */
	ARC_RECLAIM_CONS		/* Conservative reclaim strategy */
} arc_reclaim_strategy_t;

/*
 * The number of iterations through arc_evict_*() before we
 * drop & reacquire the lock.
 */
int arc_evict_iterations = 100;

/* number of seconds before growing cache again */
static int		arc_grow_retry = 60;

/* shift of arc_c for calculating both min and max arc_p */
static int		arc_p_min_shift = 4;

/* log2(fraction of arc to reclaim) */
static int		arc_shrink_shift = 5;

/*
 * minimum lifespan of a prefetch block in clock ticks
 * (initialized in arc_init())
 */
static int		arc_min_prefetch_lifespan;

/*
 * If this percent of memory is free, don't throttle.
 */
int arc_lotsfree_percent = 10;

static int arc_dead;

/*
 * The arc has filled available memory and has now warmed up.
 */
static boolean_t arc_warm;

/*
 * These tunables are for performance analysis.
 */
uint64_t zfs_arc_max;
uint64_t zfs_arc_min;
uint64_t zfs_arc_meta_limit = 0;
uint64_t zfs_arc_meta_min = 0;
int zfs_arc_grow_retry = 0;
int zfs_arc_shrink_shift = 0;
int zfs_arc_p_min_shift = 0;
int zfs_disable_dup_eviction = 0;
int zfs_arc_average_blocksize = 8 * 1024; /* 8KB */

/*
 * Note that buffers can be in one of 6 states:
 *	ARC_anon	- anonymous (discussed below)
 *	ARC_mru		- recently used, currently cached
 *	ARC_mru_ghost	- recentely used, no longer in cache
 *	ARC_mfu		- frequently used, currently cached
 *	ARC_mfu_ghost	- frequently used, no longer in cache
 *	ARC_l2c_only	- exists in L2ARC but not other states
 * When there are no active references to the buffer, they are
 * are linked onto a list in one of these arc states.  These are
 * the only buffers that can be evicted or deleted.  Within each
 * state there are multiple lists, one for meta-data and one for
 * non-meta-data.  Meta-data (indirect blocks, blocks of dnodes,
 * etc.) is tracked separately so that it can be managed more
 * explicitly: favored over data, limited explicitly.
 *
 * Anonymous buffers are buffers that are not associated with
 * a DVA.  These are buffers that hold dirty block copies
 * before they are written to stable storage.  By definition,
 * they are "ref'd" and are considered part of arc_mru
 * that cannot be freed.  Generally, they will aquire a DVA
 * as they are written and migrate onto the arc_mru list.
 *
 * The ARC_l2c_only state is for buffers that are in the second
 * level ARC but no longer in any of the ARC_m* lists.  The second
 * level ARC itself may also contain buffers that are in any of
 * the ARC_m* states - meaning that a buffer can exist in two
 * places.  The reason for the ARC_l2c_only state is to keep the
 * buffer header in the hash table, so that reads that hit the
 * second level ARC benefit from these fast lookups.
 */

typedef struct arc_state {
	list_t	arcs_list[ARC_BUFC_NUMTYPES];	/* list of evictable buffers */
	uint64_t arcs_lsize[ARC_BUFC_NUMTYPES];	/* amount of evictable data */
	uint64_t arcs_size;	/* total amount of data in this state */
	kmutex_t arcs_mtx;
} arc_state_t;

/* The 6 states: */
static arc_state_t ARC_anon;
static arc_state_t ARC_mru;
static arc_state_t ARC_mru_ghost;
static arc_state_t ARC_mfu;
static arc_state_t ARC_mfu_ghost;
static arc_state_t ARC_l2c_only;

typedef struct arc_stats {
	kstat_named_t arcstat_hits;
	kstat_named_t arcstat_misses;
	kstat_named_t arcstat_demand_data_hits;
	kstat_named_t arcstat_demand_data_misses;
	kstat_named_t arcstat_demand_metadata_hits;
	kstat_named_t arcstat_demand_metadata_misses;
	kstat_named_t arcstat_prefetch_data_hits;
	kstat_named_t arcstat_prefetch_data_misses;
	kstat_named_t arcstat_prefetch_metadata_hits;
	kstat_named_t arcstat_prefetch_metadata_misses;
	kstat_named_t arcstat_mru_hits;
	kstat_named_t arcstat_mru_ghost_hits;
	kstat_named_t arcstat_mfu_hits;
	kstat_named_t arcstat_mfu_ghost_hits;
	kstat_named_t arcstat_deleted;
	kstat_named_t arcstat_recycle_miss;
	/*
	 * Number of buffers that could not be evicted because the hash lock
	 * was held by another thread.  The lock may not necessarily be held
	 * by something using the same buffer, since hash locks are shared
	 * by multiple buffers.
	 */
	kstat_named_t arcstat_mutex_miss;
	/*
	 * Number of buffers skipped because they have I/O in progress, are
	 * indrect prefetch buffers that have not lived long enough, or are
	 * not from the spa we're trying to evict from.
	 */
	kstat_named_t arcstat_evict_skip;
	kstat_named_t arcstat_evict_l2_cached;
	kstat_named_t arcstat_evict_l2_eligible;
	kstat_named_t arcstat_evict_l2_ineligible;
	kstat_named_t arcstat_hash_elements;
	kstat_named_t arcstat_hash_elements_max;
	kstat_named_t arcstat_hash_collisions;
	kstat_named_t arcstat_hash_chains;
	kstat_named_t arcstat_hash_chain_max;
	kstat_named_t arcstat_p;
	kstat_named_t arcstat_c;
	kstat_named_t arcstat_c_min;
	kstat_named_t arcstat_c_max;
	kstat_named_t arcstat_size;
	kstat_named_t arcstat_hdr_size;
	kstat_named_t arcstat_data_size;
	kstat_named_t arcstat_other_size;
	kstat_named_t arcstat_l2_hits;
	kstat_named_t arcstat_l2_misses;
	kstat_named_t arcstat_l2_feeds;
	kstat_named_t arcstat_l2_rw_clash;
	kstat_named_t arcstat_l2_read_bytes;
	kstat_named_t arcstat_l2_write_bytes;
	kstat_named_t arcstat_l2_writes_sent;
	kstat_named_t arcstat_l2_writes_done;
	kstat_named_t arcstat_l2_writes_error;
	kstat_named_t arcstat_l2_writes_hdr_miss;
	kstat_named_t arcstat_l2_evict_lock_retry;
	kstat_named_t arcstat_l2_evict_reading;
	kstat_named_t arcstat_l2_free_on_write;
	kstat_named_t arcstat_l2_abort_lowmem;
	kstat_named_t arcstat_l2_cksum_bad;
	kstat_named_t arcstat_l2_io_error;
	kstat_named_t arcstat_l2_size;
	kstat_named_t arcstat_l2_asize;
	kstat_named_t arcstat_l2_hdr_size;
	kstat_named_t arcstat_l2_compress_successes;
	kstat_named_t arcstat_l2_compress_zeros;
	kstat_named_t arcstat_l2_compress_failures;
	kstat_named_t arcstat_memory_throttle_count;
	kstat_named_t arcstat_duplicate_buffers;
	kstat_named_t arcstat_duplicate_buffers_size;
	kstat_named_t arcstat_duplicate_reads;
	kstat_named_t arcstat_meta_used;
	kstat_named_t arcstat_meta_limit;
	kstat_named_t arcstat_meta_max;
	kstat_named_t arcstat_meta_min;
} arc_stats_t;

static arc_stats_t arc_stats = {
	{ "hits",			KSTAT_DATA_UINT64 },
	{ "misses",			KSTAT_DATA_UINT64 },
	{ "demand_data_hits",		KSTAT_DATA_UINT64 },
	{ "demand_data_misses",		KSTAT_DATA_UINT64 },
	{ "demand_metadata_hits",	KSTAT_DATA_UINT64 },
	{ "demand_metadata_misses",	KSTAT_DATA_UINT64 },
	{ "prefetch_data_hits",		KSTAT_DATA_UINT64 },
	{ "prefetch_data_misses",	KSTAT_DATA_UINT64 },
	{ "prefetch_metadata_hits",	KSTAT_DATA_UINT64 },
	{ "prefetch_metadata_misses",	KSTAT_DATA_UINT64 },
	{ "mru_hits",			KSTAT_DATA_UINT64 },
	{ "mru_ghost_hits",		KSTAT_DATA_UINT64 },
	{ "mfu_hits",			KSTAT_DATA_UINT64 },
	{ "mfu_ghost_hits",		KSTAT_DATA_UINT64 },
	{ "deleted",			KSTAT_DATA_UINT64 },
	{ "recycle_miss",		KSTAT_DATA_UINT64 },
	{ "mutex_miss",			KSTAT_DATA_UINT64 },
	{ "evict_skip",			KSTAT_DATA_UINT64 },
	{ "evict_l2_cached",		KSTAT_DATA_UINT64 },
	{ "evict_l2_eligible",		KSTAT_DATA_UINT64 },
	{ "evict_l2_ineligible",	KSTAT_DATA_UINT64 },
	{ "hash_elements",		KSTAT_DATA_UINT64 },
	{ "hash_elements_max",		KSTAT_DATA_UINT64 },
	{ "hash_collisions",		KSTAT_DATA_UINT64 },
	{ "hash_chains",		KSTAT_DATA_UINT64 },
	{ "hash_chain_max",		KSTAT_DATA_UINT64 },
	{ "p",				KSTAT_DATA_UINT64 },
	{ "c",				KSTAT_DATA_UINT64 },
	{ "c_min",			KSTAT_DATA_UINT64 },
	{ "c_max",			KSTAT_DATA_UINT64 },
	{ "size",			KSTAT_DATA_UINT64 },
	{ "hdr_size",			KSTAT_DATA_UINT64 },
	{ "data_size",			KSTAT_DATA_UINT64 },
	{ "other_size",			KSTAT_DATA_UINT64 },
	{ "l2_hits",			KSTAT_DATA_UINT64 },
	{ "l2_misses",			KSTAT_DATA_UINT64 },
	{ "l2_feeds",			KSTAT_DATA_UINT64 },
	{ "l2_rw_clash",		KSTAT_DATA_UINT64 },
	{ "l2_read_bytes",		KSTAT_DATA_UINT64 },
	{ "l2_write_bytes",		KSTAT_DATA_UINT64 },
	{ "l2_writes_sent",		KSTAT_DATA_UINT64 },
	{ "l2_writes_done",		KSTAT_DATA_UINT64 },
	{ "l2_writes_error",		KSTAT_DATA_UINT64 },
	{ "l2_writes_hdr_miss",		KSTAT_DATA_UINT64 },
	{ "l2_evict_lock_retry",	KSTAT_DATA_UINT64 },
	{ "l2_evict_reading",		KSTAT_DATA_UINT64 },
	{ "l2_free_on_write",		KSTAT_DATA_UINT64 },
	{ "l2_abort_lowmem",		KSTAT_DATA_UINT64 },
	{ "l2_cksum_bad",		KSTAT_DATA_UINT64 },
	{ "l2_io_error",		KSTAT_DATA_UINT64 },
	{ "l2_size",			KSTAT_DATA_UINT64 },
	{ "l2_asize",			KSTAT_DATA_UINT64 },
	{ "l2_hdr_size",		KSTAT_DATA_UINT64 },
	{ "l2_compress_successes",	KSTAT_DATA_UINT64 },
	{ "l2_compress_zeros",		KSTAT_DATA_UINT64 },
	{ "l2_compress_failures",	KSTAT_DATA_UINT64 },
	{ "memory_throttle_count",	KSTAT_DATA_UINT64 },
	{ "duplicate_buffers",		KSTAT_DATA_UINT64 },
	{ "duplicate_buffers_size",	KSTAT_DATA_UINT64 },
	{ "duplicate_reads",		KSTAT_DATA_UINT64 },
	{ "arc_meta_used",		KSTAT_DATA_UINT64 },
	{ "arc_meta_limit",		KSTAT_DATA_UINT64 },
	{ "arc_meta_max",		KSTAT_DATA_UINT64 },
	{ "arc_meta_min",		KSTAT_DATA_UINT64 }
};

#define	ARCSTAT(stat)	(arc_stats.stat.value.ui64)

#define	ARCSTAT_INCR(stat, val) \
	atomic_add_64(&arc_stats.stat.value.ui64, (val))

#define	ARCSTAT_BUMP(stat)	ARCSTAT_INCR(stat, 1)
#define	ARCSTAT_BUMPDOWN(stat)	ARCSTAT_INCR(stat, -1)

#define	ARCSTAT_MAX(stat, val) {					\
	uint64_t m;							\
	while ((val) > (m = arc_stats.stat.value.ui64) &&		\
	    (m != atomic_cas_64(&arc_stats.stat.value.ui64, m, (val))))	\
		continue;						\
}

#define	ARCSTAT_MAXSTAT(stat) \
	ARCSTAT_MAX(stat##_max, arc_stats.stat.value.ui64)

/*
 * We define a macro to allow ARC hits/misses to be easily broken down by
 * two separate conditions, giving a total of four different subtypes for
 * each of hits and misses (so eight statistics total).
 */
#define	ARCSTAT_CONDSTAT(cond1, stat1, notstat1, cond2, stat2, notstat2, stat) \
	if (cond1) {							\
		if (cond2) {						\
			ARCSTAT_BUMP(arcstat_##stat1##_##stat2##_##stat); \
		} else {						\
			ARCSTAT_BUMP(arcstat_##stat1##_##notstat2##_##stat); \
		}							\
	} else {							\
		if (cond2) {						\
			ARCSTAT_BUMP(arcstat_##notstat1##_##stat2##_##stat); \
		} else {						\
			ARCSTAT_BUMP(arcstat_##notstat1##_##notstat2##_##stat);\
		}							\
	}

kstat_t			*arc_ksp;
static arc_state_t	*arc_anon;
static arc_state_t	*arc_mru;
static arc_state_t	*arc_mru_ghost;
static arc_state_t	*arc_mfu;
static arc_state_t	*arc_mfu_ghost;
static arc_state_t	*arc_l2c_only;

/*
 * There are several ARC variables that are critical to export as kstats --
 * but we don't want to have to grovel around in the kstat whenever we wish to
 * manipulate them.  For these variables, we therefore define them to be in
 * terms of the statistic variable.  This assures that we are not introducing
 * the possibility of inconsistency by having shadow copies of the variables,
 * while still allowing the code to be readable.
 */
#define	arc_size	ARCSTAT(arcstat_size)	/* actual total arc size */
#define	arc_p		ARCSTAT(arcstat_p)	/* target size of MRU */
#define	arc_c		ARCSTAT(arcstat_c)	/* target size of cache */
#define	arc_c_min	ARCSTAT(arcstat_c_min)	/* min target cache size */
#define	arc_c_max	ARCSTAT(arcstat_c_max)	/* max target cache size */
#define	arc_meta_limit	ARCSTAT(arcstat_meta_limit) /* max size for metadata */
#define	arc_meta_min	ARCSTAT(arcstat_meta_min) /* min size for metadata */
#define	arc_meta_used	ARCSTAT(arcstat_meta_used) /* size of metadata */
#define	arc_meta_max	ARCSTAT(arcstat_meta_max) /* max size of metadata */

#define	L2ARC_IS_VALID_COMPRESS(_c_) \
	((_c_) == ZIO_COMPRESS_LZ4 || (_c_) == ZIO_COMPRESS_EMPTY)

static int		arc_no_grow;	/* Don't try to grow cache size */
static uint64_t		arc_tempreserve;
static uint64_t		arc_loaned_bytes;

typedef struct l2arc_buf_hdr l2arc_buf_hdr_t;

typedef struct arc_callback arc_callback_t;

struct arc_callback {
	void			*acb_private;
	arc_done_func_t		*acb_done;
	arc_buf_t		*acb_buf;
	zio_t			*acb_zio_dummy;
	arc_callback_t		*acb_next;
};

typedef struct arc_write_callback arc_write_callback_t;

struct arc_write_callback {
	void		*awcb_private;
	arc_done_func_t	*awcb_ready;
	arc_done_func_t	*awcb_physdone;
	arc_done_func_t	*awcb_done;
	arc_buf_t	*awcb_buf;
};

struct arc_buf_hdr {
	/* protected by hash lock */
	dva_t			b_dva;
	uint64_t		b_birth;
	uint64_t		b_cksum0;

	kmutex_t		b_freeze_lock;
	zio_cksum_t		*b_freeze_cksum;
	void			*b_thawed;

	arc_buf_hdr_t		*b_hash_next;
	arc_buf_t		*b_buf;
	arc_flags_t		b_flags;
	uint32_t		b_datacnt;

	arc_callback_t		*b_acb;
	kcondvar_t		b_cv;

	/* immutable */
	arc_buf_contents_t	b_type;
	uint64_t		b_size;
	uint64_t		b_spa;

	/* protected by arc state mutex */
	arc_state_t		*b_state;
	list_node_t		b_arc_node;

	/* updated atomically */
	clock_t			b_arc_access;

	/* self protecting */
	refcount_t		b_refcnt;

	l2arc_buf_hdr_t		*b_l2hdr;
	list_node_t		b_l2node;
};

static arc_buf_t *arc_eviction_list;
static kmutex_t arc_eviction_mtx;
static arc_buf_hdr_t arc_eviction_hdr;

#define	GHOST_STATE(state)	\
	((state) == arc_mru_ghost || (state) == arc_mfu_ghost ||	\
	(state) == arc_l2c_only)

#define	HDR_IN_HASH_TABLE(hdr)	((hdr)->b_flags & ARC_FLAG_IN_HASH_TABLE)
#define	HDR_IO_IN_PROGRESS(hdr)	((hdr)->b_flags & ARC_FLAG_IO_IN_PROGRESS)
#define	HDR_IO_ERROR(hdr)	((hdr)->b_flags & ARC_FLAG_IO_ERROR)
#define	HDR_PREFETCH(hdr)	((hdr)->b_flags & ARC_FLAG_PREFETCH)
#define	HDR_FREED_IN_READ(hdr)	((hdr)->b_flags & ARC_FLAG_FREED_IN_READ)
#define	HDR_BUF_AVAILABLE(hdr)	((hdr)->b_flags & ARC_FLAG_BUF_AVAILABLE)
#define	HDR_FREE_IN_PROGRESS(hdr)	\
	((hdr)->b_flags & ARC_FLAG_FREE_IN_PROGRESS)
#define	HDR_L2CACHE(hdr)	((hdr)->b_flags & ARC_FLAG_L2CACHE)
#define	HDR_L2_READING(hdr)	\
	((hdr)->b_flags & ARC_FLAG_IO_IN_PROGRESS &&	\
	    (hdr)->b_l2hdr != NULL)
#define	HDR_L2_WRITING(hdr)	((hdr)->b_flags & ARC_FLAG_L2_WRITING)
#define	HDR_L2_EVICTED(hdr)	((hdr)->b_flags & ARC_FLAG_L2_EVICTED)
#define	HDR_L2_WRITE_HEAD(hdr)	((hdr)->b_flags & ARC_FLAG_L2_WRITE_HEAD)

/*
 * Other sizes
 */

#define	HDR_SIZE ((int64_t)sizeof (arc_buf_hdr_t))
#define	L2HDR_SIZE ((int64_t)sizeof (l2arc_buf_hdr_t))

/*
 * Hash table routines
 */

#define	HT_LOCK_PAD	64

struct ht_lock {
	kmutex_t	ht_lock;
#ifdef _KERNEL
	unsigned char	pad[(HT_LOCK_PAD - sizeof (kmutex_t))];
#endif
};

#define	BUF_LOCKS 256
typedef struct buf_hash_table {
	uint64_t ht_mask;
	arc_buf_hdr_t **ht_table;
	struct ht_lock ht_locks[BUF_LOCKS];
} buf_hash_table_t;

static buf_hash_table_t buf_hash_table;

#define	BUF_HASH_INDEX(spa, dva, birth) \
	(buf_hash(spa, dva, birth) & buf_hash_table.ht_mask)
#define	BUF_HASH_LOCK_NTRY(idx) (buf_hash_table.ht_locks[idx & (BUF_LOCKS-1)])
#define	BUF_HASH_LOCK(idx)	(&(BUF_HASH_LOCK_NTRY(idx).ht_lock))
#define	HDR_LOCK(hdr) \
	(BUF_HASH_LOCK(BUF_HASH_INDEX(hdr->b_spa, &hdr->b_dva, hdr->b_birth)))

uint64_t zfs_crc64_table[256];

/*
 * Level 2 ARC
 */

#define	L2ARC_WRITE_SIZE	(8 * 1024 * 1024)	/* initial write max */
#define	L2ARC_HEADROOM		2			/* num of writes */
/*
 * If we discover during ARC scan any buffers to be compressed, we boost
 * our headroom for the next scanning cycle by this percentage multiple.
 */
#define	L2ARC_HEADROOM_BOOST	200
#define	L2ARC_FEED_SECS		1		/* caching interval secs */
#define	L2ARC_FEED_MIN_MS	200		/* min caching interval ms */

#define	l2arc_writes_sent	ARCSTAT(arcstat_l2_writes_sent)
#define	l2arc_writes_done	ARCSTAT(arcstat_l2_writes_done)

/* L2ARC Performance Tunables */
uint64_t l2arc_write_max = L2ARC_WRITE_SIZE;	/* default max write size */
uint64_t l2arc_write_boost = L2ARC_WRITE_SIZE;	/* extra write during warmup */
uint64_t l2arc_headroom = L2ARC_HEADROOM;	/* number of dev writes */
uint64_t l2arc_headroom_boost = L2ARC_HEADROOM_BOOST;
uint64_t l2arc_feed_secs = L2ARC_FEED_SECS;	/* interval seconds */
uint64_t l2arc_feed_min_ms = L2ARC_FEED_MIN_MS;	/* min interval milliseconds */
boolean_t l2arc_noprefetch = B_TRUE;		/* don't cache prefetch bufs */
boolean_t l2arc_feed_again = B_TRUE;		/* turbo warmup */
boolean_t l2arc_norw = B_TRUE;			/* no reads during writes */

/*
 * L2ARC Internals
 */
typedef struct l2arc_dev {
	vdev_t			*l2ad_vdev;	/* vdev */
	spa_t			*l2ad_spa;	/* spa */
	uint64_t		l2ad_hand;	/* next write location */
	uint64_t		l2ad_start;	/* first addr on device */
	uint64_t		l2ad_end;	/* last addr on device */
	uint64_t		l2ad_evict;	/* last addr eviction reached */
	boolean_t		l2ad_first;	/* first sweep through */
	boolean_t		l2ad_writing;	/* currently writing */
	list_t			*l2ad_buflist;	/* buffer list */
	list_node_t		l2ad_node;	/* device list node */
} l2arc_dev_t;

static list_t L2ARC_dev_list;			/* device list */
static list_t *l2arc_dev_list;			/* device list pointer */
static kmutex_t l2arc_dev_mtx;			/* device list mutex */
static l2arc_dev_t *l2arc_dev_last;		/* last device used */
static kmutex_t l2arc_buflist_mtx;		/* mutex for all buflists */
static list_t L2ARC_free_on_write;		/* free after write buf list */
static list_t *l2arc_free_on_write;		/* free after write list ptr */
static kmutex_t l2arc_free_on_write_mtx;	/* mutex for list */
static uint64_t l2arc_ndev;			/* number of devices */

typedef struct l2arc_read_callback {
	arc_buf_t		*l2rcb_buf;		/* read buffer */
	spa_t			*l2rcb_spa;		/* spa */
	blkptr_t		l2rcb_bp;		/* original blkptr */
	zbookmark_phys_t	l2rcb_zb;		/* original bookmark */
	int			l2rcb_flags;		/* original flags */
	enum zio_compress	l2rcb_compress;		/* applied compress */
} l2arc_read_callback_t;

typedef struct l2arc_write_callback {
	l2arc_dev_t	*l2wcb_dev;		/* device info */
	arc_buf_hdr_t	*l2wcb_head;		/* head of write buflist */
} l2arc_write_callback_t;

struct l2arc_buf_hdr {
	/* protected by arc_buf_hdr  mutex */
	l2arc_dev_t		*b_dev;		/* L2ARC device */
	uint64_t		b_daddr;	/* disk address, offset byte */
	/* compression applied to buffer data */
	enum zio_compress	b_compress;
	/* real alloc'd buffer size depending on b_compress applied */
	int			b_asize;
	/* temporary buffer holder for in-flight compressed data */
	void			*b_tmp_cdata;
};

typedef struct l2arc_data_free {
	/* protected by l2arc_free_on_write_mtx */
	void		*l2df_data;
	size_t		l2df_size;
	void		(*l2df_func)(void *, size_t);
	list_node_t	l2df_list_node;
} l2arc_data_free_t;

static kmutex_t l2arc_feed_thr_lock;
static kcondvar_t l2arc_feed_thr_cv;
static uint8_t l2arc_thread_exit;

static void arc_get_data_buf(arc_buf_t *);
static void arc_access(arc_buf_hdr_t *, kmutex_t *);
static int arc_evict_needed(arc_buf_contents_t);
static void arc_evict_ghost(arc_state_t *, uint64_t, int64_t);
static void arc_buf_watch(arc_buf_t *);

static boolean_t l2arc_write_eligible(uint64_t, arc_buf_hdr_t *);
static void l2arc_read_done(zio_t *);
static void l2arc_hdr_stat_add(void);
static void l2arc_hdr_stat_remove(void);

static boolean_t l2arc_compress_buf(l2arc_buf_hdr_t *);
static void l2arc_decompress_zio(zio_t *, arc_buf_hdr_t *, enum zio_compress);
static void l2arc_release_cdata_buf(arc_buf_hdr_t *);

static uint64_t
buf_hash(uint64_t spa, const dva_t *dva, uint64_t birth)
{
	uint8_t *vdva = (uint8_t *)dva;
	uint64_t crc = -1ULL;
	int i;

	ASSERT(zfs_crc64_table[128] == ZFS_CRC64_POLY);

	for (i = 0; i < sizeof (dva_t); i++)
		crc = (crc >> 8) ^ zfs_crc64_table[(crc ^ vdva[i]) & 0xFF];

	crc ^= (spa>>8) ^ birth;

	return (crc);
}

#define	BUF_EMPTY(buf)						\
	((buf)->b_dva.dva_word[0] == 0 &&			\
	(buf)->b_dva.dva_word[1] == 0 &&			\
	(buf)->b_cksum0 == 0)

#define	BUF_EQUAL(spa, dva, birth, buf)				\
	((buf)->b_dva.dva_word[0] == (dva)->dva_word[0]) &&	\
	((buf)->b_dva.dva_word[1] == (dva)->dva_word[1]) &&	\
	((buf)->b_birth == birth) && ((buf)->b_spa == spa)

static void
buf_discard_identity(arc_buf_hdr_t *hdr)
{
	hdr->b_dva.dva_word[0] = 0;
	hdr->b_dva.dva_word[1] = 0;
	hdr->b_birth = 0;
	hdr->b_cksum0 = 0;
}

static arc_buf_hdr_t *
buf_hash_find(uint64_t spa, const blkptr_t *bp, kmutex_t **lockp)
{
	const dva_t *dva = BP_IDENTITY(bp);
	uint64_t birth = BP_PHYSICAL_BIRTH(bp);
	uint64_t idx = BUF_HASH_INDEX(spa, dva, birth);
	kmutex_t *hash_lock = BUF_HASH_LOCK(idx);
	arc_buf_hdr_t *hdr;

	mutex_enter(hash_lock);
	for (hdr = buf_hash_table.ht_table[idx]; hdr != NULL;
	    hdr = hdr->b_hash_next) {
		if (BUF_EQUAL(spa, dva, birth, hdr)) {
			*lockp = hash_lock;
			return (hdr);
		}
	}
	mutex_exit(hash_lock);
	*lockp = NULL;
	return (NULL);
}

/*
 * Insert an entry into the hash table.  If there is already an element
 * equal to elem in the hash table, then the already existing element
 * will be returned and the new element will not be inserted.
 * Otherwise returns NULL.
 */
static arc_buf_hdr_t *
buf_hash_insert(arc_buf_hdr_t *hdr, kmutex_t **lockp)
{
	uint64_t idx = BUF_HASH_INDEX(hdr->b_spa, &hdr->b_dva, hdr->b_birth);
	kmutex_t *hash_lock = BUF_HASH_LOCK(idx);
	arc_buf_hdr_t *fhdr;
	uint32_t i;

	ASSERT(!DVA_IS_EMPTY(&hdr->b_dva));
	ASSERT(hdr->b_birth != 0);
	ASSERT(!HDR_IN_HASH_TABLE(hdr));
	*lockp = hash_lock;
	mutex_enter(hash_lock);
	for (fhdr = buf_hash_table.ht_table[idx], i = 0; fhdr != NULL;
	    fhdr = fhdr->b_hash_next, i++) {
		if (BUF_EQUAL(hdr->b_spa, &hdr->b_dva, hdr->b_birth, fhdr))
			return (fhdr);
	}

	hdr->b_hash_next = buf_hash_table.ht_table[idx];
	buf_hash_table.ht_table[idx] = hdr;
	hdr->b_flags |= ARC_FLAG_IN_HASH_TABLE;

	/* collect some hash table performance data */
	if (i > 0) {
		ARCSTAT_BUMP(arcstat_hash_collisions);
		if (i == 1)
			ARCSTAT_BUMP(arcstat_hash_chains);

		ARCSTAT_MAX(arcstat_hash_chain_max, i);
	}

	ARCSTAT_BUMP(arcstat_hash_elements);
	ARCSTAT_MAXSTAT(arcstat_hash_elements);

	return (NULL);
}

static void
buf_hash_remove(arc_buf_hdr_t *hdr)
{
	arc_buf_hdr_t *fhdr, **hdrp;
	uint64_t idx = BUF_HASH_INDEX(hdr->b_spa, &hdr->b_dva, hdr->b_birth);

	ASSERT(MUTEX_HELD(BUF_HASH_LOCK(idx)));
	ASSERT(HDR_IN_HASH_TABLE(hdr));

	hdrp = &buf_hash_table.ht_table[idx];
	while ((fhdr = *hdrp) != hdr) {
		ASSERT(fhdr != NULL);
		hdrp = &fhdr->b_hash_next;
	}
	*hdrp = hdr->b_hash_next;
	hdr->b_hash_next = NULL;
	hdr->b_flags &= ~ARC_FLAG_IN_HASH_TABLE;

	/* collect some hash table performance data */
	ARCSTAT_BUMPDOWN(arcstat_hash_elements);

	if (buf_hash_table.ht_table[idx] &&
	    buf_hash_table.ht_table[idx]->b_hash_next == NULL)
		ARCSTAT_BUMPDOWN(arcstat_hash_chains);
}

/*
 * Global data structures and functions for the buf kmem cache.
 */
static kmem_cache_t *hdr_cache;
static kmem_cache_t *buf_cache;

static void
buf_fini(void)
{
	int i;

	kmem_free(buf_hash_table.ht_table,
	    (buf_hash_table.ht_mask + 1) * sizeof (void *));
	for (i = 0; i < BUF_LOCKS; i++)
		mutex_destroy(&buf_hash_table.ht_locks[i].ht_lock);
	kmem_cache_destroy(hdr_cache);
	kmem_cache_destroy(buf_cache);
}

/*
 * Constructor callback - called when the cache is empty
 * and a new buf is requested.
 */
/* ARGSUSED */
static int
hdr_cons(void *vbuf, void *unused, int kmflag)
{
	arc_buf_hdr_t *hdr = vbuf;

	bzero(hdr, sizeof (arc_buf_hdr_t));
	refcount_create(&hdr->b_refcnt);
	cv_init(&hdr->b_cv, NULL, CV_DEFAULT, NULL);
	mutex_init(&hdr->b_freeze_lock, NULL, MUTEX_DEFAULT, NULL);
	arc_space_consume(sizeof (arc_buf_hdr_t), ARC_SPACE_HDRS);

	return (0);
}

/* ARGSUSED */
static int
buf_cons(void *vbuf, void *unused, int kmflag)
{
	arc_buf_t *buf = vbuf;

	bzero(buf, sizeof (arc_buf_t));
	mutex_init(&buf->b_evict_lock, NULL, MUTEX_DEFAULT, NULL);
	arc_space_consume(sizeof (arc_buf_t), ARC_SPACE_HDRS);

	return (0);
}

/*
 * Destructor callback - called when a cached buf is
 * no longer required.
 */
/* ARGSUSED */
static void
hdr_dest(void *vbuf, void *unused)
{
	arc_buf_hdr_t *hdr = vbuf;

	ASSERT(BUF_EMPTY(hdr));
	refcount_destroy(&hdr->b_refcnt);
	cv_destroy(&hdr->b_cv);
	mutex_destroy(&hdr->b_freeze_lock);
	arc_space_return(sizeof (arc_buf_hdr_t), ARC_SPACE_HDRS);
}

/* ARGSUSED */
static void
buf_dest(void *vbuf, void *unused)
{
	arc_buf_t *buf = vbuf;

	mutex_destroy(&buf->b_evict_lock);
	arc_space_return(sizeof (arc_buf_t), ARC_SPACE_HDRS);
}

/*
 * Reclaim callback -- invoked when memory is low.
 */
/* ARGSUSED */
static void
hdr_recl(void *unused)
{
	dprintf("hdr_recl called\n");
	/*
	 * umem calls the reclaim func when we destroy the buf cache,
	 * which is after we do arc_fini().
	 */
	if (!arc_dead)
		cv_signal(&arc_reclaim_thr_cv);
}

static void
buf_init(void)
{
	uint64_t *ct;
	uint64_t hsize = 1ULL << 12;
	int i, j;

	/*
	 * The hash table is big enough to fill all of physical memory
	 * with an average block size of zfs_arc_average_blocksize (default 8K).
	 * By default, the table will take up
	 * totalmem * sizeof(void*) / 8K (1MB per GB with 8-byte pointers).
	 */
	while (hsize * zfs_arc_average_blocksize < physmem * PAGESIZE)
		hsize <<= 1;
retry:
	buf_hash_table.ht_mask = hsize - 1;
	buf_hash_table.ht_table =
	    kmem_zalloc(hsize * sizeof (void*), KM_NOSLEEP);
	if (buf_hash_table.ht_table == NULL) {
		ASSERT(hsize > (1ULL << 8));
		hsize >>= 1;
		goto retry;
	}

	hdr_cache = kmem_cache_create("arc_buf_hdr_t", sizeof (arc_buf_hdr_t),
	    0, hdr_cons, hdr_dest, hdr_recl, NULL, NULL, 0);
	buf_cache = kmem_cache_create("arc_buf_t", sizeof (arc_buf_t),
	    0, buf_cons, buf_dest, NULL, NULL, NULL, 0);

	for (i = 0; i < 256; i++)
		for (ct = zfs_crc64_table + i, *ct = i, j = 8; j > 0; j--)
			*ct = (*ct >> 1) ^ (-(*ct & 1) & ZFS_CRC64_POLY);

	for (i = 0; i < BUF_LOCKS; i++) {
		mutex_init(&buf_hash_table.ht_locks[i].ht_lock,
		    NULL, MUTEX_DEFAULT, NULL);
	}
}

#define	ARC_MINTIME	(hz>>4) /* 62 ms */

static void
arc_cksum_verify(arc_buf_t *buf)
{
	zio_cksum_t zc;

	if (!(zfs_flags & ZFS_DEBUG_MODIFY))
		return;

	mutex_enter(&buf->b_hdr->b_freeze_lock);
	if (buf->b_hdr->b_freeze_cksum == NULL ||
	    (buf->b_hdr->b_flags & ARC_FLAG_IO_ERROR)) {
		mutex_exit(&buf->b_hdr->b_freeze_lock);
		return;
	}
	fletcher_2_native(buf->b_data, buf->b_hdr->b_size, &zc);
	if (!ZIO_CHECKSUM_EQUAL(*buf->b_hdr->b_freeze_cksum, zc))
		panic("buffer modified while frozen!");
	mutex_exit(&buf->b_hdr->b_freeze_lock);
}

static int
arc_cksum_equal(arc_buf_t *buf)
{
	zio_cksum_t zc;
	int equal;

	mutex_enter(&buf->b_hdr->b_freeze_lock);
	fletcher_2_native(buf->b_data, buf->b_hdr->b_size, &zc);
	equal = ZIO_CHECKSUM_EQUAL(*buf->b_hdr->b_freeze_cksum, zc);
	mutex_exit(&buf->b_hdr->b_freeze_lock);

	return (equal);
}

static void
arc_cksum_compute(arc_buf_t *buf, boolean_t force)
{
	if (!force && !(zfs_flags & ZFS_DEBUG_MODIFY))
		return;

	mutex_enter(&buf->b_hdr->b_freeze_lock);
	if (buf->b_hdr->b_freeze_cksum != NULL) {
		mutex_exit(&buf->b_hdr->b_freeze_lock);
		return;
	}
	buf->b_hdr->b_freeze_cksum = kmem_alloc(sizeof (zio_cksum_t), KM_SLEEP);
	fletcher_2_native(buf->b_data, buf->b_hdr->b_size,
	    buf->b_hdr->b_freeze_cksum);
	mutex_exit(&buf->b_hdr->b_freeze_lock);
	arc_buf_watch(buf);
}

#ifndef _KERNEL
typedef struct procctl {
	long cmd;
	prwatch_t prwatch;
} procctl_t;
#endif

/* ARGSUSED */
static void
arc_buf_unwatch(arc_buf_t *buf)
{
#ifndef _KERNEL
	if (arc_watch) {
		int result;
		procctl_t ctl;
		ctl.cmd = PCWATCH;
		ctl.prwatch.pr_vaddr = (uintptr_t)buf->b_data;
		ctl.prwatch.pr_size = 0;
		ctl.prwatch.pr_wflags = 0;
		result = write(arc_procfd, &ctl, sizeof (ctl));
		ASSERT3U(result, ==, sizeof (ctl));
	}
#endif
}

/* ARGSUSED */
static void
arc_buf_watch(arc_buf_t *buf)
{
#ifndef _KERNEL
	if (arc_watch) {
		int result;
		procctl_t ctl;
		ctl.cmd = PCWATCH;
		ctl.prwatch.pr_vaddr = (uintptr_t)buf->b_data;
		ctl.prwatch.pr_size = buf->b_hdr->b_size;
		ctl.prwatch.pr_wflags = WA_WRITE;
		result = write(arc_procfd, &ctl, sizeof (ctl));
		ASSERT3U(result, ==, sizeof (ctl));
	}
#endif
}

void
arc_buf_thaw(arc_buf_t *buf)
{
	if (zfs_flags & ZFS_DEBUG_MODIFY) {
		if (buf->b_hdr->b_state != arc_anon)
			panic("modifying non-anon buffer!");
		if (buf->b_hdr->b_flags & ARC_FLAG_IO_IN_PROGRESS)
			panic("modifying buffer while i/o in progress!");
		arc_cksum_verify(buf);
	}

	mutex_enter(&buf->b_hdr->b_freeze_lock);
	if (buf->b_hdr->b_freeze_cksum != NULL) {
		kmem_free(buf->b_hdr->b_freeze_cksum, sizeof (zio_cksum_t));
		buf->b_hdr->b_freeze_cksum = NULL;
	}

	if (zfs_flags & ZFS_DEBUG_MODIFY) {
		if (buf->b_hdr->b_thawed)
			kmem_free(buf->b_hdr->b_thawed, 1);
		buf->b_hdr->b_thawed = kmem_alloc(1, KM_SLEEP);
	}

	mutex_exit(&buf->b_hdr->b_freeze_lock);

	arc_buf_unwatch(buf);
}

void
arc_buf_freeze(arc_buf_t *buf)
{
	kmutex_t *hash_lock;

	if (!(zfs_flags & ZFS_DEBUG_MODIFY))
		return;

	hash_lock = HDR_LOCK(buf->b_hdr);
	mutex_enter(hash_lock);

	ASSERT(buf->b_hdr->b_freeze_cksum != NULL ||
	    buf->b_hdr->b_state == arc_anon);
	arc_cksum_compute(buf, B_FALSE);
	mutex_exit(hash_lock);

}

static void
add_reference(arc_buf_hdr_t *hdr, kmutex_t *hash_lock, void *tag)
{
	ASSERT(MUTEX_HELD(hash_lock));

	if ((refcount_add(&hdr->b_refcnt, tag) == 1) &&
	    (hdr->b_state != arc_anon)) {
		uint64_t delta = hdr->b_size * hdr->b_datacnt;
		list_t *list = &hdr->b_state->arcs_list[hdr->b_type];
		uint64_t *size = &hdr->b_state->arcs_lsize[hdr->b_type];

		ASSERT(!MUTEX_HELD(&hdr->b_state->arcs_mtx));
		mutex_enter(&hdr->b_state->arcs_mtx);
		ASSERT(list_link_active(&hdr->b_arc_node));
		list_remove(list, hdr);
		if (GHOST_STATE(hdr->b_state)) {
			ASSERT0(hdr->b_datacnt);
			ASSERT3P(hdr->b_buf, ==, NULL);
			delta = hdr->b_size;
		}
		ASSERT(delta > 0);
		ASSERT3U(*size, >=, delta);
		atomic_add_64(size, -delta);
		mutex_exit(&hdr->b_state->arcs_mtx);
		/* remove the prefetch flag if we get a reference */
		if (hdr->b_flags & ARC_FLAG_PREFETCH)
			hdr->b_flags &= ~ARC_FLAG_PREFETCH;
	}
}

static int
remove_reference(arc_buf_hdr_t *hdr, kmutex_t *hash_lock, void *tag)
{
	int cnt;
	arc_state_t *state = hdr->b_state;

	ASSERT(state == arc_anon || MUTEX_HELD(hash_lock));
	ASSERT(!GHOST_STATE(state));

	if (((cnt = refcount_remove(&hdr->b_refcnt, tag)) == 0) &&
	    (state != arc_anon)) {
		uint64_t *size = &state->arcs_lsize[hdr->b_type];

		ASSERT(!MUTEX_HELD(&state->arcs_mtx));
		mutex_enter(&state->arcs_mtx);
		ASSERT(!list_link_active(&hdr->b_arc_node));
		list_insert_head(&state->arcs_list[hdr->b_type], hdr);
		ASSERT(hdr->b_datacnt > 0);
		atomic_add_64(size, hdr->b_size * hdr->b_datacnt);
		mutex_exit(&state->arcs_mtx);
	}
	return (cnt);
}

/*
 * Move the supplied buffer to the indicated state.  The mutex
 * for the buffer must be held by the caller.
 */
static void
arc_change_state(arc_state_t *new_state, arc_buf_hdr_t *hdr,
    kmutex_t *hash_lock)
{
	arc_state_t *old_state = hdr->b_state;
	int64_t refcnt = refcount_count(&hdr->b_refcnt);
	uint64_t from_delta, to_delta;

	ASSERT(MUTEX_HELD(hash_lock));
	ASSERT3P(new_state, !=, old_state);
	ASSERT(refcnt == 0 || hdr->b_datacnt > 0);
	ASSERT(hdr->b_datacnt == 0 || !GHOST_STATE(new_state));
	ASSERT(hdr->b_datacnt <= 1 || old_state != arc_anon);

	from_delta = to_delta = hdr->b_datacnt * hdr->b_size;

	/*
	 * If this buffer is evictable, transfer it from the
	 * old state list to the new state list.
	 */
	if (refcnt == 0) {
		if (old_state != arc_anon) {
			int use_mutex = !MUTEX_HELD(&old_state->arcs_mtx);
			uint64_t *size = &old_state->arcs_lsize[hdr->b_type];

			if (use_mutex)
				mutex_enter(&old_state->arcs_mtx);

			ASSERT(list_link_active(&hdr->b_arc_node));
			list_remove(&old_state->arcs_list[hdr->b_type], hdr);

			/*
			 * If prefetching out of the ghost cache,
			 * we will have a non-zero datacnt.
			 */
			if (GHOST_STATE(old_state) && hdr->b_datacnt == 0) {
				/* ghost elements have a ghost size */
				ASSERT(hdr->b_buf == NULL);
				from_delta = hdr->b_size;
			}
			ASSERT3U(*size, >=, from_delta);
			atomic_add_64(size, -from_delta);

			if (use_mutex)
				mutex_exit(&old_state->arcs_mtx);
		}
		if (new_state != arc_anon) {
			int use_mutex = !MUTEX_HELD(&new_state->arcs_mtx);
			uint64_t *size = &new_state->arcs_lsize[hdr->b_type];

			if (use_mutex)
				mutex_enter(&new_state->arcs_mtx);

			list_insert_head(&new_state->arcs_list[hdr->b_type],
			    hdr);

			/* ghost elements have a ghost size */
			if (GHOST_STATE(new_state)) {
				ASSERT(hdr->b_datacnt == 0);
				ASSERT(hdr->b_buf == NULL);
				to_delta = hdr->b_size;
			}
			atomic_add_64(size, to_delta);

			if (use_mutex)
				mutex_exit(&new_state->arcs_mtx);
		}
	}

	ASSERT(!BUF_EMPTY(hdr));
	if (new_state == arc_anon && HDR_IN_HASH_TABLE(hdr))
		buf_hash_remove(hdr);

	/* adjust state sizes */
	if (to_delta)
		atomic_add_64(&new_state->arcs_size, to_delta);
	if (from_delta) {
		ASSERT3U(old_state->arcs_size, >=, from_delta);
		atomic_add_64(&old_state->arcs_size, -from_delta);
	}
	hdr->b_state = new_state;

	/* adjust l2arc hdr stats */
	if (new_state == arc_l2c_only)
		l2arc_hdr_stat_add();
	else if (old_state == arc_l2c_only)
		l2arc_hdr_stat_remove();
}

void
arc_space_consume(uint64_t space, arc_space_type_t type)
{
	ASSERT(type >= 0 && type < ARC_SPACE_NUMTYPES);

	switch (type) {
	case ARC_SPACE_DATA:
		ARCSTAT_INCR(arcstat_data_size, space);
		break;
	case ARC_SPACE_OTHER:
		ARCSTAT_INCR(arcstat_other_size, space);
		break;
	case ARC_SPACE_HDRS:
		ARCSTAT_INCR(arcstat_hdr_size, space);
		break;
	case ARC_SPACE_L2HDRS:
		ARCSTAT_INCR(arcstat_l2_hdr_size, space);
		break;
	}

	ARCSTAT_INCR(arcstat_meta_used, space);
	atomic_add_64(&arc_size, space);
}

void
arc_space_return(uint64_t space, arc_space_type_t type)
{
	ASSERT(type >= 0 && type < ARC_SPACE_NUMTYPES);

	switch (type) {
	case ARC_SPACE_DATA:
		ARCSTAT_INCR(arcstat_data_size, -space);
		break;
	case ARC_SPACE_OTHER:
		ARCSTAT_INCR(arcstat_other_size, -space);
		break;
	case ARC_SPACE_HDRS:
		ARCSTAT_INCR(arcstat_hdr_size, -space);
		break;
	case ARC_SPACE_L2HDRS:
		ARCSTAT_INCR(arcstat_l2_hdr_size, -space);
		break;
	}

	ASSERT(arc_meta_used >= space);
	if (arc_meta_max < arc_meta_used)
		arc_meta_max = arc_meta_used;
	ARCSTAT_INCR(arcstat_meta_used, -space);
	ASSERT(arc_size >= space);
	atomic_add_64(&arc_size, -space);
}

arc_buf_t *
arc_buf_alloc(spa_t *spa, int size, void *tag, arc_buf_contents_t type)
{
	arc_buf_hdr_t *hdr;
	arc_buf_t *buf;

	ASSERT3U(size, >, 0);
	hdr = kmem_cache_alloc(hdr_cache, KM_PUSHPAGE);
	ASSERT(BUF_EMPTY(hdr));
	hdr->b_size = size;
	hdr->b_type = type;
	hdr->b_spa = spa_load_guid(spa);
	hdr->b_state = arc_anon;
	hdr->b_arc_access = 0;
	buf = kmem_cache_alloc(buf_cache, KM_PUSHPAGE);
	buf->b_hdr = hdr;
	buf->b_data = NULL;
	buf->b_efunc = NULL;
	buf->b_private = NULL;
	buf->b_next = NULL;
	hdr->b_buf = buf;
	arc_get_data_buf(buf);
	hdr->b_datacnt = 1;
	hdr->b_flags = 0;
	ASSERT(refcount_is_zero(&hdr->b_refcnt));
	(void) refcount_add(&hdr->b_refcnt, tag);

	return (buf);
}

static char *arc_onloan_tag = "onloan";

/*
 * Loan out an anonymous arc buffer. Loaned buffers are not counted as in
 * flight data by arc_tempreserve_space() until they are "returned". Loaned
 * buffers must be returned to the arc before they can be used by the DMU or
 * freed.
 */
arc_buf_t *
arc_loan_buf(spa_t *spa, int size)
{
	arc_buf_t *buf;

	buf = arc_buf_alloc(spa, size, arc_onloan_tag, ARC_BUFC_DATA);

	atomic_add_64(&arc_loaned_bytes, size);
	return (buf);
}

/*
 * Return a loaned arc buffer to the arc.
 */
void
arc_return_buf(arc_buf_t *buf, void *tag)
{
	arc_buf_hdr_t *hdr = buf->b_hdr;

	ASSERT(buf->b_data != NULL);
	(void) refcount_add(&hdr->b_refcnt, tag);
	(void) refcount_remove(&hdr->b_refcnt, arc_onloan_tag);

	atomic_add_64(&arc_loaned_bytes, -hdr->b_size);
}

/* Detach an arc_buf from a dbuf (tag) */
void
arc_loan_inuse_buf(arc_buf_t *buf, void *tag)
{
	arc_buf_hdr_t *hdr;

	ASSERT(buf->b_data != NULL);
	hdr = buf->b_hdr;
	(void) refcount_add(&hdr->b_refcnt, arc_onloan_tag);
	(void) refcount_remove(&hdr->b_refcnt, tag);
	buf->b_efunc = NULL;
	buf->b_private = NULL;

	atomic_add_64(&arc_loaned_bytes, hdr->b_size);
}

static arc_buf_t *
arc_buf_clone(arc_buf_t *from)
{
	arc_buf_t *buf;
	arc_buf_hdr_t *hdr = from->b_hdr;
	uint64_t size = hdr->b_size;

	ASSERT(hdr->b_state != arc_anon);

	buf = kmem_cache_alloc(buf_cache, KM_PUSHPAGE);
	buf->b_hdr = hdr;
	buf->b_data = NULL;
	buf->b_efunc = NULL;
	buf->b_private = NULL;
	buf->b_next = hdr->b_buf;
	hdr->b_buf = buf;
	arc_get_data_buf(buf);
	bcopy(from->b_data, buf->b_data, size);

	/*
	 * This buffer already exists in the arc so create a duplicate
	 * copy for the caller.  If the buffer is associated with user data
	 * then track the size and number of duplicates.  These stats will be
	 * updated as duplicate buffers are created and destroyed.
	 */
	if (hdr->b_type == ARC_BUFC_DATA) {
		ARCSTAT_BUMP(arcstat_duplicate_buffers);
		ARCSTAT_INCR(arcstat_duplicate_buffers_size, size);
	}
	hdr->b_datacnt += 1;
	return (buf);
}

void
arc_buf_add_ref(arc_buf_t *buf, void* tag)
{
	arc_buf_hdr_t *hdr;
	kmutex_t *hash_lock;

	/*
	 * Check to see if this buffer is evicted.  Callers
	 * must verify b_data != NULL to know if the add_ref
	 * was successful.
	 */
	mutex_enter(&buf->b_evict_lock);
	if (buf->b_data == NULL) {
		mutex_exit(&buf->b_evict_lock);
		return;
	}
	hash_lock = HDR_LOCK(buf->b_hdr);
	mutex_enter(hash_lock);
	hdr = buf->b_hdr;
	ASSERT3P(hash_lock, ==, HDR_LOCK(hdr));
	mutex_exit(&buf->b_evict_lock);

	ASSERT(hdr->b_state == arc_mru || hdr->b_state == arc_mfu);
	add_reference(hdr, hash_lock, tag);
	DTRACE_PROBE1(arc__hit, arc_buf_hdr_t *, hdr);
	arc_access(hdr, hash_lock);
	mutex_exit(hash_lock);
	ARCSTAT_BUMP(arcstat_hits);
	ARCSTAT_CONDSTAT(!(hdr->b_flags & ARC_FLAG_PREFETCH),
	    demand, prefetch, hdr->b_type != ARC_BUFC_METADATA,
	    data, metadata, hits);
}

/*
 * Free the arc data buffer.  If it is an l2arc write in progress,
 * the buffer is placed on l2arc_free_on_write to be freed later.
 */
static void
arc_buf_data_free(arc_buf_t *buf, void (*free_func)(void *, size_t))
{
	arc_buf_hdr_t *hdr = buf->b_hdr;

	if (HDR_L2_WRITING(hdr)) {
		l2arc_data_free_t *df;
		df = kmem_alloc(sizeof (l2arc_data_free_t), KM_SLEEP);
		df->l2df_data = buf->b_data;
		df->l2df_size = hdr->b_size;
		df->l2df_func = free_func;
		mutex_enter(&l2arc_free_on_write_mtx);
		list_insert_head(l2arc_free_on_write, df);
		mutex_exit(&l2arc_free_on_write_mtx);
		ARCSTAT_BUMP(arcstat_l2_free_on_write);
	} else {
		free_func(buf->b_data, hdr->b_size);
	}
}

/*
 * Free up buf->b_data and if 'remove' is set, then pull the
 * arc_buf_t off of the the arc_buf_hdr_t's list and free it.
 */
static void
arc_buf_destroy(arc_buf_t *buf, boolean_t recycle, boolean_t remove)
{
	arc_buf_t **bufp;

	/* free up data associated with the buf */
	if (buf->b_data) {
		arc_state_t *state = buf->b_hdr->b_state;
		uint64_t size = buf->b_hdr->b_size;
		arc_buf_contents_t type = buf->b_hdr->b_type;

		arc_cksum_verify(buf);
		arc_buf_unwatch(buf);

		if (!recycle) {
			if (type == ARC_BUFC_METADATA) {
				arc_buf_data_free(buf, zio_buf_free);
				arc_space_return(size, ARC_SPACE_DATA);
			} else {
				ASSERT(type == ARC_BUFC_DATA);
				arc_buf_data_free(buf, zio_data_buf_free);
				ARCSTAT_INCR(arcstat_data_size, -size);
				atomic_add_64(&arc_size, -size);
			}
		}
		if (list_link_active(&buf->b_hdr->b_arc_node)) {
			uint64_t *cnt = &state->arcs_lsize[type];

			ASSERT(refcount_is_zero(&buf->b_hdr->b_refcnt));
			ASSERT(state != arc_anon);

			ASSERT3U(*cnt, >=, size);
			atomic_add_64(cnt, -size);
		}
		ASSERT3U(state->arcs_size, >=, size);
		atomic_add_64(&state->arcs_size, -size);
		buf->b_data = NULL;

		/*
		 * If we're destroying a duplicate buffer make sure
		 * that the appropriate statistics are updated.
		 */
		if (buf->b_hdr->b_datacnt > 1 &&
		    buf->b_hdr->b_type == ARC_BUFC_DATA) {
			ARCSTAT_BUMPDOWN(arcstat_duplicate_buffers);
			ARCSTAT_INCR(arcstat_duplicate_buffers_size, -size);
		}
		ASSERT(buf->b_hdr->b_datacnt > 0);
		buf->b_hdr->b_datacnt -= 1;
	}

	/* only remove the buf if requested */
	if (!remove)
		return;

	/* remove the buf from the hdr list */
	for (bufp = &buf->b_hdr->b_buf; *bufp != buf; bufp = &(*bufp)->b_next)
		continue;
	*bufp = buf->b_next;
	buf->b_next = NULL;

	ASSERT(buf->b_efunc == NULL);

	/* clean up the buf */
	buf->b_hdr = NULL;
	kmem_cache_free(buf_cache, buf);
}

static void
arc_hdr_destroy(arc_buf_hdr_t *hdr)
{
	ASSERT(refcount_is_zero(&hdr->b_refcnt));
	ASSERT3P(hdr->b_state, ==, arc_anon);
	ASSERT(!HDR_IO_IN_PROGRESS(hdr));
	l2arc_buf_hdr_t *l2hdr = hdr->b_l2hdr;

	if (l2hdr != NULL) {
		boolean_t buflist_held = MUTEX_HELD(&l2arc_buflist_mtx);
		/*
		 * To prevent arc_free() and l2arc_evict() from
		 * attempting to free the same buffer at the same time,
		 * a FREE_IN_PROGRESS flag is given to arc_free() to
		 * give it priority.  l2arc_evict() can't destroy this
		 * header while we are waiting on l2arc_buflist_mtx.
		 *
		 * The hdr may be removed from l2ad_buflist before we
		 * grab l2arc_buflist_mtx, so b_l2hdr is rechecked.
		 */
		if (!buflist_held) {
			mutex_enter(&l2arc_buflist_mtx);
			l2hdr = hdr->b_l2hdr;
		}

		if (l2hdr != NULL) {
			list_remove(l2hdr->b_dev->l2ad_buflist, hdr);
			ARCSTAT_INCR(arcstat_l2_size, -hdr->b_size);
			ARCSTAT_INCR(arcstat_l2_asize, -l2hdr->b_asize);
			vdev_space_update(l2hdr->b_dev->l2ad_vdev,
			    -l2hdr->b_asize, 0, 0);
			kmem_free(l2hdr, sizeof (l2arc_buf_hdr_t));
			if (hdr->b_state == arc_l2c_only)
				l2arc_hdr_stat_remove();
			hdr->b_l2hdr = NULL;
		}

		if (!buflist_held)
			mutex_exit(&l2arc_buflist_mtx);
	}

	if (!BUF_EMPTY(hdr)) {
		ASSERT(!HDR_IN_HASH_TABLE(hdr));
		buf_discard_identity(hdr);
	}
	while (hdr->b_buf) {
		arc_buf_t *buf = hdr->b_buf;

		if (buf->b_efunc) {
			mutex_enter(&arc_eviction_mtx);
			mutex_enter(&buf->b_evict_lock);
			ASSERT(buf->b_hdr != NULL);
			arc_buf_destroy(hdr->b_buf, FALSE, FALSE);
			hdr->b_buf = buf->b_next;
			buf->b_hdr = &arc_eviction_hdr;
			buf->b_next = arc_eviction_list;
			arc_eviction_list = buf;
			mutex_exit(&buf->b_evict_lock);
			mutex_exit(&arc_eviction_mtx);
		} else {
			arc_buf_destroy(hdr->b_buf, FALSE, TRUE);
		}
	}
	if (hdr->b_freeze_cksum != NULL) {
		kmem_free(hdr->b_freeze_cksum, sizeof (zio_cksum_t));
		hdr->b_freeze_cksum = NULL;
	}
	if (hdr->b_thawed) {
		kmem_free(hdr->b_thawed, 1);
		hdr->b_thawed = NULL;
	}

	ASSERT(!list_link_active(&hdr->b_arc_node));
	ASSERT3P(hdr->b_hash_next, ==, NULL);
	ASSERT3P(hdr->b_acb, ==, NULL);
	kmem_cache_free(hdr_cache, hdr);
}

void
arc_buf_free(arc_buf_t *buf, void *tag)
{
	arc_buf_hdr_t *hdr = buf->b_hdr;
	int hashed = hdr->b_state != arc_anon;

	ASSERT(buf->b_efunc == NULL);
	ASSERT(buf->b_data != NULL);

	if (hashed) {
		kmutex_t *hash_lock = HDR_LOCK(hdr);

		mutex_enter(hash_lock);
		hdr = buf->b_hdr;
		ASSERT3P(hash_lock, ==, HDR_LOCK(hdr));

		(void) remove_reference(hdr, hash_lock, tag);
		if (hdr->b_datacnt > 1) {
			arc_buf_destroy(buf, FALSE, TRUE);
		} else {
			ASSERT(buf == hdr->b_buf);
			ASSERT(buf->b_efunc == NULL);
			hdr->b_flags |= ARC_FLAG_BUF_AVAILABLE;
		}
		mutex_exit(hash_lock);
	} else if (HDR_IO_IN_PROGRESS(hdr)) {
		int destroy_hdr;
		/*
		 * We are in the middle of an async write.  Don't destroy
		 * this buffer unless the write completes before we finish
		 * decrementing the reference count.
		 */
		mutex_enter(&arc_eviction_mtx);
		(void) remove_reference(hdr, NULL, tag);
		ASSERT(refcount_is_zero(&hdr->b_refcnt));
		destroy_hdr = !HDR_IO_IN_PROGRESS(hdr);
		mutex_exit(&arc_eviction_mtx);
		if (destroy_hdr)
			arc_hdr_destroy(hdr);
	} else {
		if (remove_reference(hdr, NULL, tag) > 0)
			arc_buf_destroy(buf, FALSE, TRUE);
		else
			arc_hdr_destroy(hdr);
	}
}

boolean_t
arc_buf_remove_ref(arc_buf_t *buf, void* tag)
{
	arc_buf_hdr_t *hdr = buf->b_hdr;
	kmutex_t *hash_lock = HDR_LOCK(hdr);
	boolean_t no_callback = (buf->b_efunc == NULL);

	if (hdr->b_state == arc_anon) {
		ASSERT(hdr->b_datacnt == 1);
		arc_buf_free(buf, tag);
		return (no_callback);
	}

	mutex_enter(hash_lock);
	hdr = buf->b_hdr;
	ASSERT3P(hash_lock, ==, HDR_LOCK(hdr));
	ASSERT(hdr->b_state != arc_anon);
	ASSERT(buf->b_data != NULL);

	(void) remove_reference(hdr, hash_lock, tag);
	if (hdr->b_datacnt > 1) {
		if (no_callback)
			arc_buf_destroy(buf, FALSE, TRUE);
	} else if (no_callback) {
		ASSERT(hdr->b_buf == buf && buf->b_next == NULL);
		ASSERT(buf->b_efunc == NULL);
		hdr->b_flags |= ARC_FLAG_BUF_AVAILABLE;
	}
	ASSERT(no_callback || hdr->b_datacnt > 1 ||
	    refcount_is_zero(&hdr->b_refcnt));
	mutex_exit(hash_lock);
	return (no_callback);
}

int
arc_buf_size(arc_buf_t *buf)
{
	return (buf->b_hdr->b_size);
}

/*
 * Called from the DMU to determine if the current buffer should be
 * evicted. In order to ensure proper locking, the eviction must be initiated
 * from the DMU. Return true if the buffer is associated with user data and
 * duplicate buffers still exist.
 */
boolean_t
arc_buf_eviction_needed(arc_buf_t *buf)
{
	arc_buf_hdr_t *hdr;
	boolean_t evict_needed = B_FALSE;

	if (zfs_disable_dup_eviction)
		return (B_FALSE);

	mutex_enter(&buf->b_evict_lock);
	hdr = buf->b_hdr;
	if (hdr == NULL) {
		/*
		 * We are in arc_do_user_evicts(); let that function
		 * perform the eviction.
		 */
		ASSERT(buf->b_data == NULL);
		mutex_exit(&buf->b_evict_lock);
		return (B_FALSE);
	} else if (buf->b_data == NULL) {
		/*
		 * We have already been added to the arc eviction list;
		 * recommend eviction.
		 */
		ASSERT3P(hdr, ==, &arc_eviction_hdr);
		mutex_exit(&buf->b_evict_lock);
		return (B_TRUE);
	}

	if (hdr->b_datacnt > 1 && hdr->b_type == ARC_BUFC_DATA)
		evict_needed = B_TRUE;

	mutex_exit(&buf->b_evict_lock);
	return (evict_needed);
}

/*
 * Evict buffers from list until we've removed the specified number of
 * bytes.  Move the removed buffers to the appropriate evict state.
 * If the recycle flag is set, then attempt to "recycle" a buffer:
 * - look for a buffer to evict that is `bytes' long.
 * - return the data block from this buffer rather than freeing it.
 * This flag is used by callers that are trying to make space for a
 * new buffer in a full arc cache.
 *
 * This function makes a "best effort".  It skips over any buffers
 * it can't get a hash_lock on, and so may not catch all candidates.
 * It may also return without evicting as much space as requested.
 */
static void *
arc_evict(arc_state_t *state, uint64_t spa, int64_t bytes, boolean_t recycle,
    arc_buf_contents_t type)
{
	arc_state_t *evicted_state;
	uint64_t bytes_evicted = 0, skipped = 0, missed = 0;
	arc_buf_hdr_t *hdr, *hdr_prev = NULL;
	kmutex_t *hash_lock;
	boolean_t have_lock;
	void *stolen = NULL;
	arc_buf_hdr_t marker = { 0 };
	int count = 0;

	ASSERT(state == arc_mru || state == arc_mfu);

	evicted_state = (state == arc_mru) ? arc_mru_ghost : arc_mfu_ghost;

	mutex_enter(&state->arcs_mtx);
	mutex_enter(&evicted_state->arcs_mtx);

	/*
	 * Decide which "type" (data vs metadata) to recycle from.
	 *
	 * If we are over the metadata limit, recycle from metadata.
	 * If we are under the metadata minimum, recycle from data.
	 * Otherwise, recycle from whichever type has the oldest (least
	 * recently accessed) header.
	 */
	if (recycle) {
		arc_buf_hdr_t *data_hdr =
		    list_tail(&state->arcs_list[ARC_BUFC_DATA]);
		arc_buf_hdr_t *metadata_hdr =
		    list_tail(&state->arcs_list[ARC_BUFC_METADATA]);
		arc_buf_contents_t realtype;
		if (data_hdr == NULL) {
			realtype = ARC_BUFC_METADATA;
		} else if (metadata_hdr == NULL) {
			realtype = ARC_BUFC_DATA;
		} else if (arc_meta_used >= arc_meta_limit) {
			realtype = ARC_BUFC_METADATA;
		} else if (arc_meta_used <= arc_meta_min) {
			realtype = ARC_BUFC_DATA;
		} else {
			if (data_hdr->b_arc_access <
			    metadata_hdr->b_arc_access) {
				realtype = ARC_BUFC_DATA;
			} else {
				realtype = ARC_BUFC_METADATA;
			}
		}
		if (realtype != type) {
			/*
			 * If we want to evict from a different list,
			 * we can not recycle, because DATA vs METADATA
			 * buffers are segregated into different kmem
			 * caches (and vmem arenas).
			 */
			type = realtype;
			recycle = B_FALSE;
		}
	}

	list_t *list = &state->arcs_list[type];

	for (hdr = list_tail(list); hdr; hdr = hdr_prev) {
		hdr_prev = list_prev(list, hdr);
		/* prefetch buffers have a minimum lifespan */
		if (HDR_IO_IN_PROGRESS(hdr) ||
		    (spa && hdr->b_spa != spa) ||
		    (hdr->b_flags & (ARC_FLAG_PREFETCH | ARC_FLAG_INDIRECT) &&
		    ddi_get_lbolt() - hdr->b_arc_access <
		    arc_min_prefetch_lifespan)) {
			skipped++;
			continue;
		}
		/* "lookahead" for better eviction candidate */
		if (recycle && hdr->b_size != bytes &&
		    hdr_prev && hdr_prev->b_size == bytes)
			continue;

		/* ignore markers */
		if (hdr->b_spa == 0)
			continue;

		/*
		 * It may take a long time to evict all the bufs requested.
		 * To avoid blocking all arc activity, periodically drop
		 * the arcs_mtx and give other threads a chance to run
		 * before reacquiring the lock.
		 *
		 * If we are looking for a buffer to recycle, we are in
		 * the hot code path, so don't sleep.
		 */
		if (!recycle && count++ > arc_evict_iterations) {
			list_insert_after(list, hdr, &marker);
			mutex_exit(&evicted_state->arcs_mtx);
			mutex_exit(&state->arcs_mtx);
			kpreempt(KPREEMPT_SYNC);
			mutex_enter(&state->arcs_mtx);
			mutex_enter(&evicted_state->arcs_mtx);
			hdr_prev = list_prev(list, &marker);
			list_remove(list, &marker);
			count = 0;
			continue;
		}

		hash_lock = HDR_LOCK(hdr);
		have_lock = MUTEX_HELD(hash_lock);
		if (have_lock || mutex_tryenter(hash_lock)) {
			ASSERT0(refcount_count(&hdr->b_refcnt));
			ASSERT(hdr->b_datacnt > 0);
			while (hdr->b_buf) {
				arc_buf_t *buf = hdr->b_buf;
				if (!mutex_tryenter(&buf->b_evict_lock)) {
					missed += 1;
					break;
				}
				if (buf->b_data) {
					bytes_evicted += hdr->b_size;
					if (recycle && hdr->b_type == type &&
					    hdr->b_size == bytes &&
					    !HDR_L2_WRITING(hdr)) {
						stolen = buf->b_data;
						recycle = FALSE;
					}
				}
				if (buf->b_efunc) {
					mutex_enter(&arc_eviction_mtx);
					arc_buf_destroy(buf,
					    buf->b_data == stolen, FALSE);
					hdr->b_buf = buf->b_next;
					buf->b_hdr = &arc_eviction_hdr;
					buf->b_next = arc_eviction_list;
					arc_eviction_list = buf;
					mutex_exit(&arc_eviction_mtx);
					mutex_exit(&buf->b_evict_lock);
				} else {
					mutex_exit(&buf->b_evict_lock);
					arc_buf_destroy(buf,
					    buf->b_data == stolen, TRUE);
				}
			}

			if (hdr->b_l2hdr) {
				ARCSTAT_INCR(arcstat_evict_l2_cached,
				    hdr->b_size);
			} else {
				if (l2arc_write_eligible(hdr->b_spa, hdr)) {
					ARCSTAT_INCR(arcstat_evict_l2_eligible,
					    hdr->b_size);
				} else {
					ARCSTAT_INCR(
					    arcstat_evict_l2_ineligible,
					    hdr->b_size);
				}
			}

			if (hdr->b_datacnt == 0) {
				arc_change_state(evicted_state, hdr, hash_lock);
				ASSERT(HDR_IN_HASH_TABLE(hdr));
				hdr->b_flags |= ARC_FLAG_IN_HASH_TABLE;
				hdr->b_flags &= ~ARC_FLAG_BUF_AVAILABLE;
				DTRACE_PROBE1(arc__evict, arc_buf_hdr_t *, hdr);
			}
			if (!have_lock)
				mutex_exit(hash_lock);
			if (bytes >= 0 && bytes_evicted >= bytes)
				break;
		} else {
			missed += 1;
		}
	}

	mutex_exit(&evicted_state->arcs_mtx);
	mutex_exit(&state->arcs_mtx);

	if (bytes_evicted < bytes)
		dprintf("only evicted %lld bytes from %x",
		    (longlong_t)bytes_evicted, state);

	if (skipped)
		ARCSTAT_INCR(arcstat_evict_skip, skipped);

	if (missed)
		ARCSTAT_INCR(arcstat_mutex_miss, missed);

	/*
	 * Note: we have just evicted some data into the ghost state,
	 * potentially putting the ghost size over the desired size.  Rather
	 * that evicting from the ghost list in this hot code path, leave
	 * this chore to the arc_reclaim_thread().
	 */

	return (stolen);
}

/*
 * Remove buffers from list until we've removed the specified number of
 * bytes.  Destroy the buffers that are removed.
 */
static void
arc_evict_ghost(arc_state_t *state, uint64_t spa, int64_t bytes)
{
	arc_buf_hdr_t *hdr, *hdr_prev;
	arc_buf_hdr_t marker = { 0 };
	list_t *list = &state->arcs_list[ARC_BUFC_DATA];
	kmutex_t *hash_lock;
	uint64_t bytes_deleted = 0;
	uint64_t bufs_skipped = 0;
	int count = 0;

	ASSERT(GHOST_STATE(state));
top:
	mutex_enter(&state->arcs_mtx);
	for (hdr = list_tail(list); hdr; hdr = hdr_prev) {
		hdr_prev = list_prev(list, hdr);
		if (hdr->b_type > ARC_BUFC_NUMTYPES)
			panic("invalid hdr=%p", (void *)hdr);
		if (spa && hdr->b_spa != spa)
			continue;

		/* ignore markers */
		if (hdr->b_spa == 0)
			continue;

		hash_lock = HDR_LOCK(hdr);
		/* caller may be trying to modify this buffer, skip it */
		if (MUTEX_HELD(hash_lock))
			continue;

		/*
		 * It may take a long time to evict all the bufs requested.
		 * To avoid blocking all arc activity, periodically drop
		 * the arcs_mtx and give other threads a chance to run
		 * before reacquiring the lock.
		 */
		if (count++ > arc_evict_iterations) {
			list_insert_after(list, hdr, &marker);
			mutex_exit(&state->arcs_mtx);
			kpreempt(KPREEMPT_SYNC);
			mutex_enter(&state->arcs_mtx);
			hdr_prev = list_prev(list, &marker);
			list_remove(list, &marker);
			count = 0;
			continue;
		}
		if (mutex_tryenter(hash_lock)) {
			ASSERT(!HDR_IO_IN_PROGRESS(hdr));
			ASSERT(hdr->b_buf == NULL);
			ARCSTAT_BUMP(arcstat_deleted);
			bytes_deleted += hdr->b_size;

			if (hdr->b_l2hdr != NULL) {
				/*
				 * This buffer is cached on the 2nd Level ARC;
				 * don't destroy the header.
				 */
				arc_change_state(arc_l2c_only, hdr, hash_lock);
				mutex_exit(hash_lock);
			} else {
				arc_change_state(arc_anon, hdr, hash_lock);
				mutex_exit(hash_lock);
				arc_hdr_destroy(hdr);
			}

			DTRACE_PROBE1(arc__delete, arc_buf_hdr_t *, hdr);
			if (bytes >= 0 && bytes_deleted >= bytes)
				break;
		} else if (bytes < 0) {
			/*
			 * Insert a list marker and then wait for the
			 * hash lock to become available. Once its
			 * available, restart from where we left off.
			 */
			list_insert_after(list, hdr, &marker);
			mutex_exit(&state->arcs_mtx);
			mutex_enter(hash_lock);
			mutex_exit(hash_lock);
			mutex_enter(&state->arcs_mtx);
			hdr_prev = list_prev(list, &marker);
			list_remove(list, &marker);
		} else {
			bufs_skipped += 1;
		}

	}
	mutex_exit(&state->arcs_mtx);

	if (list == &state->arcs_list[ARC_BUFC_DATA] &&
	    (bytes < 0 || bytes_deleted < bytes)) {
		list = &state->arcs_list[ARC_BUFC_METADATA];
		goto top;
	}

	if (bufs_skipped) {
		ARCSTAT_INCR(arcstat_mutex_miss, bufs_skipped);
		ASSERT(bytes >= 0);
	}

	if (bytes_deleted < bytes)
		dprintf("only deleted %lld bytes from %p",
		    (longlong_t)bytes_deleted, state);
}

static void
arc_adjust(void)
{
	int64_t adjustment, delta;

	/*
	 * Adjust MRU size
	 */

	adjustment = MIN((int64_t)(arc_size - arc_c),
	    (int64_t)(arc_anon->arcs_size + arc_mru->arcs_size + arc_meta_used -
	    arc_p));

	if (adjustment > 0 && arc_mru->arcs_lsize[ARC_BUFC_DATA] > 0) {
		delta = MIN(arc_mru->arcs_lsize[ARC_BUFC_DATA], adjustment);
		(void) arc_evict(arc_mru, NULL, delta, FALSE, ARC_BUFC_DATA);
		adjustment -= delta;
	}

	if (adjustment > 0 && arc_mru->arcs_lsize[ARC_BUFC_METADATA] > 0) {
		delta = MIN(arc_mru->arcs_lsize[ARC_BUFC_METADATA], adjustment);
		(void) arc_evict(arc_mru, NULL, delta, FALSE,
		    ARC_BUFC_METADATA);
	}

	/*
	 * Adjust MFU size
	 */

	adjustment = arc_size - arc_c;

	if (adjustment > 0 && arc_mfu->arcs_lsize[ARC_BUFC_DATA] > 0) {
		delta = MIN(adjustment, arc_mfu->arcs_lsize[ARC_BUFC_DATA]);
		(void) arc_evict(arc_mfu, NULL, delta, FALSE, ARC_BUFC_DATA);
		adjustment -= delta;
	}

	if (adjustment > 0 && arc_mfu->arcs_lsize[ARC_BUFC_METADATA] > 0) {
		int64_t delta = MIN(adjustment,
		    arc_mfu->arcs_lsize[ARC_BUFC_METADATA]);
		(void) arc_evict(arc_mfu, NULL, delta, FALSE,
		    ARC_BUFC_METADATA);
	}

	/*
	 * Adjust ghost lists
	 */

	adjustment = arc_mru->arcs_size + arc_mru_ghost->arcs_size - arc_c;

	if (adjustment > 0 && arc_mru_ghost->arcs_size > 0) {
		delta = MIN(arc_mru_ghost->arcs_size, adjustment);
		arc_evict_ghost(arc_mru_ghost, NULL, delta);
	}

	adjustment =
	    arc_mru_ghost->arcs_size + arc_mfu_ghost->arcs_size - arc_c;

	if (adjustment > 0 && arc_mfu_ghost->arcs_size > 0) {
		delta = MIN(arc_mfu_ghost->arcs_size, adjustment);
		arc_evict_ghost(arc_mfu_ghost, NULL, delta);
	}
}

static void
arc_do_user_evicts(void)
{
	mutex_enter(&arc_eviction_mtx);
	while (arc_eviction_list != NULL) {
		arc_buf_t *buf = arc_eviction_list;
		arc_eviction_list = buf->b_next;
		mutex_enter(&buf->b_evict_lock);
		buf->b_hdr = NULL;
		mutex_exit(&buf->b_evict_lock);
		mutex_exit(&arc_eviction_mtx);

		if (buf->b_efunc != NULL)
			VERIFY0(buf->b_efunc(buf->b_private));

		buf->b_efunc = NULL;
		buf->b_private = NULL;
		kmem_cache_free(buf_cache, buf);
		mutex_enter(&arc_eviction_mtx);
	}
	mutex_exit(&arc_eviction_mtx);
}

/*
 * Flush all *evictable* data from the cache for the given spa.
 * NOTE: this will not touch "active" (i.e. referenced) data.
 */
void
arc_flush(spa_t *spa)
{
	uint64_t guid = 0;

	if (spa)
		guid = spa_load_guid(spa);

	while (list_head(&arc_mru->arcs_list[ARC_BUFC_DATA])) {
		(void) arc_evict(arc_mru, guid, -1, FALSE, ARC_BUFC_DATA);
		if (spa)
			break;
	}
	while (list_head(&arc_mru->arcs_list[ARC_BUFC_METADATA])) {
		(void) arc_evict(arc_mru, guid, -1, FALSE, ARC_BUFC_METADATA);
		if (spa)
			break;
	}
	while (list_head(&arc_mfu->arcs_list[ARC_BUFC_DATA])) {
		(void) arc_evict(arc_mfu, guid, -1, FALSE, ARC_BUFC_DATA);
		if (spa)
			break;
	}
	while (list_head(&arc_mfu->arcs_list[ARC_BUFC_METADATA])) {
		(void) arc_evict(arc_mfu, guid, -1, FALSE, ARC_BUFC_METADATA);
		if (spa)
			break;
	}

	arc_evict_ghost(arc_mru_ghost, guid, -1);
	arc_evict_ghost(arc_mfu_ghost, guid, -1);

	mutex_enter(&arc_reclaim_thr_lock);
	arc_do_user_evicts();
	mutex_exit(&arc_reclaim_thr_lock);
	ASSERT(spa || arc_eviction_list == NULL);
}

void
arc_shrink(void)
{
	if (arc_c > arc_c_min) {
		uint64_t to_free;

#ifdef _KERNEL
		to_free = MAX(arc_c >> arc_shrink_shift, ptob(needfree));
#else
		to_free = arc_c >> arc_shrink_shift;
#endif
		if (arc_c > arc_c_min + to_free)
			atomic_add_64(&arc_c, -to_free);
		else
			arc_c = arc_c_min;

		atomic_add_64(&arc_p, -(arc_p >> arc_shrink_shift));
		if (arc_c > arc_size)
			arc_c = MAX(arc_size, arc_c_min);
		if (arc_p > arc_c)
			arc_p = (arc_c >> 1);
		ASSERT(arc_c >= arc_c_min);
		ASSERT((int64_t)arc_p >= 0);
	}

	if (arc_size > arc_c)
		arc_adjust();
}

/*
 * Determine if the system is under memory pressure and is asking
 * to reclaim memory. A return value of 1 indicates that the system
 * is under memory pressure and that the arc should adjust accordingly.
 */
static int
arc_reclaim_needed(void)
{
	uint64_t extra;

#ifdef _KERNEL

	if (needfree)
		return (1);

	/*
	 * take 'desfree' extra pages, so we reclaim sooner, rather than later
	 */
	extra = desfree;

	/*
	 * check that we're out of range of the pageout scanner.  It starts to
	 * schedule paging if freemem is less than lotsfree and needfree.
	 * lotsfree is the high-water mark for pageout, and needfree is the
	 * number of needed free pages.  We add extra pages here to make sure
	 * the scanner doesn't start up while we're freeing memory.
	 */
	if (freemem < lotsfree + needfree + extra)
		return (1);

	/*
	 * check to make sure that swapfs has enough space so that anon
	 * reservations can still succeed. anon_resvmem() checks that the
	 * availrmem is greater than swapfs_minfree, and the number of reserved
	 * swap pages.  We also add a bit of extra here just to prevent
	 * circumstances from getting really dire.
	 */
	if (availrmem < swapfs_minfree + swapfs_reserve + extra)
		return (1);

	/*
	 * Check that we have enough availrmem that memory locking (e.g., via
	 * mlock(3C) or memcntl(2)) can still succeed.  (pages_pp_maximum
	 * stores the number of pages that cannot be locked; when availrmem
	 * drops below pages_pp_maximum, page locking mechanisms such as
	 * page_pp_lock() will fail.)
	 */
	if (availrmem <= pages_pp_maximum)
		return (1);

#if defined(__i386)
	/*
	 * If we're on an i386 platform, it's possible that we'll exhaust the
	 * kernel heap space before we ever run out of available physical
	 * memory.  Most checks of the size of the heap_area compare against
	 * tune.t_minarmem, which is the minimum available real memory that we
	 * can have in the system.  However, this is generally fixed at 25 pages
	 * which is so low that it's useless.  In this comparison, we seek to
	 * calculate the total heap-size, and reclaim if more than 3/4ths of the
	 * heap is allocated.  (Or, in the calculation, if less than 1/4th is
	 * free)
	 */
	if (vmem_size(heap_arena, VMEM_FREE) <
	    (vmem_size(heap_arena, VMEM_FREE | VMEM_ALLOC) >> 2))
		return (1);
#endif

	/*
	 * If zio data pages are being allocated out of a separate heap segment,
	 * then enforce that the size of available vmem for this arena remains
	 * above about 1/16th free.
	 *
	 * Note: The 1/16th arena free requirement was put in place
	 * to aggressively evict memory from the arc in order to avoid
	 * memory fragmentation issues.
	 */
	if (zio_arena != NULL &&
	    vmem_size(zio_arena, VMEM_FREE) <
	    (vmem_size(zio_arena, VMEM_ALLOC) >> 4))
		return (1);
#else
	if (spa_get_random(100) == 0)
		return (1);
#endif
	return (0);
}

static void
arc_kmem_reap_now(arc_reclaim_strategy_t strat)
{
	size_t			i;
	kmem_cache_t		*prev_cache = NULL;
	kmem_cache_t		*prev_data_cache = NULL;
	extern kmem_cache_t	*zio_buf_cache[];
	extern kmem_cache_t	*zio_data_buf_cache[];
	extern kmem_cache_t	*range_seg_cache;

#ifdef _KERNEL
	if (arc_meta_used >= arc_meta_limit) {
		/*
		 * We are exceeding our meta-data cache limit.
		 * Purge some DNLC entries to release holds on meta-data.
		 */
		dnlc_reduce_cache((void *)(uintptr_t)arc_reduce_dnlc_percent);
	}
#if defined(__i386)
	/*
	 * Reclaim unused memory from all kmem caches.
	 */
	kmem_reap();
#endif
#endif

	/*
	 * An aggressive reclamation will shrink the cache size as well as
	 * reap free buffers from the arc kmem caches.
	 */
	if (strat == ARC_RECLAIM_AGGR)
		arc_shrink();

	for (i = 0; i < SPA_MAXBLOCKSIZE >> SPA_MINBLOCKSHIFT; i++) {
		if (zio_buf_cache[i] != prev_cache) {
			prev_cache = zio_buf_cache[i];
			kmem_cache_reap_now(zio_buf_cache[i]);
		}
		if (zio_data_buf_cache[i] != prev_data_cache) {
			prev_data_cache = zio_data_buf_cache[i];
			kmem_cache_reap_now(zio_data_buf_cache[i]);
		}
	}
	kmem_cache_reap_now(buf_cache);
	kmem_cache_reap_now(hdr_cache);
	kmem_cache_reap_now(range_seg_cache);

	/*
	 * Ask the vmem areana to reclaim unused memory from its
	 * quantum caches.
	 */
	if (zio_arena != NULL && strat == ARC_RECLAIM_AGGR)
		vmem_qcache_reap(zio_arena);
}

static void
arc_reclaim_thread(void)
{
	clock_t			growtime = 0;
	arc_reclaim_strategy_t	last_reclaim = ARC_RECLAIM_CONS;
	callb_cpr_t		cpr;

	CALLB_CPR_INIT(&cpr, &arc_reclaim_thr_lock, callb_generic_cpr, FTAG);

	mutex_enter(&arc_reclaim_thr_lock);
	while (arc_thread_exit == 0) {
		if (arc_reclaim_needed()) {

			if (arc_no_grow) {
				if (last_reclaim == ARC_RECLAIM_CONS) {
					last_reclaim = ARC_RECLAIM_AGGR;
				} else {
					last_reclaim = ARC_RECLAIM_CONS;
				}
			} else {
				arc_no_grow = TRUE;
				last_reclaim = ARC_RECLAIM_AGGR;
				membar_producer();
			}

			/* reset the growth delay for every reclaim */
			growtime = ddi_get_lbolt() + (arc_grow_retry * hz);

			arc_kmem_reap_now(last_reclaim);
			arc_warm = B_TRUE;

		} else if (arc_no_grow && ddi_get_lbolt() >= growtime) {
			arc_no_grow = FALSE;
		}

		arc_adjust();

		if (arc_eviction_list != NULL)
			arc_do_user_evicts();

		/* block until needed, or one second, whichever is shorter */
		CALLB_CPR_SAFE_BEGIN(&cpr);
		(void) cv_timedwait(&arc_reclaim_thr_cv,
		    &arc_reclaim_thr_lock, (ddi_get_lbolt() + hz));
		CALLB_CPR_SAFE_END(&cpr, &arc_reclaim_thr_lock);
	}

	arc_thread_exit = 0;
	cv_broadcast(&arc_reclaim_thr_cv);
	CALLB_CPR_EXIT(&cpr);		/* drops arc_reclaim_thr_lock */
	thread_exit();
}

/*
 * Adapt arc info given the number of bytes we are trying to add and
 * the state that we are comming from.  This function is only called
 * when we are adding new content to the cache.
 */
static void
arc_adapt(int bytes, arc_state_t *state)
{
	int mult;
	uint64_t arc_p_min = (arc_c >> arc_p_min_shift);

	if (state == arc_l2c_only)
		return;

	ASSERT(bytes > 0);
	/*
	 * Adapt the target size of the MRU list:
	 *	- if we just hit in the MRU ghost list, then increase
	 *	  the target size of the MRU list.
	 *	- if we just hit in the MFU ghost list, then increase
	 *	  the target size of the MFU list by decreasing the
	 *	  target size of the MRU list.
	 */
	if (state == arc_mru_ghost) {
		mult = ((arc_mru_ghost->arcs_size >= arc_mfu_ghost->arcs_size) ?
		    1 : (arc_mfu_ghost->arcs_size/arc_mru_ghost->arcs_size));
		mult = MIN(mult, 10); /* avoid wild arc_p adjustment */

		arc_p = MIN(arc_c - arc_p_min, arc_p + bytes * mult);
	} else if (state == arc_mfu_ghost) {
		uint64_t delta;

		mult = ((arc_mfu_ghost->arcs_size >= arc_mru_ghost->arcs_size) ?
		    1 : (arc_mru_ghost->arcs_size/arc_mfu_ghost->arcs_size));
		mult = MIN(mult, 10);

		delta = MIN(bytes * mult, arc_p);
		arc_p = MAX(arc_p_min, arc_p - delta);
	}
	ASSERT((int64_t)arc_p >= 0);

	if (arc_reclaim_needed()) {
		cv_signal(&arc_reclaim_thr_cv);
		return;
	}

	if (arc_no_grow)
		return;

	if (arc_c >= arc_c_max)
		return;

	/*
	 * If we're within (2 * maxblocksize) bytes of the target
	 * cache size, increment the target cache size
	 */
	if (arc_size > arc_c - (2ULL << SPA_MAXBLOCKSHIFT)) {
		atomic_add_64(&arc_c, (int64_t)bytes);
		if (arc_c > arc_c_max)
			arc_c = arc_c_max;
		else if (state == arc_anon)
			atomic_add_64(&arc_p, (int64_t)bytes);
		if (arc_p > arc_c)
			arc_p = arc_c;
	}
	ASSERT((int64_t)arc_p >= 0);
}

/*
 * Check if the cache has reached its limits and eviction is required
 * prior to insert.
 */
static int
arc_evict_needed(arc_buf_contents_t type)
{
	if (type == ARC_BUFC_METADATA && arc_meta_used >= arc_meta_limit)
		return (1);

	if (arc_reclaim_needed())
		return (1);

	return (arc_size > arc_c);
}

/*
 * The buffer, supplied as the first argument, needs a data block.
 * So, if we are at cache max, determine which cache should be victimized.
 * We have the following cases:
 *
 * 1. Insert for MRU, p > sizeof(arc_anon + arc_mru) ->
 * In this situation if we're out of space, but the resident size of the MFU is
 * under the limit, victimize the MFU cache to satisfy this insertion request.
 *
 * 2. Insert for MRU, p <= sizeof(arc_anon + arc_mru) ->
 * Here, we've used up all of the available space for the MRU, so we need to
 * evict from our own cache instead.  Evict from the set of resident MRU
 * entries.
 *
 * 3. Insert for MFU (c - p) > sizeof(arc_mfu) ->
 * c minus p represents the MFU space in the cache, since p is the size of the
 * cache that is dedicated to the MRU.  In this situation there's still space on
 * the MFU side, so the MRU side needs to be victimized.
 *
 * 4. Insert for MFU (c - p) < sizeof(arc_mfu) ->
 * MFU's resident set is consuming more space than it has been allotted.  In
 * this situation, we must victimize our own cache, the MFU, for this insertion.
 */
static void
arc_get_data_buf(arc_buf_t *buf)
{
	arc_state_t		*state = buf->b_hdr->b_state;
	uint64_t		size = buf->b_hdr->b_size;
	arc_buf_contents_t	type = buf->b_hdr->b_type;

	arc_adapt(size, state);

	/*
	 * We have not yet reached cache maximum size,
	 * just allocate a new buffer.
	 */
	if (!arc_evict_needed(type)) {
		if (type == ARC_BUFC_METADATA) {
			buf->b_data = zio_buf_alloc(size);
			arc_space_consume(size, ARC_SPACE_DATA);
		} else {
			ASSERT(type == ARC_BUFC_DATA);
			buf->b_data = zio_data_buf_alloc(size);
			ARCSTAT_INCR(arcstat_data_size, size);
			atomic_add_64(&arc_size, size);
		}
		goto out;
	}

	/*
	 * If we are prefetching from the mfu ghost list, this buffer
	 * will end up on the mru list; so steal space from there.
	 */
	if (state == arc_mfu_ghost)
		state = buf->b_hdr->b_flags & ARC_FLAG_PREFETCH ?
		    arc_mru : arc_mfu;
	else if (state == arc_mru_ghost)
		state = arc_mru;

	if (state == arc_mru || state == arc_anon) {
		uint64_t mru_used = arc_anon->arcs_size + arc_mru->arcs_size;
		state = (arc_mfu->arcs_lsize[type] >= size &&
		    arc_p > mru_used) ? arc_mfu : arc_mru;
	} else {
		/* MFU cases */
		uint64_t mfu_space = arc_c - arc_p;
		state =  (arc_mru->arcs_lsize[type] >= size &&
		    mfu_space > arc_mfu->arcs_size) ? arc_mru : arc_mfu;
	}
	if ((buf->b_data = arc_evict(state, NULL, size, TRUE, type)) == NULL) {
		if (type == ARC_BUFC_METADATA) {
			buf->b_data = zio_buf_alloc(size);
			arc_space_consume(size, ARC_SPACE_DATA);
		} else {
			ASSERT(type == ARC_BUFC_DATA);
			buf->b_data = zio_data_buf_alloc(size);
			ARCSTAT_INCR(arcstat_data_size, size);
			atomic_add_64(&arc_size, size);
		}
		ARCSTAT_BUMP(arcstat_recycle_miss);
	}
	ASSERT(buf->b_data != NULL);
out:
	/*
	 * Update the state size.  Note that ghost states have a
	 * "ghost size" and so don't need to be updated.
	 */
	if (!GHOST_STATE(buf->b_hdr->b_state)) {
		arc_buf_hdr_t *hdr = buf->b_hdr;

		atomic_add_64(&hdr->b_state->arcs_size, size);
		if (list_link_active(&hdr->b_arc_node)) {
			ASSERT(refcount_is_zero(&hdr->b_refcnt));
			atomic_add_64(&hdr->b_state->arcs_lsize[type], size);
		}
		/*
		 * If we are growing the cache, and we are adding anonymous
		 * data, and we have outgrown arc_p, update arc_p
		 */
		if (arc_size < arc_c && hdr->b_state == arc_anon &&
		    arc_anon->arcs_size + arc_mru->arcs_size > arc_p)
			arc_p = MIN(arc_c, arc_p + size);
	}
}

/*
 * This routine is called whenever a buffer is accessed.
 * NOTE: the hash lock is dropped in this function.
 */
static void
arc_access(arc_buf_hdr_t *hdr, kmutex_t *hash_lock)
{
	clock_t now;

	ASSERT(MUTEX_HELD(hash_lock));

	if (hdr->b_state == arc_anon) {
		/*
		 * This buffer is not in the cache, and does not
		 * appear in our "ghost" list.  Add the new buffer
		 * to the MRU state.
		 */

		ASSERT(hdr->b_arc_access == 0);
		hdr->b_arc_access = ddi_get_lbolt();
		DTRACE_PROBE1(new_state__mru, arc_buf_hdr_t *, hdr);
		arc_change_state(arc_mru, hdr, hash_lock);

	} else if (hdr->b_state == arc_mru) {
		now = ddi_get_lbolt();

		/*
		 * If this buffer is here because of a prefetch, then either:
		 * - clear the flag if this is a "referencing" read
		 *   (any subsequent access will bump this into the MFU state).
		 * or
		 * - move the buffer to the head of the list if this is
		 *   another prefetch (to make it less likely to be evicted).
		 */
		if ((hdr->b_flags & ARC_FLAG_PREFETCH) != 0) {
			if (refcount_count(&hdr->b_refcnt) == 0) {
				ASSERT(list_link_active(&hdr->b_arc_node));
			} else {
				hdr->b_flags &= ~ARC_FLAG_PREFETCH;
				ARCSTAT_BUMP(arcstat_mru_hits);
			}
			hdr->b_arc_access = now;
			return;
		}

		/*
		 * This buffer has been "accessed" only once so far,
		 * but it is still in the cache. Move it to the MFU
		 * state.
		 */
		if (now > hdr->b_arc_access + ARC_MINTIME) {
			/*
			 * More than 125ms have passed since we
			 * instantiated this buffer.  Move it to the
			 * most frequently used state.
			 */
			hdr->b_arc_access = now;
			DTRACE_PROBE1(new_state__mfu, arc_buf_hdr_t *, hdr);
			arc_change_state(arc_mfu, hdr, hash_lock);
		}
		ARCSTAT_BUMP(arcstat_mru_hits);
	} else if (hdr->b_state == arc_mru_ghost) {
		arc_state_t	*new_state;
		/*
		 * This buffer has been "accessed" recently, but
		 * was evicted from the cache.  Move it to the
		 * MFU state.
		 */

		if (hdr->b_flags & ARC_FLAG_PREFETCH) {
			new_state = arc_mru;
			if (refcount_count(&hdr->b_refcnt) > 0)
				hdr->b_flags &= ~ARC_FLAG_PREFETCH;
			DTRACE_PROBE1(new_state__mru, arc_buf_hdr_t *, hdr);
		} else {
			new_state = arc_mfu;
			DTRACE_PROBE1(new_state__mfu, arc_buf_hdr_t *, hdr);
		}

		hdr->b_arc_access = ddi_get_lbolt();
		arc_change_state(new_state, hdr, hash_lock);

		ARCSTAT_BUMP(arcstat_mru_ghost_hits);
	} else if (hdr->b_state == arc_mfu) {
		/*
		 * This buffer has been accessed more than once and is
		 * still in the cache.  Keep it in the MFU state.
		 *
		 * NOTE: an add_reference() that occurred when we did
		 * the arc_read() will have kicked this off the list.
		 * If it was a prefetch, we will explicitly move it to
		 * the head of the list now.
		 */
		if ((hdr->b_flags & ARC_FLAG_PREFETCH) != 0) {
			ASSERT(refcount_count(&hdr->b_refcnt) == 0);
			ASSERT(list_link_active(&hdr->b_arc_node));
		}
		ARCSTAT_BUMP(arcstat_mfu_hits);
		hdr->b_arc_access = ddi_get_lbolt();
	} else if (hdr->b_state == arc_mfu_ghost) {
		arc_state_t	*new_state = arc_mfu;
		/*
		 * This buffer has been accessed more than once but has
		 * been evicted from the cache.  Move it back to the
		 * MFU state.
		 */

		if (hdr->b_flags & ARC_FLAG_PREFETCH) {
			/*
			 * This is a prefetch access...
			 * move this block back to the MRU state.
			 */
			ASSERT0(refcount_count(&hdr->b_refcnt));
			new_state = arc_mru;
		}

		hdr->b_arc_access = ddi_get_lbolt();
		DTRACE_PROBE1(new_state__mfu, arc_buf_hdr_t *, hdr);
		arc_change_state(new_state, hdr, hash_lock);

		ARCSTAT_BUMP(arcstat_mfu_ghost_hits);
	} else if (hdr->b_state == arc_l2c_only) {
		/*
		 * This buffer is on the 2nd Level ARC.
		 */

		hdr->b_arc_access = ddi_get_lbolt();
		DTRACE_PROBE1(new_state__mfu, arc_buf_hdr_t *, hdr);
		arc_change_state(arc_mfu, hdr, hash_lock);
	} else {
		ASSERT(!"invalid arc state");
	}
}

/* a generic arc_done_func_t which you can use */
/* ARGSUSED */
void
arc_bcopy_func(zio_t *zio, arc_buf_t *buf, void *arg)
{
	if (zio == NULL || zio->io_error == 0)
		bcopy(buf->b_data, arg, buf->b_hdr->b_size);
	VERIFY(arc_buf_remove_ref(buf, arg));
}

/* a generic arc_done_func_t */
void
arc_getbuf_func(zio_t *zio, arc_buf_t *buf, void *arg)
{
	arc_buf_t **bufp = arg;
	if (zio && zio->io_error) {
		VERIFY(arc_buf_remove_ref(buf, arg));
		*bufp = NULL;
	} else {
		*bufp = buf;
		ASSERT(buf->b_data);
	}
}

static void
arc_read_done(zio_t *zio)
{
	arc_buf_hdr_t	*hdr;
	arc_buf_t	*buf;
	arc_buf_t	*abuf;	/* buffer we're assigning to callback */
	kmutex_t	*hash_lock = NULL;
	arc_callback_t	*callback_list, *acb;
	int		freeable = FALSE;

	buf = zio->io_private;
	hdr = buf->b_hdr;

	/*
	 * The hdr was inserted into hash-table and removed from lists
	 * prior to starting I/O.  We should find this header, since
	 * it's in the hash table, and it should be legit since it's
	 * not possible to evict it during the I/O.  The only possible
	 * reason for it not to be found is if we were freed during the
	 * read.
	 */
	if (HDR_IN_HASH_TABLE(hdr)) {
		ASSERT3U(hdr->b_birth, ==, BP_PHYSICAL_BIRTH(zio->io_bp));
		ASSERT3U(hdr->b_dva.dva_word[0], ==,
		    BP_IDENTITY(zio->io_bp)->dva_word[0]);
		ASSERT3U(hdr->b_dva.dva_word[1], ==,
		    BP_IDENTITY(zio->io_bp)->dva_word[1]);

		arc_buf_hdr_t *found = buf_hash_find(hdr->b_spa, zio->io_bp,
		    &hash_lock);

		ASSERT((found == NULL && HDR_FREED_IN_READ(hdr) &&
		    hash_lock == NULL) ||
		    (found == hdr &&
		    DVA_EQUAL(&hdr->b_dva, BP_IDENTITY(zio->io_bp))) ||
		    (found == hdr && HDR_L2_READING(hdr)));
	}

	hdr->b_flags &= ~ARC_FLAG_L2_EVICTED;
	if (l2arc_noprefetch && (hdr->b_flags & ARC_FLAG_PREFETCH))
		hdr->b_flags &= ~ARC_FLAG_L2CACHE;

	/* byteswap if necessary */
	callback_list = hdr->b_acb;
	ASSERT(callback_list != NULL);
	if (BP_SHOULD_BYTESWAP(zio->io_bp) && zio->io_error == 0) {
		dmu_object_byteswap_t bswap =
		    DMU_OT_BYTESWAP(BP_GET_TYPE(zio->io_bp));
		arc_byteswap_func_t *func = BP_GET_LEVEL(zio->io_bp) > 0 ?
		    byteswap_uint64_array :
		    dmu_ot_byteswap[bswap].ob_func;
		func(buf->b_data, hdr->b_size);
	}

	arc_cksum_compute(buf, B_FALSE);
	arc_buf_watch(buf);

	if (hash_lock && zio->io_error == 0 && hdr->b_state == arc_anon) {
		/*
		 * Only call arc_access on anonymous buffers.  This is because
		 * if we've issued an I/O for an evicted buffer, we've already
		 * called arc_access (to prevent any simultaneous readers from
		 * getting confused).
		 */
		arc_access(hdr, hash_lock);
	}

	/* create copies of the data buffer for the callers */
	abuf = buf;
	for (acb = callback_list; acb; acb = acb->acb_next) {
		if (acb->acb_done) {
			if (abuf == NULL) {
				ARCSTAT_BUMP(arcstat_duplicate_reads);
				abuf = arc_buf_clone(buf);
			}
			acb->acb_buf = abuf;
			abuf = NULL;
		}
	}
	hdr->b_acb = NULL;
	hdr->b_flags &= ~ARC_FLAG_IO_IN_PROGRESS;
	ASSERT(!HDR_BUF_AVAILABLE(hdr));
	if (abuf == buf) {
		ASSERT(buf->b_efunc == NULL);
		ASSERT(hdr->b_datacnt == 1);
		hdr->b_flags |= ARC_FLAG_BUF_AVAILABLE;
	}

	ASSERT(refcount_is_zero(&hdr->b_refcnt) || callback_list != NULL);

	if (zio->io_error != 0) {
		hdr->b_flags |= ARC_FLAG_IO_ERROR;
		if (hdr->b_state != arc_anon)
			arc_change_state(arc_anon, hdr, hash_lock);
		if (HDR_IN_HASH_TABLE(hdr))
			buf_hash_remove(hdr);
		freeable = refcount_is_zero(&hdr->b_refcnt);
	}

	/*
	 * Broadcast before we drop the hash_lock to avoid the possibility
	 * that the hdr (and hence the cv) might be freed before we get to
	 * the cv_broadcast().
	 */
	cv_broadcast(&hdr->b_cv);

	if (hash_lock) {
		mutex_exit(hash_lock);
	} else {
		/*
		 * This block was freed while we waited for the read to
		 * complete.  It has been removed from the hash table and
		 * moved to the anonymous state (so that it won't show up
		 * in the cache).
		 */
		ASSERT3P(hdr->b_state, ==, arc_anon);
		freeable = refcount_is_zero(&hdr->b_refcnt);
	}

	/* execute each callback and free its structure */
	while ((acb = callback_list) != NULL) {
		if (acb->acb_done)
			acb->acb_done(zio, acb->acb_buf, acb->acb_private);

		if (acb->acb_zio_dummy != NULL) {
			acb->acb_zio_dummy->io_error = zio->io_error;
			zio_nowait(acb->acb_zio_dummy);
		}

		callback_list = acb->acb_next;
		kmem_free(acb, sizeof (arc_callback_t));
	}

	if (freeable)
		arc_hdr_destroy(hdr);
}

/*
 * "Read" the block at the specified DVA (in bp) via the
 * cache.  If the block is found in the cache, invoke the provided
 * callback immediately and return.  Note that the `zio' parameter
 * in the callback will be NULL in this case, since no IO was
 * required.  If the block is not in the cache pass the read request
 * on to the spa with a substitute callback function, so that the
 * requested block will be added to the cache.
 *
 * If a read request arrives for a block that has a read in-progress,
 * either wait for the in-progress read to complete (and return the
 * results); or, if this is a read with a "done" func, add a record
 * to the read to invoke the "done" func when the read completes,
 * and return; or just return.
 *
 * arc_read_done() will invoke all the requested "done" functions
 * for readers of this block.
 */
int
arc_read(zio_t *pio, spa_t *spa, const blkptr_t *bp, arc_done_func_t *done,
    void *private, zio_priority_t priority, int zio_flags,
    arc_flags_t *arc_flags, const zbookmark_phys_t *zb)
{
	arc_buf_hdr_t *hdr = NULL;
	arc_buf_t *buf = NULL;
	kmutex_t *hash_lock = NULL;
	zio_t *rzio;
	uint64_t guid = spa_load_guid(spa);

	ASSERT(!BP_IS_EMBEDDED(bp) ||
	    BPE_GET_ETYPE(bp) == BP_EMBEDDED_TYPE_DATA);

top:
	if (!BP_IS_EMBEDDED(bp)) {
		/*
		 * Embedded BP's have no DVA and require no I/O to "read".
		 * Create an anonymous arc buf to back it.
		 */
		hdr = buf_hash_find(guid, bp, &hash_lock);
	}

	if (hdr != NULL && hdr->b_datacnt > 0) {

		*arc_flags |= ARC_FLAG_CACHED;

		if (HDR_IO_IN_PROGRESS(hdr)) {

			if (*arc_flags & ARC_FLAG_WAIT) {
				cv_wait(&hdr->b_cv, hash_lock);
				mutex_exit(hash_lock);
				goto top;
			}
			ASSERT(*arc_flags & ARC_FLAG_NOWAIT);

			if (done) {
				arc_callback_t	*acb = NULL;

				acb = kmem_zalloc(sizeof (arc_callback_t),
				    KM_SLEEP);
				acb->acb_done = done;
				acb->acb_private = private;
				if (pio != NULL)
					acb->acb_zio_dummy = zio_null(pio,
					    spa, NULL, NULL, NULL, zio_flags);

				ASSERT(acb->acb_done != NULL);
				acb->acb_next = hdr->b_acb;
				hdr->b_acb = acb;
				add_reference(hdr, hash_lock, private);
				mutex_exit(hash_lock);
				return (0);
			}
			mutex_exit(hash_lock);
			return (0);
		}

		ASSERT(hdr->b_state == arc_mru || hdr->b_state == arc_mfu);

		if (done) {
			add_reference(hdr, hash_lock, private);
			/*
			 * If this block is already in use, create a new
			 * copy of the data so that we will be guaranteed
			 * that arc_release() will always succeed.
			 */
			buf = hdr->b_buf;
			ASSERT(buf);
			ASSERT(buf->b_data);
			if (HDR_BUF_AVAILABLE(hdr)) {
				ASSERT(buf->b_efunc == NULL);
				hdr->b_flags &= ~ARC_FLAG_BUF_AVAILABLE;
			} else {
				buf = arc_buf_clone(buf);
			}

		} else if (*arc_flags & ARC_FLAG_PREFETCH &&
		    refcount_count(&hdr->b_refcnt) == 0) {
			hdr->b_flags |= ARC_FLAG_PREFETCH;
		}
		DTRACE_PROBE1(arc__hit, arc_buf_hdr_t *, hdr);
		arc_access(hdr, hash_lock);
		if (*arc_flags & ARC_FLAG_L2CACHE)
			hdr->b_flags |= ARC_FLAG_L2CACHE;
		if (*arc_flags & ARC_FLAG_L2COMPRESS)
			hdr->b_flags |= ARC_FLAG_L2COMPRESS;
		mutex_exit(hash_lock);
		ARCSTAT_BUMP(arcstat_hits);
		ARCSTAT_CONDSTAT(!(hdr->b_flags & ARC_FLAG_PREFETCH),
		    demand, prefetch, hdr->b_type != ARC_BUFC_METADATA,
		    data, metadata, hits);

		if (done)
			done(NULL, buf, private);
	} else {
		uint64_t size = BP_GET_LSIZE(bp);
		arc_callback_t *acb;
		vdev_t *vd = NULL;
		uint64_t addr = 0;
		boolean_t devw = B_FALSE;
		enum zio_compress b_compress = ZIO_COMPRESS_OFF;
		uint64_t b_asize = 0;

		if (hdr == NULL) {
			/* this block is not in the cache */
			arc_buf_hdr_t *exists = NULL;
			arc_buf_contents_t type = BP_GET_BUFC_TYPE(bp);
			buf = arc_buf_alloc(spa, size, private, type);
			hdr = buf->b_hdr;
			if (!BP_IS_EMBEDDED(bp)) {
				hdr->b_dva = *BP_IDENTITY(bp);
				hdr->b_birth = BP_PHYSICAL_BIRTH(bp);
				hdr->b_cksum0 = bp->blk_cksum.zc_word[0];
				exists = buf_hash_insert(hdr, &hash_lock);
			}
			if (exists != NULL) {
				/* somebody beat us to the hash insert */
				mutex_exit(hash_lock);
				buf_discard_identity(hdr);
				(void) arc_buf_remove_ref(buf, private);
				goto top; /* restart the IO request */
			}

			/* if this is a prefetch, we don't have a reference */
			if (*arc_flags & ARC_FLAG_PREFETCH) {
				(void) remove_reference(hdr, hash_lock,
				    private);
				hdr->b_flags |= ARC_FLAG_PREFETCH;
			}
			if (*arc_flags & ARC_FLAG_L2CACHE)
				hdr->b_flags |= ARC_FLAG_L2CACHE;
			if (*arc_flags & ARC_FLAG_L2COMPRESS)
				hdr->b_flags |= ARC_FLAG_L2COMPRESS;
			if (BP_GET_LEVEL(bp) > 0)
				hdr->b_flags |= ARC_FLAG_INDIRECT;
		} else {
			/* this block is in the ghost cache */
			ASSERT(GHOST_STATE(hdr->b_state));
			ASSERT(!HDR_IO_IN_PROGRESS(hdr));
			ASSERT0(refcount_count(&hdr->b_refcnt));
			ASSERT(hdr->b_buf == NULL);

			/* if this is a prefetch, we don't have a reference */
			if (*arc_flags & ARC_FLAG_PREFETCH)
				hdr->b_flags |= ARC_FLAG_PREFETCH;
			else
				add_reference(hdr, hash_lock, private);
			if (*arc_flags & ARC_FLAG_L2CACHE)
				hdr->b_flags |= ARC_FLAG_L2CACHE;
			if (*arc_flags & ARC_FLAG_L2COMPRESS)
				hdr->b_flags |= ARC_FLAG_L2COMPRESS;
			buf = kmem_cache_alloc(buf_cache, KM_PUSHPAGE);
			buf->b_hdr = hdr;
			buf->b_data = NULL;
			buf->b_efunc = NULL;
			buf->b_private = NULL;
			buf->b_next = NULL;
			hdr->b_buf = buf;
			ASSERT(hdr->b_datacnt == 0);
			hdr->b_datacnt = 1;
			arc_get_data_buf(buf);
			arc_access(hdr, hash_lock);
		}

		ASSERT(!GHOST_STATE(hdr->b_state));

		acb = kmem_zalloc(sizeof (arc_callback_t), KM_SLEEP);
		acb->acb_done = done;
		acb->acb_private = private;

		ASSERT(hdr->b_acb == NULL);
		hdr->b_acb = acb;
		hdr->b_flags |= ARC_FLAG_IO_IN_PROGRESS;

		if (hdr->b_l2hdr != NULL &&
		    (vd = hdr->b_l2hdr->b_dev->l2ad_vdev) != NULL) {
			devw = hdr->b_l2hdr->b_dev->l2ad_writing;
			addr = hdr->b_l2hdr->b_daddr;
			b_compress = hdr->b_l2hdr->b_compress;
			b_asize = hdr->b_l2hdr->b_asize;
			/*
			 * Lock out device removal.
			 */
			if (vdev_is_dead(vd) ||
			    !spa_config_tryenter(spa, SCL_L2ARC, vd, RW_READER))
				vd = NULL;
		}

		if (hash_lock != NULL)
			mutex_exit(hash_lock);

		/*
		 * At this point, we have a level 1 cache miss.  Try again in
		 * L2ARC if possible.
		 */
		ASSERT3U(hdr->b_size, ==, size);
		DTRACE_PROBE4(arc__miss, arc_buf_hdr_t *, hdr, blkptr_t *, bp,
		    uint64_t, size, zbookmark_phys_t *, zb);
		ARCSTAT_BUMP(arcstat_misses);
		ARCSTAT_CONDSTAT(!(hdr->b_flags & ARC_FLAG_PREFETCH),
		    demand, prefetch, hdr->b_type != ARC_BUFC_METADATA,
		    data, metadata, misses);

		if (vd != NULL && l2arc_ndev != 0 && !(l2arc_norw && devw)) {
			/*
			 * Read from the L2ARC if the following are true:
			 * 1. The L2ARC vdev was previously cached.
			 * 2. This buffer still has L2ARC metadata.
			 * 3. This buffer isn't currently writing to the L2ARC.
			 * 4. The L2ARC entry wasn't evicted, which may
			 *    also have invalidated the vdev.
			 * 5. This isn't prefetch and l2arc_noprefetch is set.
			 */
			if (hdr->b_l2hdr != NULL &&
			    !HDR_L2_WRITING(hdr) && !HDR_L2_EVICTED(hdr) &&
			    !(l2arc_noprefetch && HDR_PREFETCH(hdr))) {
				l2arc_read_callback_t *cb;

				DTRACE_PROBE1(l2arc__hit, arc_buf_hdr_t *, hdr);
				ARCSTAT_BUMP(arcstat_l2_hits);

				cb = kmem_zalloc(sizeof (l2arc_read_callback_t),
				    KM_SLEEP);
				cb->l2rcb_buf = buf;
				cb->l2rcb_spa = spa;
				cb->l2rcb_bp = *bp;
				cb->l2rcb_zb = *zb;
				cb->l2rcb_flags = zio_flags;
				cb->l2rcb_compress = b_compress;

				ASSERT(addr >= VDEV_LABEL_START_SIZE &&
				    addr + size < vd->vdev_psize -
				    VDEV_LABEL_END_SIZE);

				/*
				 * l2arc read.  The SCL_L2ARC lock will be
				 * released by l2arc_read_done().
				 * Issue a null zio if the underlying buffer
				 * was squashed to zero size by compression.
				 */
				if (b_compress == ZIO_COMPRESS_EMPTY) {
					rzio = zio_null(pio, spa, vd,
					    l2arc_read_done, cb,
					    zio_flags | ZIO_FLAG_DONT_CACHE |
					    ZIO_FLAG_CANFAIL |
					    ZIO_FLAG_DONT_PROPAGATE |
					    ZIO_FLAG_DONT_RETRY);
				} else {
					rzio = zio_read_phys(pio, vd, addr,
					    b_asize, buf->b_data,
					    ZIO_CHECKSUM_OFF,
					    l2arc_read_done, cb, priority,
					    zio_flags | ZIO_FLAG_DONT_CACHE |
					    ZIO_FLAG_CANFAIL |
					    ZIO_FLAG_DONT_PROPAGATE |
					    ZIO_FLAG_DONT_RETRY, B_FALSE);
				}
				DTRACE_PROBE2(l2arc__read, vdev_t *, vd,
				    zio_t *, rzio);
				ARCSTAT_INCR(arcstat_l2_read_bytes, b_asize);

				if (*arc_flags & ARC_FLAG_NOWAIT) {
					zio_nowait(rzio);
					return (0);
				}

				ASSERT(*arc_flags & ARC_FLAG_WAIT);
				if (zio_wait(rzio) == 0)
					return (0);

				/* l2arc read error; goto zio_read() */
			} else {
				DTRACE_PROBE1(l2arc__miss,
				    arc_buf_hdr_t *, hdr);
				ARCSTAT_BUMP(arcstat_l2_misses);
				if (HDR_L2_WRITING(hdr))
					ARCSTAT_BUMP(arcstat_l2_rw_clash);
				spa_config_exit(spa, SCL_L2ARC, vd);
			}
		} else {
			if (vd != NULL)
				spa_config_exit(spa, SCL_L2ARC, vd);
			if (l2arc_ndev != 0) {
				DTRACE_PROBE1(l2arc__miss,
				    arc_buf_hdr_t *, hdr);
				ARCSTAT_BUMP(arcstat_l2_misses);
			}
		}

		rzio = zio_read(pio, spa, bp, buf->b_data, size,
		    arc_read_done, buf, priority, zio_flags, zb);

<<<<<<< HEAD
		/*
		 * At this point, this read I/O has already missed in the ARC
		 * and will be going through to the disk.  The I/O throttle
		 * should delay this I/O if this zone is using more than its I/O
		 * priority allows.
		 */
		zfs_zone_io_throttle(ZFS_ZONE_IOP_READ);

		if (*arc_flags & ARC_WAIT)
=======
		if (*arc_flags & ARC_FLAG_WAIT)
>>>>>>> d6568684
			return (zio_wait(rzio));

		ASSERT(*arc_flags & ARC_FLAG_NOWAIT);
		zio_nowait(rzio);
	}
	return (0);
}

void
arc_set_callback(arc_buf_t *buf, arc_evict_func_t *func, void *private)
{
	ASSERT(buf->b_hdr != NULL);
	ASSERT(buf->b_hdr->b_state != arc_anon);
	ASSERT(!refcount_is_zero(&buf->b_hdr->b_refcnt) || func == NULL);
	ASSERT(buf->b_efunc == NULL);
	ASSERT(!HDR_BUF_AVAILABLE(buf->b_hdr));

	buf->b_efunc = func;
	buf->b_private = private;
}

/*
 * Notify the arc that a block was freed, and thus will never be used again.
 */
void
arc_freed(spa_t *spa, const blkptr_t *bp)
{
	arc_buf_hdr_t *hdr;
	kmutex_t *hash_lock;
	uint64_t guid = spa_load_guid(spa);

	ASSERT(!BP_IS_EMBEDDED(bp));

	hdr = buf_hash_find(guid, bp, &hash_lock);
	if (hdr == NULL)
		return;
	if (HDR_BUF_AVAILABLE(hdr)) {
		arc_buf_t *buf = hdr->b_buf;
		add_reference(hdr, hash_lock, FTAG);
		hdr->b_flags &= ~ARC_FLAG_BUF_AVAILABLE;
		mutex_exit(hash_lock);

		arc_release(buf, FTAG);
		(void) arc_buf_remove_ref(buf, FTAG);
	} else {
		mutex_exit(hash_lock);
	}

}

/*
 * Clear the user eviction callback set by arc_set_callback(), first calling
 * it if it exists.  Because the presence of a callback keeps an arc_buf cached
 * clearing the callback may result in the arc_buf being destroyed.  However,
 * it will not result in the *last* arc_buf being destroyed, hence the data
 * will remain cached in the ARC. We make a copy of the arc buffer here so
 * that we can process the callback without holding any locks.
 *
 * It's possible that the callback is already in the process of being cleared
 * by another thread.  In this case we can not clear the callback.
 *
 * Returns B_TRUE if the callback was successfully called and cleared.
 */
boolean_t
arc_clear_callback(arc_buf_t *buf)
{
	arc_buf_hdr_t *hdr;
	kmutex_t *hash_lock;
	arc_evict_func_t *efunc = buf->b_efunc;
	void *private = buf->b_private;

	mutex_enter(&buf->b_evict_lock);
	hdr = buf->b_hdr;
	if (hdr == NULL) {
		/*
		 * We are in arc_do_user_evicts().
		 */
		ASSERT(buf->b_data == NULL);
		mutex_exit(&buf->b_evict_lock);
		return (B_FALSE);
	} else if (buf->b_data == NULL) {
		/*
		 * We are on the eviction list; process this buffer now
		 * but let arc_do_user_evicts() do the reaping.
		 */
		buf->b_efunc = NULL;
		mutex_exit(&buf->b_evict_lock);
		VERIFY0(efunc(private));
		return (B_TRUE);
	}
	hash_lock = HDR_LOCK(hdr);
	mutex_enter(hash_lock);
	hdr = buf->b_hdr;
	ASSERT3P(hash_lock, ==, HDR_LOCK(hdr));

	ASSERT3U(refcount_count(&hdr->b_refcnt), <, hdr->b_datacnt);
	ASSERT(hdr->b_state == arc_mru || hdr->b_state == arc_mfu);

	buf->b_efunc = NULL;
	buf->b_private = NULL;

	if (hdr->b_datacnt > 1) {
		mutex_exit(&buf->b_evict_lock);
		arc_buf_destroy(buf, FALSE, TRUE);
	} else {
		ASSERT(buf == hdr->b_buf);
		hdr->b_flags |= ARC_FLAG_BUF_AVAILABLE;
		mutex_exit(&buf->b_evict_lock);
	}

	mutex_exit(hash_lock);
	VERIFY0(efunc(private));
	return (B_TRUE);
}

/*
 * Release this buffer from the cache, making it an anonymous buffer.  This
 * must be done after a read and prior to modifying the buffer contents.
 * If the buffer has more than one reference, we must make
 * a new hdr for the buffer.
 */
void
arc_release(arc_buf_t *buf, void *tag)
{
	arc_buf_hdr_t *hdr;
	kmutex_t *hash_lock = NULL;
	l2arc_buf_hdr_t *l2hdr;
	uint64_t buf_size;

	/*
	 * It would be nice to assert that if it's DMU metadata (level >
	 * 0 || it's the dnode file), then it must be syncing context.
	 * But we don't know that information at this level.
	 */

	mutex_enter(&buf->b_evict_lock);
	hdr = buf->b_hdr;

	/* this buffer is not on any list */
	ASSERT(refcount_count(&hdr->b_refcnt) > 0);

	if (hdr->b_state == arc_anon) {
		/* this buffer is already released */
		ASSERT(buf->b_efunc == NULL);
	} else {
		hash_lock = HDR_LOCK(hdr);
		mutex_enter(hash_lock);
		hdr = buf->b_hdr;
		ASSERT3P(hash_lock, ==, HDR_LOCK(hdr));
	}

	l2hdr = hdr->b_l2hdr;
	if (l2hdr) {
		mutex_enter(&l2arc_buflist_mtx);
		hdr->b_l2hdr = NULL;
		list_remove(l2hdr->b_dev->l2ad_buflist, hdr);
	}
	buf_size = hdr->b_size;

	/*
	 * Do we have more than one buf?
	 */
	if (hdr->b_datacnt > 1) {
		arc_buf_hdr_t *nhdr;
		arc_buf_t **bufp;
		uint64_t blksz = hdr->b_size;
		uint64_t spa = hdr->b_spa;
		arc_buf_contents_t type = hdr->b_type;
		uint32_t flags = hdr->b_flags;

		ASSERT(hdr->b_buf != buf || buf->b_next != NULL);
		/*
		 * Pull the data off of this hdr and attach it to
		 * a new anonymous hdr.
		 */
		(void) remove_reference(hdr, hash_lock, tag);
		bufp = &hdr->b_buf;
		while (*bufp != buf)
			bufp = &(*bufp)->b_next;
		*bufp = buf->b_next;
		buf->b_next = NULL;

		ASSERT3U(hdr->b_state->arcs_size, >=, hdr->b_size);
		atomic_add_64(&hdr->b_state->arcs_size, -hdr->b_size);
		if (refcount_is_zero(&hdr->b_refcnt)) {
			uint64_t *size = &hdr->b_state->arcs_lsize[hdr->b_type];
			ASSERT3U(*size, >=, hdr->b_size);
			atomic_add_64(size, -hdr->b_size);
		}

		/*
		 * We're releasing a duplicate user data buffer, update
		 * our statistics accordingly.
		 */
		if (hdr->b_type == ARC_BUFC_DATA) {
			ARCSTAT_BUMPDOWN(arcstat_duplicate_buffers);
			ARCSTAT_INCR(arcstat_duplicate_buffers_size,
			    -hdr->b_size);
		}
		hdr->b_datacnt -= 1;
		arc_cksum_verify(buf);
		arc_buf_unwatch(buf);

		mutex_exit(hash_lock);

		nhdr = kmem_cache_alloc(hdr_cache, KM_PUSHPAGE);
		nhdr->b_size = blksz;
		nhdr->b_spa = spa;
		nhdr->b_type = type;
		nhdr->b_buf = buf;
		nhdr->b_state = arc_anon;
		nhdr->b_arc_access = 0;
		nhdr->b_flags = flags & ARC_FLAG_L2_WRITING;
		nhdr->b_l2hdr = NULL;
		nhdr->b_datacnt = 1;
		nhdr->b_freeze_cksum = NULL;
		(void) refcount_add(&nhdr->b_refcnt, tag);
		buf->b_hdr = nhdr;
		mutex_exit(&buf->b_evict_lock);
		atomic_add_64(&arc_anon->arcs_size, blksz);
	} else {
		mutex_exit(&buf->b_evict_lock);
		ASSERT(refcount_count(&hdr->b_refcnt) == 1);
		ASSERT(!list_link_active(&hdr->b_arc_node));
		ASSERT(!HDR_IO_IN_PROGRESS(hdr));
		if (hdr->b_state != arc_anon)
			arc_change_state(arc_anon, hdr, hash_lock);
		hdr->b_arc_access = 0;
		if (hash_lock)
			mutex_exit(hash_lock);

		buf_discard_identity(hdr);
		arc_buf_thaw(buf);
	}
	buf->b_efunc = NULL;
	buf->b_private = NULL;

	if (l2hdr) {
		ARCSTAT_INCR(arcstat_l2_asize, -l2hdr->b_asize);
		vdev_space_update(l2hdr->b_dev->l2ad_vdev,
		    -l2hdr->b_asize, 0, 0);
		kmem_free(l2hdr, sizeof (l2arc_buf_hdr_t));
		ARCSTAT_INCR(arcstat_l2_size, -buf_size);
		mutex_exit(&l2arc_buflist_mtx);
	}
}

int
arc_released(arc_buf_t *buf)
{
	int released;

	mutex_enter(&buf->b_evict_lock);
	released = (buf->b_data != NULL && buf->b_hdr->b_state == arc_anon);
	mutex_exit(&buf->b_evict_lock);
	return (released);
}

#ifdef ZFS_DEBUG
int
arc_referenced(arc_buf_t *buf)
{
	int referenced;

	mutex_enter(&buf->b_evict_lock);
	referenced = (refcount_count(&buf->b_hdr->b_refcnt));
	mutex_exit(&buf->b_evict_lock);
	return (referenced);
}
#endif

static void
arc_write_ready(zio_t *zio)
{
	arc_write_callback_t *callback = zio->io_private;
	arc_buf_t *buf = callback->awcb_buf;
	arc_buf_hdr_t *hdr = buf->b_hdr;

	ASSERT(!refcount_is_zero(&buf->b_hdr->b_refcnt));
	callback->awcb_ready(zio, buf, callback->awcb_private);

	/*
	 * If the IO is already in progress, then this is a re-write
	 * attempt, so we need to thaw and re-compute the cksum.
	 * It is the responsibility of the callback to handle the
	 * accounting for any re-write attempt.
	 */
	if (HDR_IO_IN_PROGRESS(hdr)) {
		mutex_enter(&hdr->b_freeze_lock);
		if (hdr->b_freeze_cksum != NULL) {
			kmem_free(hdr->b_freeze_cksum, sizeof (zio_cksum_t));
			hdr->b_freeze_cksum = NULL;
		}
		mutex_exit(&hdr->b_freeze_lock);
	}
	arc_cksum_compute(buf, B_FALSE);
	hdr->b_flags |= ARC_FLAG_IO_IN_PROGRESS;
}

/*
 * The SPA calls this callback for each physical write that happens on behalf
 * of a logical write.  See the comment in dbuf_write_physdone() for details.
 */
static void
arc_write_physdone(zio_t *zio)
{
	arc_write_callback_t *cb = zio->io_private;
	if (cb->awcb_physdone != NULL)
		cb->awcb_physdone(zio, cb->awcb_buf, cb->awcb_private);
}

static void
arc_write_done(zio_t *zio)
{
	arc_write_callback_t *callback = zio->io_private;
	arc_buf_t *buf = callback->awcb_buf;
	arc_buf_hdr_t *hdr = buf->b_hdr;

	ASSERT(hdr->b_acb == NULL);

	if (zio->io_error == 0) {
		if (BP_IS_HOLE(zio->io_bp) || BP_IS_EMBEDDED(zio->io_bp)) {
			buf_discard_identity(hdr);
		} else {
			hdr->b_dva = *BP_IDENTITY(zio->io_bp);
			hdr->b_birth = BP_PHYSICAL_BIRTH(zio->io_bp);
			hdr->b_cksum0 = zio->io_bp->blk_cksum.zc_word[0];
		}
	} else {
		ASSERT(BUF_EMPTY(hdr));
	}

	/*
	 * If the block to be written was all-zero or compressed enough to be
	 * embedded in the BP, no write was performed so there will be no
	 * dva/birth/checksum.  The buffer must therefore remain anonymous
	 * (and uncached).
	 */
	if (!BUF_EMPTY(hdr)) {
		arc_buf_hdr_t *exists;
		kmutex_t *hash_lock;

		ASSERT(zio->io_error == 0);

		arc_cksum_verify(buf);

		exists = buf_hash_insert(hdr, &hash_lock);
		if (exists) {
			/*
			 * This can only happen if we overwrite for
			 * sync-to-convergence, because we remove
			 * buffers from the hash table when we arc_free().
			 */
			if (zio->io_flags & ZIO_FLAG_IO_REWRITE) {
				if (!BP_EQUAL(&zio->io_bp_orig, zio->io_bp))
					panic("bad overwrite, hdr=%p exists=%p",
					    (void *)hdr, (void *)exists);
				ASSERT(refcount_is_zero(&exists->b_refcnt));
				arc_change_state(arc_anon, exists, hash_lock);
				mutex_exit(hash_lock);
				arc_hdr_destroy(exists);
				exists = buf_hash_insert(hdr, &hash_lock);
				ASSERT3P(exists, ==, NULL);
			} else if (zio->io_flags & ZIO_FLAG_NOPWRITE) {
				/* nopwrite */
				ASSERT(zio->io_prop.zp_nopwrite);
				if (!BP_EQUAL(&zio->io_bp_orig, zio->io_bp))
					panic("bad nopwrite, hdr=%p exists=%p",
					    (void *)hdr, (void *)exists);
			} else {
				/* Dedup */
				ASSERT(hdr->b_datacnt == 1);
				ASSERT(hdr->b_state == arc_anon);
				ASSERT(BP_GET_DEDUP(zio->io_bp));
				ASSERT(BP_GET_LEVEL(zio->io_bp) == 0);
			}
		}
		hdr->b_flags &= ~ARC_FLAG_IO_IN_PROGRESS;
		/* if it's not anon, we are doing a scrub */
		if (!exists && hdr->b_state == arc_anon)
			arc_access(hdr, hash_lock);
		mutex_exit(hash_lock);
	} else {
		hdr->b_flags &= ~ARC_FLAG_IO_IN_PROGRESS;
	}

	ASSERT(!refcount_is_zero(&hdr->b_refcnt));
	callback->awcb_done(zio, buf, callback->awcb_private);

	kmem_free(callback, sizeof (arc_write_callback_t));
}

zio_t *
arc_write(zio_t *pio, spa_t *spa, uint64_t txg,
    blkptr_t *bp, arc_buf_t *buf, boolean_t l2arc, boolean_t l2arc_compress,
    const zio_prop_t *zp, arc_done_func_t *ready, arc_done_func_t *physdone,
    arc_done_func_t *done, void *private, zio_priority_t priority,
    int zio_flags, const zbookmark_phys_t *zb)
{
	arc_buf_hdr_t *hdr = buf->b_hdr;
	arc_write_callback_t *callback;
	zio_t *zio;

	ASSERT(ready != NULL);
	ASSERT(done != NULL);
	ASSERT(!HDR_IO_ERROR(hdr));
	ASSERT((hdr->b_flags & ARC_FLAG_IO_IN_PROGRESS) == 0);
	ASSERT(hdr->b_acb == NULL);
	if (l2arc)
		hdr->b_flags |= ARC_FLAG_L2CACHE;
	if (l2arc_compress)
		hdr->b_flags |= ARC_FLAG_L2COMPRESS;
	callback = kmem_zalloc(sizeof (arc_write_callback_t), KM_SLEEP);
	callback->awcb_ready = ready;
	callback->awcb_physdone = physdone;
	callback->awcb_done = done;
	callback->awcb_private = private;
	callback->awcb_buf = buf;

	zio = zio_write(pio, spa, txg, bp, buf->b_data, hdr->b_size, zp,
	    arc_write_ready, arc_write_physdone, arc_write_done, callback,
	    priority, zio_flags, zb);

	return (zio);
}

static int
arc_memory_throttle(uint64_t reserve, uint64_t txg)
{
#ifdef _KERNEL
	uint64_t available_memory = ptob(freemem);
	static uint64_t page_load = 0;
	static uint64_t last_txg = 0;

#if defined(__i386)
	available_memory =
	    MIN(available_memory, vmem_size(heap_arena, VMEM_FREE));
#endif

	if (freemem > physmem * arc_lotsfree_percent / 100)
		return (0);

	if (txg > last_txg) {
		last_txg = txg;
		page_load = 0;
	}
	/*
	 * If we are in pageout, we know that memory is already tight,
	 * the arc is already going to be evicting, so we just want to
	 * continue to let page writes occur as quickly as possible.
	 */
	if (curproc == proc_pageout) {
		if (page_load > MAX(ptob(minfree), available_memory) / 4)
			return (SET_ERROR(ERESTART));
		/* Note: reserve is inflated, so we deflate */
		page_load += reserve / 8;
		return (0);
	} else if (page_load > 0 && arc_reclaim_needed()) {
		/* memory is low, delay before restarting */
		ARCSTAT_INCR(arcstat_memory_throttle_count, 1);
		return (SET_ERROR(EAGAIN));
	}
	page_load = 0;
#endif
	return (0);
}

void
arc_tempreserve_clear(uint64_t reserve)
{
	atomic_add_64(&arc_tempreserve, -reserve);
	ASSERT((int64_t)arc_tempreserve >= 0);
}

int
arc_tempreserve_space(uint64_t reserve, uint64_t txg)
{
	int error;
	uint64_t anon_size;

	if (reserve > arc_c/4 && !arc_no_grow)
		arc_c = MIN(arc_c_max, reserve * 4);
	if (reserve > arc_c)
		return (SET_ERROR(ENOMEM));

	/*
	 * Don't count loaned bufs as in flight dirty data to prevent long
	 * network delays from blocking transactions that are ready to be
	 * assigned to a txg.
	 */
	anon_size = MAX((int64_t)(arc_anon->arcs_size - arc_loaned_bytes), 0);

	/*
	 * Writes will, almost always, require additional memory allocations
	 * in order to compress/encrypt/etc the data.  We therefore need to
	 * make sure that there is sufficient available memory for this.
	 */
	error = arc_memory_throttle(reserve, txg);
	if (error != 0)
		return (error);

	/*
	 * Throttle writes when the amount of dirty data in the cache
	 * gets too large.  We try to keep the cache less than half full
	 * of dirty blocks so that our sync times don't grow too large.
	 * Note: if two requests come in concurrently, we might let them
	 * both succeed, when one of them should fail.  Not a huge deal.
	 */

	if (reserve + arc_tempreserve + anon_size > arc_c / 2 &&
	    anon_size > arc_c / 4) {
		dprintf("failing, arc_tempreserve=%lluK anon_meta=%lluK "
		    "anon_data=%lluK tempreserve=%lluK arc_c=%lluK\n",
		    arc_tempreserve>>10,
		    arc_anon->arcs_lsize[ARC_BUFC_METADATA]>>10,
		    arc_anon->arcs_lsize[ARC_BUFC_DATA]>>10,
		    reserve>>10, arc_c>>10);
		return (SET_ERROR(ERESTART));
	}
	atomic_add_64(&arc_tempreserve, reserve);
	return (0);
}

void
arc_init(void)
{
	mutex_init(&arc_reclaim_thr_lock, NULL, MUTEX_DEFAULT, NULL);
	cv_init(&arc_reclaim_thr_cv, NULL, CV_DEFAULT, NULL);

	/* Convert seconds to clock ticks */
	arc_min_prefetch_lifespan = 1 * hz;

	/* Start out with 1/8 of all memory */
	arc_c = physmem * PAGESIZE / 8;

#ifdef _KERNEL
	/*
	 * On architectures where the physical memory can be larger
	 * than the addressable space (intel in 32-bit mode), we may
	 * need to limit the cache to 1/8 of VM size.
	 */
	arc_c = MIN(arc_c, vmem_size(heap_arena, VMEM_ALLOC | VMEM_FREE) / 8);
#endif

	/* set min cache to 1/32 of all memory, or 64MB, whichever is more */
	arc_c_min = MAX(arc_c / 4, 64<<20);
	/* set max to 3/4 of all memory, or all but 1GB, whichever is more */
	if (arc_c * 8 >= 1<<30)
		arc_c_max = (arc_c * 8) - (1<<30);
	else
		arc_c_max = arc_c_min;
	arc_c_max = MAX(arc_c * 6, arc_c_max);

	/*
	 * Allow the tunables to override our calculations if they are
	 * reasonable (ie. over 64MB)
	 */
	if (zfs_arc_max > 64<<20 && zfs_arc_max < physmem * PAGESIZE)
		arc_c_max = zfs_arc_max;
	if (zfs_arc_min > 64<<20 && zfs_arc_min <= arc_c_max)
		arc_c_min = zfs_arc_min;

	arc_c = arc_c_max;
	arc_p = (arc_c >> 1);

	/* limit meta-data to 1/4 of the arc capacity */
	arc_meta_limit = arc_c_max / 4;

	/* Allow the tunable to override if it is reasonable */
	if (zfs_arc_meta_limit > 0 && zfs_arc_meta_limit <= arc_c_max)
		arc_meta_limit = zfs_arc_meta_limit;

	if (arc_c_min < arc_meta_limit / 2 && zfs_arc_min == 0)
		arc_c_min = arc_meta_limit / 2;

	if (zfs_arc_meta_min > 0) {
		arc_meta_min = zfs_arc_meta_min;
	} else {
		arc_meta_min = arc_c_min / 2;
	}

	if (zfs_arc_grow_retry > 0)
		arc_grow_retry = zfs_arc_grow_retry;

	if (zfs_arc_shrink_shift > 0)
		arc_shrink_shift = zfs_arc_shrink_shift;

	if (zfs_arc_p_min_shift > 0)
		arc_p_min_shift = zfs_arc_p_min_shift;

	/* if kmem_flags are set, lets try to use less memory */
	if (kmem_debugging())
		arc_c = arc_c / 2;
	if (arc_c < arc_c_min)
		arc_c = arc_c_min;

	arc_anon = &ARC_anon;
	arc_mru = &ARC_mru;
	arc_mru_ghost = &ARC_mru_ghost;
	arc_mfu = &ARC_mfu;
	arc_mfu_ghost = &ARC_mfu_ghost;
	arc_l2c_only = &ARC_l2c_only;
	arc_size = 0;

	mutex_init(&arc_anon->arcs_mtx, NULL, MUTEX_DEFAULT, NULL);
	mutex_init(&arc_mru->arcs_mtx, NULL, MUTEX_DEFAULT, NULL);
	mutex_init(&arc_mru_ghost->arcs_mtx, NULL, MUTEX_DEFAULT, NULL);
	mutex_init(&arc_mfu->arcs_mtx, NULL, MUTEX_DEFAULT, NULL);
	mutex_init(&arc_mfu_ghost->arcs_mtx, NULL, MUTEX_DEFAULT, NULL);
	mutex_init(&arc_l2c_only->arcs_mtx, NULL, MUTEX_DEFAULT, NULL);

	list_create(&arc_mru->arcs_list[ARC_BUFC_METADATA],
	    sizeof (arc_buf_hdr_t), offsetof(arc_buf_hdr_t, b_arc_node));
	list_create(&arc_mru->arcs_list[ARC_BUFC_DATA],
	    sizeof (arc_buf_hdr_t), offsetof(arc_buf_hdr_t, b_arc_node));
	list_create(&arc_mru_ghost->arcs_list[ARC_BUFC_METADATA],
	    sizeof (arc_buf_hdr_t), offsetof(arc_buf_hdr_t, b_arc_node));
	list_create(&arc_mru_ghost->arcs_list[ARC_BUFC_DATA],
	    sizeof (arc_buf_hdr_t), offsetof(arc_buf_hdr_t, b_arc_node));
	list_create(&arc_mfu->arcs_list[ARC_BUFC_METADATA],
	    sizeof (arc_buf_hdr_t), offsetof(arc_buf_hdr_t, b_arc_node));
	list_create(&arc_mfu->arcs_list[ARC_BUFC_DATA],
	    sizeof (arc_buf_hdr_t), offsetof(arc_buf_hdr_t, b_arc_node));
	list_create(&arc_mfu_ghost->arcs_list[ARC_BUFC_METADATA],
	    sizeof (arc_buf_hdr_t), offsetof(arc_buf_hdr_t, b_arc_node));
	list_create(&arc_mfu_ghost->arcs_list[ARC_BUFC_DATA],
	    sizeof (arc_buf_hdr_t), offsetof(arc_buf_hdr_t, b_arc_node));
	list_create(&arc_l2c_only->arcs_list[ARC_BUFC_METADATA],
	    sizeof (arc_buf_hdr_t), offsetof(arc_buf_hdr_t, b_arc_node));
	list_create(&arc_l2c_only->arcs_list[ARC_BUFC_DATA],
	    sizeof (arc_buf_hdr_t), offsetof(arc_buf_hdr_t, b_arc_node));

	buf_init();

	arc_thread_exit = 0;
	arc_eviction_list = NULL;
	mutex_init(&arc_eviction_mtx, NULL, MUTEX_DEFAULT, NULL);
	bzero(&arc_eviction_hdr, sizeof (arc_buf_hdr_t));

	arc_ksp = kstat_create("zfs", 0, "arcstats", "misc", KSTAT_TYPE_NAMED,
	    sizeof (arc_stats) / sizeof (kstat_named_t), KSTAT_FLAG_VIRTUAL);

	if (arc_ksp != NULL) {
		arc_ksp->ks_data = &arc_stats;
		kstat_install(arc_ksp);
	}

	(void) thread_create(NULL, 0, arc_reclaim_thread, NULL, 0, &p0,
	    TS_RUN, minclsyspri);

	arc_dead = FALSE;
	arc_warm = B_FALSE;

	/*
	 * Calculate maximum amount of dirty data per pool.
	 *
	 * If it has been set by /etc/system, take that.
	 * Otherwise, use a percentage of physical memory defined by
	 * zfs_dirty_data_max_percent (default 10%) with a cap at
	 * zfs_dirty_data_max_max (default 4GB).
	 */
	if (zfs_dirty_data_max == 0) {
		zfs_dirty_data_max = physmem * PAGESIZE *
		    zfs_dirty_data_max_percent / 100;
		zfs_dirty_data_max = MIN(zfs_dirty_data_max,
		    zfs_dirty_data_max_max);
	}
}

void
arc_fini(void)
{
	mutex_enter(&arc_reclaim_thr_lock);
	arc_thread_exit = 1;
	while (arc_thread_exit != 0)
		cv_wait(&arc_reclaim_thr_cv, &arc_reclaim_thr_lock);
	mutex_exit(&arc_reclaim_thr_lock);

	arc_flush(NULL);

	arc_dead = TRUE;

	if (arc_ksp != NULL) {
		kstat_delete(arc_ksp);
		arc_ksp = NULL;
	}

	mutex_destroy(&arc_eviction_mtx);
	mutex_destroy(&arc_reclaim_thr_lock);
	cv_destroy(&arc_reclaim_thr_cv);

	list_destroy(&arc_mru->arcs_list[ARC_BUFC_METADATA]);
	list_destroy(&arc_mru_ghost->arcs_list[ARC_BUFC_METADATA]);
	list_destroy(&arc_mfu->arcs_list[ARC_BUFC_METADATA]);
	list_destroy(&arc_mfu_ghost->arcs_list[ARC_BUFC_METADATA]);
	list_destroy(&arc_mru->arcs_list[ARC_BUFC_DATA]);
	list_destroy(&arc_mru_ghost->arcs_list[ARC_BUFC_DATA]);
	list_destroy(&arc_mfu->arcs_list[ARC_BUFC_DATA]);
	list_destroy(&arc_mfu_ghost->arcs_list[ARC_BUFC_DATA]);

	mutex_destroy(&arc_anon->arcs_mtx);
	mutex_destroy(&arc_mru->arcs_mtx);
	mutex_destroy(&arc_mru_ghost->arcs_mtx);
	mutex_destroy(&arc_mfu->arcs_mtx);
	mutex_destroy(&arc_mfu_ghost->arcs_mtx);
	mutex_destroy(&arc_l2c_only->arcs_mtx);

	buf_fini();

	ASSERT(arc_loaned_bytes == 0);
}

/*
 * Level 2 ARC
 *
 * The level 2 ARC (L2ARC) is a cache layer in-between main memory and disk.
 * It uses dedicated storage devices to hold cached data, which are populated
 * using large infrequent writes.  The main role of this cache is to boost
 * the performance of random read workloads.  The intended L2ARC devices
 * include short-stroked disks, solid state disks, and other media with
 * substantially faster read latency than disk.
 *
 *                 +-----------------------+
 *                 |         ARC           |
 *                 +-----------------------+
 *                    |         ^     ^
 *                    |         |     |
 *      l2arc_feed_thread()    arc_read()
 *                    |         |     |
 *                    |  l2arc read   |
 *                    V         |     |
 *               +---------------+    |
 *               |     L2ARC     |    |
 *               +---------------+    |
 *                   |    ^           |
 *          l2arc_write() |           |
 *                   |    |           |
 *                   V    |           |
 *                 +-------+      +-------+
 *                 | vdev  |      | vdev  |
 *                 | cache |      | cache |
 *                 +-------+      +-------+
 *                 +=========+     .-----.
 *                 :  L2ARC  :    |-_____-|
 *                 : devices :    | Disks |
 *                 +=========+    `-_____-'
 *
 * Read requests are satisfied from the following sources, in order:
 *
 *	1) ARC
 *	2) vdev cache of L2ARC devices
 *	3) L2ARC devices
 *	4) vdev cache of disks
 *	5) disks
 *
 * Some L2ARC device types exhibit extremely slow write performance.
 * To accommodate for this there are some significant differences between
 * the L2ARC and traditional cache design:
 *
 * 1. There is no eviction path from the ARC to the L2ARC.  Evictions from
 * the ARC behave as usual, freeing buffers and placing headers on ghost
 * lists.  The ARC does not send buffers to the L2ARC during eviction as
 * this would add inflated write latencies for all ARC memory pressure.
 *
 * 2. The L2ARC attempts to cache data from the ARC before it is evicted.
 * It does this by periodically scanning buffers from the eviction-end of
 * the MFU and MRU ARC lists, copying them to the L2ARC devices if they are
 * not already there. It scans until a headroom of buffers is satisfied,
 * which itself is a buffer for ARC eviction. If a compressible buffer is
 * found during scanning and selected for writing to an L2ARC device, we
 * temporarily boost scanning headroom during the next scan cycle to make
 * sure we adapt to compression effects (which might significantly reduce
 * the data volume we write to L2ARC). The thread that does this is
 * l2arc_feed_thread(), illustrated below; example sizes are included to
 * provide a better sense of ratio than this diagram:
 *
 *	       head -->                        tail
 *	        +---------------------+----------+
 *	ARC_mfu |:::::#:::::::::::::::|o#o###o###|-->.   # already on L2ARC
 *	        +---------------------+----------+   |   o L2ARC eligible
 *	ARC_mru |:#:::::::::::::::::::|#o#ooo####|-->|   : ARC buffer
 *	        +---------------------+----------+   |
 *	             15.9 Gbytes      ^ 32 Mbytes    |
 *	                           headroom          |
 *	                                      l2arc_feed_thread()
 *	                                             |
 *	                 l2arc write hand <--[oooo]--'
 *	                         |           8 Mbyte
 *	                         |          write max
 *	                         V
 *		  +==============================+
 *	L2ARC dev |####|#|###|###|    |####| ... |
 *	          +==============================+
 *	                     32 Gbytes
 *
 * 3. If an ARC buffer is copied to the L2ARC but then hit instead of
 * evicted, then the L2ARC has cached a buffer much sooner than it probably
 * needed to, potentially wasting L2ARC device bandwidth and storage.  It is
 * safe to say that this is an uncommon case, since buffers at the end of
 * the ARC lists have moved there due to inactivity.
 *
 * 4. If the ARC evicts faster than the L2ARC can maintain a headroom,
 * then the L2ARC simply misses copying some buffers.  This serves as a
 * pressure valve to prevent heavy read workloads from both stalling the ARC
 * with waits and clogging the L2ARC with writes.  This also helps prevent
 * the potential for the L2ARC to churn if it attempts to cache content too
 * quickly, such as during backups of the entire pool.
 *
 * 5. After system boot and before the ARC has filled main memory, there are
 * no evictions from the ARC and so the tails of the ARC_mfu and ARC_mru
 * lists can remain mostly static.  Instead of searching from tail of these
 * lists as pictured, the l2arc_feed_thread() will search from the list heads
 * for eligible buffers, greatly increasing its chance of finding them.
 *
 * The L2ARC device write speed is also boosted during this time so that
 * the L2ARC warms up faster.  Since there have been no ARC evictions yet,
 * there are no L2ARC reads, and no fear of degrading read performance
 * through increased writes.
 *
 * 6. Writes to the L2ARC devices are grouped and sent in-sequence, so that
 * the vdev queue can aggregate them into larger and fewer writes.  Each
 * device is written to in a rotor fashion, sweeping writes through
 * available space then repeating.
 *
 * 7. The L2ARC does not store dirty content.  It never needs to flush
 * write buffers back to disk based storage.
 *
 * 8. If an ARC buffer is written (and dirtied) which also exists in the
 * L2ARC, the now stale L2ARC buffer is immediately dropped.
 *
 * The performance of the L2ARC can be tweaked by a number of tunables, which
 * may be necessary for different workloads:
 *
 *	l2arc_write_max		max write bytes per interval
 *	l2arc_write_boost	extra write bytes during device warmup
 *	l2arc_noprefetch	skip caching prefetched buffers
 *	l2arc_headroom		number of max device writes to precache
 *	l2arc_headroom_boost	when we find compressed buffers during ARC
 *				scanning, we multiply headroom by this
 *				percentage factor for the next scan cycle,
 *				since more compressed buffers are likely to
 *				be present
 *	l2arc_feed_secs		seconds between L2ARC writing
 *
 * Tunables may be removed or added as future performance improvements are
 * integrated, and also may become zpool properties.
 *
 * There are three key functions that control how the L2ARC warms up:
 *
 *	l2arc_write_eligible()	check if a buffer is eligible to cache
 *	l2arc_write_size()	calculate how much to write
 *	l2arc_write_interval()	calculate sleep delay between writes
 *
 * These three functions determine what to write, how much, and how quickly
 * to send writes.
 */

static boolean_t
l2arc_write_eligible(uint64_t spa_guid, arc_buf_hdr_t *hdr)
{
	/*
	 * A buffer is *not* eligible for the L2ARC if it:
	 * 1. belongs to a different spa.
	 * 2. is already cached on the L2ARC.
	 * 3. has an I/O in progress (it may be an incomplete read).
	 * 4. is flagged not eligible (zfs property).
	 */
	if (hdr->b_spa != spa_guid || hdr->b_l2hdr != NULL ||
	    HDR_IO_IN_PROGRESS(hdr) || !HDR_L2CACHE(hdr))
		return (B_FALSE);

	return (B_TRUE);
}

static uint64_t
l2arc_write_size(void)
{
	uint64_t size;

	/*
	 * Make sure our globals have meaningful values in case the user
	 * altered them.
	 */
	size = l2arc_write_max;
	if (size == 0) {
		cmn_err(CE_NOTE, "Bad value for l2arc_write_max, value must "
		    "be greater than zero, resetting it to the default (%d)",
		    L2ARC_WRITE_SIZE);
		size = l2arc_write_max = L2ARC_WRITE_SIZE;
	}

	if (arc_warm == B_FALSE)
		size += l2arc_write_boost;

	return (size);

}

static clock_t
l2arc_write_interval(clock_t began, uint64_t wanted, uint64_t wrote)
{
	clock_t interval, next, now;

	/*
	 * If the ARC lists are busy, increase our write rate; if the
	 * lists are stale, idle back.  This is achieved by checking
	 * how much we previously wrote - if it was more than half of
	 * what we wanted, schedule the next write much sooner.
	 */
	if (l2arc_feed_again && wrote > (wanted / 2))
		interval = (hz * l2arc_feed_min_ms) / 1000;
	else
		interval = hz * l2arc_feed_secs;

	now = ddi_get_lbolt();
	next = MAX(now, MIN(now + interval, began + interval));

	return (next);
}

static void
l2arc_hdr_stat_add(void)
{
	ARCSTAT_INCR(arcstat_l2_hdr_size, HDR_SIZE + L2HDR_SIZE);
	ARCSTAT_INCR(arcstat_hdr_size, -HDR_SIZE);
}

static void
l2arc_hdr_stat_remove(void)
{
	ARCSTAT_INCR(arcstat_l2_hdr_size, -(HDR_SIZE + L2HDR_SIZE));
	ARCSTAT_INCR(arcstat_hdr_size, HDR_SIZE);
}

/*
 * Cycle through L2ARC devices.  This is how L2ARC load balances.
 * If a device is returned, this also returns holding the spa config lock.
 */
static l2arc_dev_t *
l2arc_dev_get_next(void)
{
	l2arc_dev_t *first, *next = NULL;

	/*
	 * Lock out the removal of spas (spa_namespace_lock), then removal
	 * of cache devices (l2arc_dev_mtx).  Once a device has been selected,
	 * both locks will be dropped and a spa config lock held instead.
	 */
	mutex_enter(&spa_namespace_lock);
	mutex_enter(&l2arc_dev_mtx);

	/* if there are no vdevs, there is nothing to do */
	if (l2arc_ndev == 0)
		goto out;

	first = NULL;
	next = l2arc_dev_last;
	do {
		/* loop around the list looking for a non-faulted vdev */
		if (next == NULL) {
			next = list_head(l2arc_dev_list);
		} else {
			next = list_next(l2arc_dev_list, next);
			if (next == NULL)
				next = list_head(l2arc_dev_list);
		}

		/* if we have come back to the start, bail out */
		if (first == NULL)
			first = next;
		else if (next == first)
			break;

	} while (vdev_is_dead(next->l2ad_vdev));

	/* if we were unable to find any usable vdevs, return NULL */
	if (vdev_is_dead(next->l2ad_vdev))
		next = NULL;

	l2arc_dev_last = next;

out:
	mutex_exit(&l2arc_dev_mtx);

	/*
	 * Grab the config lock to prevent the 'next' device from being
	 * removed while we are writing to it.
	 */
	if (next != NULL)
		spa_config_enter(next->l2ad_spa, SCL_L2ARC, next, RW_READER);
	mutex_exit(&spa_namespace_lock);

	return (next);
}

/*
 * Free buffers that were tagged for destruction.
 */
static void
l2arc_do_free_on_write()
{
	list_t *buflist;
	l2arc_data_free_t *df, *df_prev;

	mutex_enter(&l2arc_free_on_write_mtx);
	buflist = l2arc_free_on_write;

	for (df = list_tail(buflist); df; df = df_prev) {
		df_prev = list_prev(buflist, df);
		ASSERT(df->l2df_data != NULL);
		ASSERT(df->l2df_func != NULL);
		df->l2df_func(df->l2df_data, df->l2df_size);
		list_remove(buflist, df);
		kmem_free(df, sizeof (l2arc_data_free_t));
	}

	mutex_exit(&l2arc_free_on_write_mtx);
}

/*
 * A write to a cache device has completed.  Update all headers to allow
 * reads from these buffers to begin.
 */
static void
l2arc_write_done(zio_t *zio)
{
	l2arc_write_callback_t *cb;
	l2arc_dev_t *dev;
	list_t *buflist;
	arc_buf_hdr_t *head, *hdr, *hdr_prev;
	l2arc_buf_hdr_t *abl2;
	kmutex_t *hash_lock;
	int64_t bytes_dropped = 0;

	cb = zio->io_private;
	ASSERT(cb != NULL);
	dev = cb->l2wcb_dev;
	ASSERT(dev != NULL);
	head = cb->l2wcb_head;
	ASSERT(head != NULL);
	buflist = dev->l2ad_buflist;
	ASSERT(buflist != NULL);
	DTRACE_PROBE2(l2arc__iodone, zio_t *, zio,
	    l2arc_write_callback_t *, cb);

	if (zio->io_error != 0)
		ARCSTAT_BUMP(arcstat_l2_writes_error);

	mutex_enter(&l2arc_buflist_mtx);

	/*
	 * All writes completed, or an error was hit.
	 */
	for (hdr = list_prev(buflist, head); hdr; hdr = hdr_prev) {
		hdr_prev = list_prev(buflist, hdr);
		abl2 = hdr->b_l2hdr;

		/*
		 * Release the temporary compressed buffer as soon as possible.
		 */
		if (abl2->b_compress != ZIO_COMPRESS_OFF)
			l2arc_release_cdata_buf(hdr);

		hash_lock = HDR_LOCK(hdr);
		if (!mutex_tryenter(hash_lock)) {
			/*
			 * This buffer misses out.  It may be in a stage
			 * of eviction.  Its ARC_L2_WRITING flag will be
			 * left set, denying reads to this buffer.
			 */
			ARCSTAT_BUMP(arcstat_l2_writes_hdr_miss);
			continue;
		}

		if (zio->io_error != 0) {
			/*
			 * Error - drop L2ARC entry.
			 */
			list_remove(buflist, hdr);
			ARCSTAT_INCR(arcstat_l2_asize, -abl2->b_asize);
			bytes_dropped += abl2->b_asize;
			hdr->b_l2hdr = NULL;
			kmem_free(abl2, sizeof (l2arc_buf_hdr_t));
			ARCSTAT_INCR(arcstat_l2_size, -hdr->b_size);
		}

		/*
		 * Allow ARC to begin reads to this L2ARC entry.
		 */
		hdr->b_flags &= ~ARC_FLAG_L2_WRITING;

		mutex_exit(hash_lock);
	}

	atomic_inc_64(&l2arc_writes_done);
	list_remove(buflist, head);
	kmem_cache_free(hdr_cache, head);
	mutex_exit(&l2arc_buflist_mtx);

	vdev_space_update(dev->l2ad_vdev, -bytes_dropped, 0, 0);

	l2arc_do_free_on_write();

	kmem_free(cb, sizeof (l2arc_write_callback_t));
}

/*
 * A read to a cache device completed.  Validate buffer contents before
 * handing over to the regular ARC routines.
 */
static void
l2arc_read_done(zio_t *zio)
{
	l2arc_read_callback_t *cb;
	arc_buf_hdr_t *hdr;
	arc_buf_t *buf;
	kmutex_t *hash_lock;
	int equal;

	ASSERT(zio->io_vd != NULL);
	ASSERT(zio->io_flags & ZIO_FLAG_DONT_PROPAGATE);

	spa_config_exit(zio->io_spa, SCL_L2ARC, zio->io_vd);

	cb = zio->io_private;
	ASSERT(cb != NULL);
	buf = cb->l2rcb_buf;
	ASSERT(buf != NULL);

	hash_lock = HDR_LOCK(buf->b_hdr);
	mutex_enter(hash_lock);
	hdr = buf->b_hdr;
	ASSERT3P(hash_lock, ==, HDR_LOCK(hdr));

	/*
	 * If the buffer was compressed, decompress it first.
	 */
	if (cb->l2rcb_compress != ZIO_COMPRESS_OFF)
		l2arc_decompress_zio(zio, hdr, cb->l2rcb_compress);
	ASSERT(zio->io_data != NULL);

	/*
	 * Check this survived the L2ARC journey.
	 */
	equal = arc_cksum_equal(buf);
	if (equal && zio->io_error == 0 && !HDR_L2_EVICTED(hdr)) {
		mutex_exit(hash_lock);
		zio->io_private = buf;
		zio->io_bp_copy = cb->l2rcb_bp;	/* XXX fix in L2ARC 2.0	*/
		zio->io_bp = &zio->io_bp_copy;	/* XXX fix in L2ARC 2.0	*/
		arc_read_done(zio);
	} else {
		mutex_exit(hash_lock);
		/*
		 * Buffer didn't survive caching.  Increment stats and
		 * reissue to the original storage device.
		 */
		if (zio->io_error != 0) {
			ARCSTAT_BUMP(arcstat_l2_io_error);
		} else {
			zio->io_error = SET_ERROR(EIO);
		}
		if (!equal)
			ARCSTAT_BUMP(arcstat_l2_cksum_bad);

		/*
		 * If there's no waiter, issue an async i/o to the primary
		 * storage now.  If there *is* a waiter, the caller must
		 * issue the i/o in a context where it's OK to block.
		 */
		if (zio->io_waiter == NULL) {
			zio_t *pio = zio_unique_parent(zio);

			ASSERT(!pio || pio->io_child_type == ZIO_CHILD_LOGICAL);

			zio_nowait(zio_read(pio, cb->l2rcb_spa, &cb->l2rcb_bp,
			    buf->b_data, zio->io_size, arc_read_done, buf,
			    zio->io_priority, cb->l2rcb_flags, &cb->l2rcb_zb));
		}
	}

	kmem_free(cb, sizeof (l2arc_read_callback_t));
}

/*
 * This is the list priority from which the L2ARC will search for pages to
 * cache.  This is used within loops (0..3) to cycle through lists in the
 * desired order.  This order can have a significant effect on cache
 * performance.
 *
 * Currently the metadata lists are hit first, MFU then MRU, followed by
 * the data lists.  This function returns a locked list, and also returns
 * the lock pointer.
 */
static list_t *
l2arc_list_locked(int list_num, kmutex_t **lock)
{
	list_t *list = NULL;

	ASSERT(list_num >= 0 && list_num <= 3);

	switch (list_num) {
	case 0:
		list = &arc_mfu->arcs_list[ARC_BUFC_METADATA];
		*lock = &arc_mfu->arcs_mtx;
		break;
	case 1:
		list = &arc_mru->arcs_list[ARC_BUFC_METADATA];
		*lock = &arc_mru->arcs_mtx;
		break;
	case 2:
		list = &arc_mfu->arcs_list[ARC_BUFC_DATA];
		*lock = &arc_mfu->arcs_mtx;
		break;
	case 3:
		list = &arc_mru->arcs_list[ARC_BUFC_DATA];
		*lock = &arc_mru->arcs_mtx;
		break;
	}

	ASSERT(!(MUTEX_HELD(*lock)));
	mutex_enter(*lock);
	return (list);
}

/*
 * Evict buffers from the device write hand to the distance specified in
 * bytes.  This distance may span populated buffers, it may span nothing.
 * This is clearing a region on the L2ARC device ready for writing.
 * If the 'all' boolean is set, every buffer is evicted.
 */
static void
l2arc_evict(l2arc_dev_t *dev, uint64_t distance, boolean_t all)
{
	list_t *buflist;
	l2arc_buf_hdr_t *abl2;
	arc_buf_hdr_t *hdr, *hdr_prev;
	kmutex_t *hash_lock;
	uint64_t taddr;
	int64_t bytes_evicted = 0;

	buflist = dev->l2ad_buflist;

	if (buflist == NULL)
		return;

	if (!all && dev->l2ad_first) {
		/*
		 * This is the first sweep through the device.  There is
		 * nothing to evict.
		 */
		return;
	}

	if (dev->l2ad_hand >= (dev->l2ad_end - (2 * distance))) {
		/*
		 * When nearing the end of the device, evict to the end
		 * before the device write hand jumps to the start.
		 */
		taddr = dev->l2ad_end;
	} else {
		taddr = dev->l2ad_hand + distance;
	}
	DTRACE_PROBE4(l2arc__evict, l2arc_dev_t *, dev, list_t *, buflist,
	    uint64_t, taddr, boolean_t, all);

top:
	mutex_enter(&l2arc_buflist_mtx);
	for (hdr = list_tail(buflist); hdr; hdr = hdr_prev) {
		hdr_prev = list_prev(buflist, hdr);

		hash_lock = HDR_LOCK(hdr);
		if (!mutex_tryenter(hash_lock)) {
			/*
			 * Missed the hash lock.  Retry.
			 */
			ARCSTAT_BUMP(arcstat_l2_evict_lock_retry);
			mutex_exit(&l2arc_buflist_mtx);
			mutex_enter(hash_lock);
			mutex_exit(hash_lock);
			goto top;
		}

		if (HDR_L2_WRITE_HEAD(hdr)) {
			/*
			 * We hit a write head node.  Leave it for
			 * l2arc_write_done().
			 */
			list_remove(buflist, hdr);
			mutex_exit(hash_lock);
			continue;
		}

		if (!all && hdr->b_l2hdr != NULL &&
		    (hdr->b_l2hdr->b_daddr > taddr ||
		    hdr->b_l2hdr->b_daddr < dev->l2ad_hand)) {
			/*
			 * We've evicted to the target address,
			 * or the end of the device.
			 */
			mutex_exit(hash_lock);
			break;
		}

		if (HDR_FREE_IN_PROGRESS(hdr)) {
			/*
			 * Already on the path to destruction.
			 */
			mutex_exit(hash_lock);
			continue;
		}

		if (hdr->b_state == arc_l2c_only) {
			ASSERT(!HDR_L2_READING(hdr));
			/*
			 * This doesn't exist in the ARC.  Destroy.
			 * arc_hdr_destroy() will call list_remove()
			 * and decrement arcstat_l2_size.
			 */
			arc_change_state(arc_anon, hdr, hash_lock);
			arc_hdr_destroy(hdr);
		} else {
			/*
			 * Invalidate issued or about to be issued
			 * reads, since we may be about to write
			 * over this location.
			 */
			if (HDR_L2_READING(hdr)) {
				ARCSTAT_BUMP(arcstat_l2_evict_reading);
				hdr->b_flags |= ARC_FLAG_L2_EVICTED;
			}

			/*
			 * Tell ARC this no longer exists in L2ARC.
			 */
			if (hdr->b_l2hdr != NULL) {
				abl2 = hdr->b_l2hdr;
				ARCSTAT_INCR(arcstat_l2_asize, -abl2->b_asize);
				bytes_evicted += abl2->b_asize;
				hdr->b_l2hdr = NULL;
				kmem_free(abl2, sizeof (l2arc_buf_hdr_t));
				ARCSTAT_INCR(arcstat_l2_size, -hdr->b_size);
			}
			list_remove(buflist, hdr);

			/*
			 * This may have been leftover after a
			 * failed write.
			 */
			hdr->b_flags &= ~ARC_FLAG_L2_WRITING;
		}
		mutex_exit(hash_lock);
	}
	mutex_exit(&l2arc_buflist_mtx);

	vdev_space_update(dev->l2ad_vdev, -bytes_evicted, 0, 0);
	dev->l2ad_evict = taddr;
}

/*
 * Find and write ARC buffers to the L2ARC device.
 *
 * An ARC_FLAG_L2_WRITING flag is set so that the L2ARC buffers are not valid
 * for reading until they have completed writing.
 * The headroom_boost is an in-out parameter used to maintain headroom boost
 * state between calls to this function.
 *
 * Returns the number of bytes actually written (which may be smaller than
 * the delta by which the device hand has changed due to alignment).
 */
static uint64_t
l2arc_write_buffers(spa_t *spa, l2arc_dev_t *dev, uint64_t target_sz,
    boolean_t *headroom_boost)
{
	arc_buf_hdr_t *hdr, *hdr_prev, *head;
	list_t *list;
	uint64_t write_asize, write_psize, write_sz, headroom,
	    buf_compress_minsz;
	void *buf_data;
	kmutex_t *list_lock;
	boolean_t full;
	l2arc_write_callback_t *cb;
	zio_t *pio, *wzio;
	uint64_t guid = spa_load_guid(spa);
	const boolean_t do_headroom_boost = *headroom_boost;

	ASSERT(dev->l2ad_vdev != NULL);

	/* Lower the flag now, we might want to raise it again later. */
	*headroom_boost = B_FALSE;

	pio = NULL;
	write_sz = write_asize = write_psize = 0;
	full = B_FALSE;
	head = kmem_cache_alloc(hdr_cache, KM_PUSHPAGE);
	head->b_flags |= ARC_FLAG_L2_WRITE_HEAD;

	/*
	 * We will want to try to compress buffers that are at least 2x the
	 * device sector size.
	 */
	buf_compress_minsz = 2 << dev->l2ad_vdev->vdev_ashift;

	/*
	 * Copy buffers for L2ARC writing.
	 */
	mutex_enter(&l2arc_buflist_mtx);
	for (int try = 0; try <= 3; try++) {
		uint64_t passed_sz = 0;

		list = l2arc_list_locked(try, &list_lock);

		/*
		 * L2ARC fast warmup.
		 *
		 * Until the ARC is warm and starts to evict, read from the
		 * head of the ARC lists rather than the tail.
		 */
		if (arc_warm == B_FALSE)
			hdr = list_head(list);
		else
			hdr = list_tail(list);

		headroom = target_sz * l2arc_headroom;
		if (do_headroom_boost)
			headroom = (headroom * l2arc_headroom_boost) / 100;

		for (; hdr; hdr = hdr_prev) {
			l2arc_buf_hdr_t *l2hdr;
			kmutex_t *hash_lock;
			uint64_t buf_sz;

			if (arc_warm == B_FALSE)
				hdr_prev = list_next(list, hdr);
			else
				hdr_prev = list_prev(list, hdr);

			hash_lock = HDR_LOCK(hdr);
			if (!mutex_tryenter(hash_lock)) {
				/*
				 * Skip this buffer rather than waiting.
				 */
				continue;
			}

			passed_sz += hdr->b_size;
			if (passed_sz > headroom) {
				/*
				 * Searched too far.
				 */
				mutex_exit(hash_lock);
				break;
			}

			if (!l2arc_write_eligible(guid, hdr)) {
				mutex_exit(hash_lock);
				continue;
			}

			if ((write_sz + hdr->b_size) > target_sz) {
				full = B_TRUE;
				mutex_exit(hash_lock);
				break;
			}

			if (pio == NULL) {
				/*
				 * Insert a dummy header on the buflist so
				 * l2arc_write_done() can find where the
				 * write buffers begin without searching.
				 */
				list_insert_head(dev->l2ad_buflist, head);

				cb = kmem_alloc(
				    sizeof (l2arc_write_callback_t), KM_SLEEP);
				cb->l2wcb_dev = dev;
				cb->l2wcb_head = head;
				pio = zio_root(spa, l2arc_write_done, cb,
				    ZIO_FLAG_CANFAIL);
			}

			/*
			 * Create and add a new L2ARC header.
			 */
			l2hdr = kmem_zalloc(sizeof (l2arc_buf_hdr_t), KM_SLEEP);
			l2hdr->b_dev = dev;
			hdr->b_flags |= ARC_FLAG_L2_WRITING;

			/*
			 * Temporarily stash the data buffer in b_tmp_cdata.
			 * The subsequent write step will pick it up from
			 * there. This is because can't access hdr->b_buf
			 * without holding the hash_lock, which we in turn
			 * can't access without holding the ARC list locks
			 * (which we want to avoid during compression/writing).
			 */
			l2hdr->b_compress = ZIO_COMPRESS_OFF;
			l2hdr->b_asize = hdr->b_size;
			l2hdr->b_tmp_cdata = hdr->b_buf->b_data;

			buf_sz = hdr->b_size;
			hdr->b_l2hdr = l2hdr;

			list_insert_head(dev->l2ad_buflist, hdr);

			/*
			 * Compute and store the buffer cksum before
			 * writing.  On debug the cksum is verified first.
			 */
			arc_cksum_verify(hdr->b_buf);
			arc_cksum_compute(hdr->b_buf, B_TRUE);

			mutex_exit(hash_lock);

			write_sz += buf_sz;
		}

		mutex_exit(list_lock);

		if (full == B_TRUE)
			break;
	}

	/* No buffers selected for writing? */
	if (pio == NULL) {
		ASSERT0(write_sz);
		mutex_exit(&l2arc_buflist_mtx);
		kmem_cache_free(hdr_cache, head);
		return (0);
	}

	/*
	 * Now start writing the buffers. We're starting at the write head
	 * and work backwards, retracing the course of the buffer selector
	 * loop above.
	 */
	for (hdr = list_prev(dev->l2ad_buflist, head); hdr;
	    hdr = list_prev(dev->l2ad_buflist, hdr)) {
		l2arc_buf_hdr_t *l2hdr;
		uint64_t buf_sz;

		/*
		 * We shouldn't need to lock the buffer here, since we flagged
		 * it as ARC_FLAG_L2_WRITING in the previous step, but we must
		 * take care to only access its L2 cache parameters. In
		 * particular, hdr->b_buf may be invalid by now due to
		 * ARC eviction.
		 */
		l2hdr = hdr->b_l2hdr;
		l2hdr->b_daddr = dev->l2ad_hand;

		if ((hdr->b_flags & ARC_FLAG_L2COMPRESS) &&
		    l2hdr->b_asize >= buf_compress_minsz) {
			if (l2arc_compress_buf(l2hdr)) {
				/*
				 * If compression succeeded, enable headroom
				 * boost on the next scan cycle.
				 */
				*headroom_boost = B_TRUE;
			}
		}

		/*
		 * Pick up the buffer data we had previously stashed away
		 * (and now potentially also compressed).
		 */
		buf_data = l2hdr->b_tmp_cdata;
		buf_sz = l2hdr->b_asize;

		/* Compression may have squashed the buffer to zero length. */
		if (buf_sz != 0) {
			uint64_t buf_p_sz;

			wzio = zio_write_phys(pio, dev->l2ad_vdev,
			    dev->l2ad_hand, buf_sz, buf_data, ZIO_CHECKSUM_OFF,
			    NULL, NULL, ZIO_PRIORITY_ASYNC_WRITE,
			    ZIO_FLAG_CANFAIL, B_FALSE);

			DTRACE_PROBE2(l2arc__write, vdev_t *, dev->l2ad_vdev,
			    zio_t *, wzio);
			(void) zio_nowait(wzio);

			write_asize += buf_sz;
			/*
			 * Keep the clock hand suitably device-aligned.
			 */
			buf_p_sz = vdev_psize_to_asize(dev->l2ad_vdev, buf_sz);
			write_psize += buf_p_sz;
			dev->l2ad_hand += buf_p_sz;
		}
	}

	mutex_exit(&l2arc_buflist_mtx);

	ASSERT3U(write_asize, <=, target_sz);
	ARCSTAT_BUMP(arcstat_l2_writes_sent);
	ARCSTAT_INCR(arcstat_l2_write_bytes, write_asize);
	ARCSTAT_INCR(arcstat_l2_size, write_sz);
	ARCSTAT_INCR(arcstat_l2_asize, write_asize);
	vdev_space_update(dev->l2ad_vdev, write_asize, 0, 0);

	/*
	 * Bump device hand to the device start if it is approaching the end.
	 * l2arc_evict() will already have evicted ahead for this case.
	 */
	if (dev->l2ad_hand >= (dev->l2ad_end - target_sz)) {
		dev->l2ad_hand = dev->l2ad_start;
		dev->l2ad_evict = dev->l2ad_start;
		dev->l2ad_first = B_FALSE;
	}

	dev->l2ad_writing = B_TRUE;
	(void) zio_wait(pio);
	dev->l2ad_writing = B_FALSE;

	return (write_asize);
}

/*
 * Compresses an L2ARC buffer.
 * The data to be compressed must be prefilled in l2hdr->b_tmp_cdata and its
 * size in l2hdr->b_asize. This routine tries to compress the data and
 * depending on the compression result there are three possible outcomes:
 * *) The buffer was incompressible. The original l2hdr contents were left
 *    untouched and are ready for writing to an L2 device.
 * *) The buffer was all-zeros, so there is no need to write it to an L2
 *    device. To indicate this situation b_tmp_cdata is NULL'ed, b_asize is
 *    set to zero and b_compress is set to ZIO_COMPRESS_EMPTY.
 * *) Compression succeeded and b_tmp_cdata was replaced with a temporary
 *    data buffer which holds the compressed data to be written, and b_asize
 *    tells us how much data there is. b_compress is set to the appropriate
 *    compression algorithm. Once writing is done, invoke
 *    l2arc_release_cdata_buf on this l2hdr to free this temporary buffer.
 *
 * Returns B_TRUE if compression succeeded, or B_FALSE if it didn't (the
 * buffer was incompressible).
 */
static boolean_t
l2arc_compress_buf(l2arc_buf_hdr_t *l2hdr)
{
	void *cdata;
	size_t csize, len, rounded;

	ASSERT(l2hdr->b_compress == ZIO_COMPRESS_OFF);
	ASSERT(l2hdr->b_tmp_cdata != NULL);

	len = l2hdr->b_asize;
	cdata = zio_data_buf_alloc(len);
	csize = zio_compress_data(ZIO_COMPRESS_LZ4, l2hdr->b_tmp_cdata,
	    cdata, l2hdr->b_asize);

	rounded = P2ROUNDUP(csize, (size_t)SPA_MINBLOCKSIZE);
	if (rounded > csize) {
		bzero((char *)cdata + csize, rounded - csize);
		csize = rounded;
	}

	if (csize == 0) {
		/* zero block, indicate that there's nothing to write */
		zio_data_buf_free(cdata, len);
		l2hdr->b_compress = ZIO_COMPRESS_EMPTY;
		l2hdr->b_asize = 0;
		l2hdr->b_tmp_cdata = NULL;
		ARCSTAT_BUMP(arcstat_l2_compress_zeros);
		return (B_TRUE);
	} else if (csize > 0 && csize < len) {
		/*
		 * Compression succeeded, we'll keep the cdata around for
		 * writing and release it afterwards.
		 */
		l2hdr->b_compress = ZIO_COMPRESS_LZ4;
		l2hdr->b_asize = csize;
		l2hdr->b_tmp_cdata = cdata;
		ARCSTAT_BUMP(arcstat_l2_compress_successes);
		return (B_TRUE);
	} else {
		/*
		 * Compression failed, release the compressed buffer.
		 * l2hdr will be left unmodified.
		 */
		zio_data_buf_free(cdata, len);
		ARCSTAT_BUMP(arcstat_l2_compress_failures);
		return (B_FALSE);
	}
}

/*
 * Decompresses a zio read back from an l2arc device. On success, the
 * underlying zio's io_data buffer is overwritten by the uncompressed
 * version. On decompression error (corrupt compressed stream), the
 * zio->io_error value is set to signal an I/O error.
 *
 * Please note that the compressed data stream is not checksummed, so
 * if the underlying device is experiencing data corruption, we may feed
 * corrupt data to the decompressor, so the decompressor needs to be
 * able to handle this situation (LZ4 does).
 */
static void
l2arc_decompress_zio(zio_t *zio, arc_buf_hdr_t *hdr, enum zio_compress c)
{
	ASSERT(L2ARC_IS_VALID_COMPRESS(c));

	if (zio->io_error != 0) {
		/*
		 * An io error has occured, just restore the original io
		 * size in preparation for a main pool read.
		 */
		zio->io_orig_size = zio->io_size = hdr->b_size;
		return;
	}

	if (c == ZIO_COMPRESS_EMPTY) {
		/*
		 * An empty buffer results in a null zio, which means we
		 * need to fill its io_data after we're done restoring the
		 * buffer's contents.
		 */
		ASSERT(hdr->b_buf != NULL);
		bzero(hdr->b_buf->b_data, hdr->b_size);
		zio->io_data = zio->io_orig_data = hdr->b_buf->b_data;
	} else {
		ASSERT(zio->io_data != NULL);
		/*
		 * We copy the compressed data from the start of the arc buffer
		 * (the zio_read will have pulled in only what we need, the
		 * rest is garbage which we will overwrite at decompression)
		 * and then decompress back to the ARC data buffer. This way we
		 * can minimize copying by simply decompressing back over the
		 * original compressed data (rather than decompressing to an
		 * aux buffer and then copying back the uncompressed buffer,
		 * which is likely to be much larger).
		 */
		uint64_t csize;
		void *cdata;

		csize = zio->io_size;
		cdata = zio_data_buf_alloc(csize);
		bcopy(zio->io_data, cdata, csize);
		if (zio_decompress_data(c, cdata, zio->io_data, csize,
		    hdr->b_size) != 0)
			zio->io_error = EIO;
		zio_data_buf_free(cdata, csize);
	}

	/* Restore the expected uncompressed IO size. */
	zio->io_orig_size = zio->io_size = hdr->b_size;
}

/*
 * Releases the temporary b_tmp_cdata buffer in an l2arc header structure.
 * This buffer serves as a temporary holder of compressed data while
 * the buffer entry is being written to an l2arc device. Once that is
 * done, we can dispose of it.
 */
static void
l2arc_release_cdata_buf(arc_buf_hdr_t *hdr)
{
	l2arc_buf_hdr_t *l2hdr = hdr->b_l2hdr;

	if (l2hdr->b_compress == ZIO_COMPRESS_LZ4) {
		/*
		 * If the data was compressed, then we've allocated a
		 * temporary buffer for it, so now we need to release it.
		 */
		ASSERT(l2hdr->b_tmp_cdata != NULL);
		zio_data_buf_free(l2hdr->b_tmp_cdata, hdr->b_size);
	}
	l2hdr->b_tmp_cdata = NULL;
}

/*
 * This thread feeds the L2ARC at regular intervals.  This is the beating
 * heart of the L2ARC.
 */
static void
l2arc_feed_thread(void)
{
	callb_cpr_t cpr;
	l2arc_dev_t *dev;
	spa_t *spa;
	uint64_t size, wrote;
	clock_t begin, next = ddi_get_lbolt();
	boolean_t headroom_boost = B_FALSE;

	CALLB_CPR_INIT(&cpr, &l2arc_feed_thr_lock, callb_generic_cpr, FTAG);

	mutex_enter(&l2arc_feed_thr_lock);

	while (l2arc_thread_exit == 0) {
		CALLB_CPR_SAFE_BEGIN(&cpr);
		(void) cv_timedwait(&l2arc_feed_thr_cv, &l2arc_feed_thr_lock,
		    next);
		CALLB_CPR_SAFE_END(&cpr, &l2arc_feed_thr_lock);
		next = ddi_get_lbolt() + hz;

		/*
		 * Quick check for L2ARC devices.
		 */
		mutex_enter(&l2arc_dev_mtx);
		if (l2arc_ndev == 0) {
			mutex_exit(&l2arc_dev_mtx);
			continue;
		}
		mutex_exit(&l2arc_dev_mtx);
		begin = ddi_get_lbolt();

		/*
		 * This selects the next l2arc device to write to, and in
		 * doing so the next spa to feed from: dev->l2ad_spa.   This
		 * will return NULL if there are now no l2arc devices or if
		 * they are all faulted.
		 *
		 * If a device is returned, its spa's config lock is also
		 * held to prevent device removal.  l2arc_dev_get_next()
		 * will grab and release l2arc_dev_mtx.
		 */
		if ((dev = l2arc_dev_get_next()) == NULL)
			continue;

		spa = dev->l2ad_spa;
		ASSERT(spa != NULL);

		/*
		 * If the pool is read-only then force the feed thread to
		 * sleep a little longer.
		 */
		if (!spa_writeable(spa)) {
			next = ddi_get_lbolt() + 5 * l2arc_feed_secs * hz;
			spa_config_exit(spa, SCL_L2ARC, dev);
			continue;
		}

		/*
		 * Avoid contributing to memory pressure.
		 */
		if (arc_reclaim_needed()) {
			ARCSTAT_BUMP(arcstat_l2_abort_lowmem);
			spa_config_exit(spa, SCL_L2ARC, dev);
			continue;
		}

		ARCSTAT_BUMP(arcstat_l2_feeds);

		size = l2arc_write_size();

		/*
		 * Evict L2ARC buffers that will be overwritten.
		 */
		l2arc_evict(dev, size, B_FALSE);

		/*
		 * Write ARC buffers.
		 */
		wrote = l2arc_write_buffers(spa, dev, size, &headroom_boost);

		/*
		 * Calculate interval between writes.
		 */
		next = l2arc_write_interval(begin, size, wrote);
		spa_config_exit(spa, SCL_L2ARC, dev);
	}

	l2arc_thread_exit = 0;
	cv_broadcast(&l2arc_feed_thr_cv);
	CALLB_CPR_EXIT(&cpr);		/* drops l2arc_feed_thr_lock */
	thread_exit();
}

boolean_t
l2arc_vdev_present(vdev_t *vd)
{
	l2arc_dev_t *dev;

	mutex_enter(&l2arc_dev_mtx);
	for (dev = list_head(l2arc_dev_list); dev != NULL;
	    dev = list_next(l2arc_dev_list, dev)) {
		if (dev->l2ad_vdev == vd)
			break;
	}
	mutex_exit(&l2arc_dev_mtx);

	return (dev != NULL);
}

/*
 * Add a vdev for use by the L2ARC.  By this point the spa has already
 * validated the vdev and opened it.
 */
void
l2arc_add_vdev(spa_t *spa, vdev_t *vd)
{
	l2arc_dev_t *adddev;

	ASSERT(!l2arc_vdev_present(vd));

	/*
	 * Create a new l2arc device entry.
	 */
	adddev = kmem_zalloc(sizeof (l2arc_dev_t), KM_SLEEP);
	adddev->l2ad_spa = spa;
	adddev->l2ad_vdev = vd;
	adddev->l2ad_start = VDEV_LABEL_START_SIZE;
	adddev->l2ad_end = VDEV_LABEL_START_SIZE + vdev_get_min_asize(vd);
	adddev->l2ad_hand = adddev->l2ad_start;
	adddev->l2ad_evict = adddev->l2ad_start;
	adddev->l2ad_first = B_TRUE;
	adddev->l2ad_writing = B_FALSE;

	/*
	 * This is a list of all ARC buffers that are still valid on the
	 * device.
	 */
	adddev->l2ad_buflist = kmem_zalloc(sizeof (list_t), KM_SLEEP);
	list_create(adddev->l2ad_buflist, sizeof (arc_buf_hdr_t),
	    offsetof(arc_buf_hdr_t, b_l2node));

	vdev_space_update(vd, 0, 0, adddev->l2ad_end - adddev->l2ad_hand);

	/*
	 * Add device to global list
	 */
	mutex_enter(&l2arc_dev_mtx);
	list_insert_head(l2arc_dev_list, adddev);
	atomic_inc_64(&l2arc_ndev);
	mutex_exit(&l2arc_dev_mtx);
}

/*
 * Remove a vdev from the L2ARC.
 */
void
l2arc_remove_vdev(vdev_t *vd)
{
	l2arc_dev_t *dev, *nextdev, *remdev = NULL;

	/*
	 * Find the device by vdev
	 */
	mutex_enter(&l2arc_dev_mtx);
	for (dev = list_head(l2arc_dev_list); dev; dev = nextdev) {
		nextdev = list_next(l2arc_dev_list, dev);
		if (vd == dev->l2ad_vdev) {
			remdev = dev;
			break;
		}
	}
	ASSERT(remdev != NULL);

	/*
	 * Remove device from global list
	 */
	list_remove(l2arc_dev_list, remdev);
	l2arc_dev_last = NULL;		/* may have been invalidated */
	atomic_dec_64(&l2arc_ndev);
	mutex_exit(&l2arc_dev_mtx);

	/*
	 * Clear all buflists and ARC references.  L2ARC device flush.
	 */
	l2arc_evict(remdev, 0, B_TRUE);
	list_destroy(remdev->l2ad_buflist);
	kmem_free(remdev->l2ad_buflist, sizeof (list_t));
	kmem_free(remdev, sizeof (l2arc_dev_t));
}

void
l2arc_init(void)
{
	l2arc_thread_exit = 0;
	l2arc_ndev = 0;
	l2arc_writes_sent = 0;
	l2arc_writes_done = 0;

	mutex_init(&l2arc_feed_thr_lock, NULL, MUTEX_DEFAULT, NULL);
	cv_init(&l2arc_feed_thr_cv, NULL, CV_DEFAULT, NULL);
	mutex_init(&l2arc_dev_mtx, NULL, MUTEX_DEFAULT, NULL);
	mutex_init(&l2arc_buflist_mtx, NULL, MUTEX_DEFAULT, NULL);
	mutex_init(&l2arc_free_on_write_mtx, NULL, MUTEX_DEFAULT, NULL);

	l2arc_dev_list = &L2ARC_dev_list;
	l2arc_free_on_write = &L2ARC_free_on_write;
	list_create(l2arc_dev_list, sizeof (l2arc_dev_t),
	    offsetof(l2arc_dev_t, l2ad_node));
	list_create(l2arc_free_on_write, sizeof (l2arc_data_free_t),
	    offsetof(l2arc_data_free_t, l2df_list_node));
}

void
l2arc_fini(void)
{
	/*
	 * This is called from dmu_fini(), which is called from spa_fini();
	 * Because of this, we can assume that all l2arc devices have
	 * already been removed when the pools themselves were removed.
	 */

	l2arc_do_free_on_write();

	mutex_destroy(&l2arc_feed_thr_lock);
	cv_destroy(&l2arc_feed_thr_cv);
	mutex_destroy(&l2arc_dev_mtx);
	mutex_destroy(&l2arc_buflist_mtx);
	mutex_destroy(&l2arc_free_on_write_mtx);

	list_destroy(l2arc_dev_list);
	list_destroy(l2arc_free_on_write);
}

void
l2arc_start(void)
{
	if (!(spa_mode_global & FWRITE))
		return;

	(void) thread_create(NULL, 0, l2arc_feed_thread, NULL, 0, &p0,
	    TS_RUN, minclsyspri);
}

void
l2arc_stop(void)
{
	if (!(spa_mode_global & FWRITE))
		return;

	mutex_enter(&l2arc_feed_thr_lock);
	cv_signal(&l2arc_feed_thr_cv);	/* kick thread out of startup */
	l2arc_thread_exit = 1;
	while (l2arc_thread_exit != 0)
		cv_wait(&l2arc_feed_thr_cv, &l2arc_feed_thr_lock);
	mutex_exit(&l2arc_feed_thr_lock);
}<|MERGE_RESOLUTION|>--- conflicted
+++ resolved
@@ -3213,7 +3213,6 @@
 		rzio = zio_read(pio, spa, bp, buf->b_data, size,
 		    arc_read_done, buf, priority, zio_flags, zb);
 
-<<<<<<< HEAD
 		/*
 		 * At this point, this read I/O has already missed in the ARC
 		 * and will be going through to the disk.  The I/O throttle
@@ -3222,10 +3221,7 @@
 		 */
 		zfs_zone_io_throttle(ZFS_ZONE_IOP_READ);
 
-		if (*arc_flags & ARC_WAIT)
-=======
 		if (*arc_flags & ARC_FLAG_WAIT)
->>>>>>> d6568684
 			return (zio_wait(rzio));
 
 		ASSERT(*arc_flags & ARC_FLAG_NOWAIT);
