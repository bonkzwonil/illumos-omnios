--- conflicted
+++ resolved
@@ -22,11 +22,7 @@
  * Copyright (c) 2005, 2010, Oracle and/or its affiliates. All rights reserved.
  * Copyright (c) 2013 by Delphix. All rights reserved.
  * Copyright (c) 2013 Martin Matuska. All rights reserved.
-<<<<<<< HEAD
- * Copyright 2013 Joyent, Inc. All rights reserved.
-=======
  * Copyright (c) 2014 Joyent, Inc. All rights reserved.
->>>>>>> 19449258
  */
 
 #include <sys/dmu.h>
@@ -44,13 +40,10 @@
 #include <sys/zio.h>
 #include <sys/arc.h>
 #include <sys/sunddi.h>
-<<<<<<< HEAD
 #include <sys/zfs_zone.h>
-=======
 #include <sys/zfeature.h>
 #include <sys/policy.h>
 #include <sys/zfs_znode.h>
->>>>>>> 19449258
 #include "zfs_namecheck.h"
 #include "zfs_prop.h"
 
