--- conflicted
+++ resolved
@@ -623,12 +623,9 @@
 		zio->io_bookmark = *zb;
 
 	if (pio != NULL) {
-<<<<<<< HEAD
 		zio->io_zoneid = pio->io_zoneid;
-=======
 		if (zio->io_metaslab_class == NULL)
 			zio->io_metaslab_class = pio->io_metaslab_class;
->>>>>>> 995a963f
 		if (zio->io_logical == NULL)
 			zio->io_logical = pio->io_logical;
 		if (zio->io_child_type == ZIO_CHILD_GANG)
