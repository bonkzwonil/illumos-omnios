--- conflicted
+++ resolved
@@ -22,11 +22,8 @@
  * Copyright (c) 2005, 2010, Oracle and/or its affiliates. All rights reserved.
  * Copyright (c) 2011, 2015 by Delphix. All rights reserved.
  * Copyright (c) 2011 Nexenta Systems, Inc. All rights reserved.
-<<<<<<< HEAD
  * Copyright 2013 Joyent, Inc. All rights reserved.
-=======
  * Copyright (c) 2014 Integros [integros.com]
->>>>>>> 5f7a8e6d
  */
 
 #include <sys/sysmacros.h>
