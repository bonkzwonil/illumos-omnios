/*
 * CDDL HEADER START
 *
 * The contents of this file are subject to the terms of the
 * Common Development and Distribution License (the "License").
 * You may not use this file except in compliance with the License.
 *
 * You can obtain a copy of the license at usr/src/OPENSOLARIS.LICENSE
 * or http://www.opensolaris.org/os/licensing.
 * See the License for the specific language governing permissions
 * and limitations under the License.
 *
 * When distributing Covered Code, include this CDDL HEADER in each
 * file and include the License file at usr/src/OPENSOLARIS.LICENSE.
 * If applicable, add the following below this CDDL HEADER, with the
 * fields enclosed by brackets "[]" replaced with your own identifying
 * information: Portions Copyright [yyyy] [name of copyright owner]
 *
 * CDDL HEADER END
 */
/*
 * Copyright (c) 2005, 2010, Oracle and/or its affiliates. All rights reserved.
<<<<<<< HEAD
 * Copyright 2013 Joyent, Inc. All rights reserved.
 * Copyright (c) 2011, 2018 by Delphix. All rights reserved.
 * Copyright (c) 2011, 2019 by Delphix. All rights reserved.
=======
 * Copyright (c) 2011, 2020 by Delphix. All rights reserved.
>>>>>>> 25befe07
 * Copyright (c) 2017, Intel Corporation.
 * Copyright 2019 Joyent, Inc.
 * Copyright 2020 Joshua M. Clulow <josh@sysmgr.org>
 */

#ifndef _SYS_VDEV_IMPL_H
#define	_SYS_VDEV_IMPL_H

#include <sys/avl.h>
#include <sys/bpobj.h>
#include <sys/dmu.h>
#include <sys/metaslab.h>
#include <sys/nvpair.h>
#include <sys/space_map.h>
#include <sys/vdev.h>
#include <sys/dkio.h>
#include <sys/uberblock_impl.h>
#include <sys/vdev_indirect_mapping.h>
#include <sys/vdev_indirect_births.h>
#include <sys/vdev_removal.h>

#ifdef	__cplusplus
extern "C" {
#endif

/*
 * Virtual device descriptors.
 *
 * All storage pool operations go through the virtual device framework,
 * which provides data replication and I/O scheduling.
 */

/*
 * Forward declarations that lots of things need.
 */
typedef struct vdev_queue vdev_queue_t;
typedef struct vdev_cache vdev_cache_t;
typedef struct vdev_cache_entry vdev_cache_entry_t;
struct abd;

extern int zfs_vdev_queue_depth_pct;
extern int zfs_vdev_def_queue_depth;
extern uint32_t zfs_vdev_async_write_max_active;

/*
 * Virtual device operations
 */
typedef int	vdev_open_func_t(vdev_t *vd, uint64_t *size, uint64_t *max_size,
    uint64_t *ashift);
typedef void	vdev_close_func_t(vdev_t *vd);
typedef uint64_t vdev_asize_func_t(vdev_t *vd, uint64_t psize);
typedef void	vdev_io_start_func_t(zio_t *zio);
typedef void	vdev_io_done_func_t(zio_t *zio);
typedef void	vdev_state_change_func_t(vdev_t *vd, int, int);
typedef boolean_t vdev_need_resilver_func_t(vdev_t *vd, uint64_t, size_t);
typedef void	vdev_hold_func_t(vdev_t *vd);
typedef void	vdev_rele_func_t(vdev_t *vd);

typedef void	vdev_remap_cb_t(uint64_t inner_offset, vdev_t *vd,
    uint64_t offset, uint64_t size, void *arg);
typedef void	vdev_remap_func_t(vdev_t *vd, uint64_t offset, uint64_t size,
    vdev_remap_cb_t callback, void *arg);
typedef int	vdev_dumpio_func_t(vdev_t *vd, caddr_t data, size_t size,
    uint64_t offset, uint64_t origoffset, boolean_t doread, boolean_t isdump);
/*
 * Given a target vdev, translates the logical range "in" to the physical
 * range "res"
 */
typedef void vdev_xlation_func_t(vdev_t *cvd, const range_seg64_t *in,
    range_seg64_t *res);

typedef struct vdev_ops {
	vdev_open_func_t		*vdev_op_open;
	vdev_close_func_t		*vdev_op_close;
	vdev_asize_func_t		*vdev_op_asize;
	vdev_io_start_func_t		*vdev_op_io_start;
	vdev_io_done_func_t		*vdev_op_io_done;
	vdev_state_change_func_t	*vdev_op_state_change;
	vdev_need_resilver_func_t	*vdev_op_need_resilver;
	vdev_hold_func_t		*vdev_op_hold;
	vdev_rele_func_t		*vdev_op_rele;
	vdev_remap_func_t		*vdev_op_remap;
	/*
	 * For translating ranges from non-leaf vdevs (e.g. raidz) to leaves.
	 * Used when initializing vdevs. Isn't used by leaf ops.
	 */
	vdev_xlation_func_t		*vdev_op_xlate;
	vdev_dumpio_func_t		*vdev_op_dumpio;
	char				vdev_op_type[16];
	boolean_t			vdev_op_leaf;
} vdev_ops_t;

/*
 * Virtual device properties
 */
struct vdev_cache_entry {
	struct abd	*ve_abd;
	uint64_t	ve_offset;
	uint64_t	ve_lastused;
	avl_node_t	ve_offset_node;
	avl_node_t	ve_lastused_node;
	uint32_t	ve_hits;
	uint16_t	ve_missed_update;
	zio_t		*ve_fill_io;
};

struct vdev_cache {
	avl_tree_t	vc_offset_tree;
	avl_tree_t	vc_lastused_tree;
	kmutex_t	vc_lock;
};

typedef struct vdev_queue_class {
	uint32_t	vqc_active;

	/*
	 * Sorted by offset or timestamp, depending on if the queue is
	 * LBA-ordered vs FIFO.
	 */
	avl_tree_t	vqc_queued_tree;
} vdev_queue_class_t;

struct vdev_queue {
	vdev_t		*vq_vdev;
	vdev_queue_class_t vq_class[ZIO_PRIORITY_NUM_QUEUEABLE];
	avl_tree_t	vq_active_tree;
	avl_tree_t	vq_read_offset_tree;
	avl_tree_t	vq_write_offset_tree;
	avl_tree_t	vq_trim_offset_tree;
	uint64_t	vq_last_offset;
	zoneid_t	vq_last_zone_id;
	hrtime_t	vq_io_complete_ts; /* time last i/o completed */
	kmutex_t	vq_lock;
};

typedef enum vdev_alloc_bias {
	VDEV_BIAS_NONE,
	VDEV_BIAS_LOG,		/* dedicated to ZIL data (SLOG) */
	VDEV_BIAS_SPECIAL,	/* dedicated to ddt, metadata, and small blks */
	VDEV_BIAS_DEDUP		/* dedicated to dedup metadata */
} vdev_alloc_bias_t;


/*
 * On-disk indirect vdev state.
 *
 * An indirect vdev is described exclusively in the MOS config of a pool.
 * The config for an indirect vdev includes several fields, which are
 * accessed in memory by a vdev_indirect_config_t.
 */
typedef struct vdev_indirect_config {
	/*
	 * Object (in MOS) which contains the indirect mapping. This object
	 * contains an array of vdev_indirect_mapping_entry_phys_t ordered by
	 * vimep_src. The bonus buffer for this object is a
	 * vdev_indirect_mapping_phys_t. This object is allocated when a vdev
	 * removal is initiated.
	 *
	 * Note that this object can be empty if none of the data on the vdev
	 * has been copied yet.
	 */
	uint64_t	vic_mapping_object;

	/*
	 * Object (in MOS) which contains the birth times for the mapping
	 * entries. This object contains an array of
	 * vdev_indirect_birth_entry_phys_t sorted by vibe_offset. The bonus
	 * buffer for this object is a vdev_indirect_birth_phys_t. This object
	 * is allocated when a vdev removal is initiated.
	 *
	 * Note that this object can be empty if none of the vdev has yet been
	 * copied.
	 */
	uint64_t	vic_births_object;

	/*
	 * This is the vdev ID which was removed previous to this vdev, or
	 * UINT64_MAX if there are no previously removed vdevs.
	 */
	uint64_t	vic_prev_indirect_vdev;
} vdev_indirect_config_t;

/*
 * Virtual device descriptor
 */
struct vdev {
	/*
	 * Common to all vdev types.
	 */
	uint64_t	vdev_id;	/* child number in vdev parent	*/
	uint64_t	vdev_guid;	/* unique ID for this vdev	*/
	uint64_t	vdev_guid_sum;	/* self guid + all child guids	*/
	uint64_t	vdev_orig_guid;	/* orig. guid prior to remove	*/
	uint64_t	vdev_asize;	/* allocatable device capacity	*/
	uint64_t	vdev_min_asize;	/* min acceptable asize		*/
	uint64_t	vdev_max_asize;	/* max acceptable asize		*/
	uint64_t	vdev_ashift;	/* block alignment shift	*/
	uint64_t	vdev_state;	/* see VDEV_STATE_* #defines	*/
	uint64_t	vdev_prevstate;	/* used when reopening a vdev	*/
	vdev_ops_t	*vdev_ops;	/* vdev operations		*/
	spa_t		*vdev_spa;	/* spa for this vdev		*/
	void		*vdev_tsd;	/* type-specific data		*/
	vnode_t		*vdev_name_vp;	/* vnode for pathname		*/
	vnode_t		*vdev_devid_vp;	/* vnode for devid		*/
	vdev_t		*vdev_top;	/* top-level vdev		*/
	vdev_t		*vdev_parent;	/* parent vdev			*/
	vdev_t		**vdev_child;	/* array of children		*/
	uint64_t	vdev_children;	/* number of children		*/
	vdev_stat_t	vdev_stat;	/* virtual device statistics	*/
	vdev_stat_ex_t	vdev_stat_ex;	/* extended statistics		*/
	boolean_t	vdev_expanding;	/* expand the vdev?		*/
	boolean_t	vdev_reopening;	/* reopen in progress?		*/
	boolean_t	vdev_nonrot;	/* true if solid state		*/
	int		vdev_open_error; /* error on last open		*/
	kthread_t	*vdev_open_thread; /* thread opening children	*/
	uint64_t	vdev_crtxg;	/* txg when top-level was added */

	/*
	 * Top-level vdev state.
	 */
	uint64_t	vdev_ms_array;	/* metaslab array object	*/
	uint64_t	vdev_ms_shift;	/* metaslab size shift		*/
	uint64_t	vdev_ms_count;	/* number of metaslabs		*/
	metaslab_group_t *vdev_mg;	/* metaslab group		*/
	metaslab_t	**vdev_ms;	/* metaslab array		*/
	txg_list_t	vdev_ms_list;	/* per-txg dirty metaslab lists	*/
	txg_list_t	vdev_dtl_list;	/* per-txg dirty DTL lists	*/
	txg_node_t	vdev_txg_node;	/* per-txg dirty vdev linkage	*/
	boolean_t	vdev_remove_wanted; /* async remove wanted?	*/
	boolean_t	vdev_probe_wanted; /* async probe wanted?	*/
	list_node_t	vdev_config_dirty_node; /* config dirty list	*/
	list_node_t	vdev_state_dirty_node; /* state dirty list	*/
	uint64_t	vdev_deflate_ratio; /* deflation ratio (x512)	*/
	uint64_t	vdev_islog;	/* is an intent log device	*/
	uint64_t	vdev_removing;	/* device is being removed?	*/
	boolean_t	vdev_ishole;	/* is a hole in the namespace	*/
	uint64_t	vdev_top_zap;
	vdev_alloc_bias_t vdev_alloc_bias; /* metaslab allocation bias	*/

	/* pool checkpoint related */
	space_map_t	*vdev_checkpoint_sm;	/* contains reserved blocks */

	/* Initialize related */
	boolean_t	vdev_initialize_exit_wanted;
	vdev_initializing_state_t	vdev_initialize_state;
	list_node_t	vdev_initialize_node;
	kthread_t	*vdev_initialize_thread;
	/* Protects vdev_initialize_thread and vdev_initialize_state. */
	kmutex_t	vdev_initialize_lock;
	kcondvar_t	vdev_initialize_cv;
	uint64_t	vdev_initialize_offset[TXG_SIZE];
	uint64_t	vdev_initialize_last_offset;
	range_tree_t	*vdev_initialize_tree;	/* valid while initializing */
	uint64_t	vdev_initialize_bytes_est;
	uint64_t	vdev_initialize_bytes_done;
	time_t		vdev_initialize_action_time;	/* start and end time */

	/* TRIM related */
	boolean_t	vdev_trim_exit_wanted;
	boolean_t	vdev_autotrim_exit_wanted;
	vdev_trim_state_t	vdev_trim_state;
	list_node_t	vdev_trim_node;
	kmutex_t	vdev_autotrim_lock;
	kcondvar_t	vdev_autotrim_cv;
	kthread_t	*vdev_autotrim_thread;
	/* Protects vdev_trim_thread and vdev_trim_state. */
	kmutex_t	vdev_trim_lock;
	kcondvar_t	vdev_trim_cv;
	kthread_t	*vdev_trim_thread;
	uint64_t	vdev_trim_offset[TXG_SIZE];
	uint64_t	vdev_trim_last_offset;
	uint64_t	vdev_trim_bytes_est;
	uint64_t	vdev_trim_bytes_done;
	uint64_t	vdev_trim_rate;		/* requested rate (bytes/sec) */
	uint64_t	vdev_trim_partial;	/* requested partial TRIM */
	uint64_t	vdev_trim_secure;	/* requested secure TRIM */
	time_t		vdev_trim_action_time;	/* start and end time */

	/* The following is not in ZoL, but used for auto-trim test progress */
	uint64_t	vdev_autotrim_bytes_done;

	/* for limiting outstanding I/Os (initialize and TRIM) */
	kmutex_t	vdev_initialize_io_lock;
	kcondvar_t	vdev_initialize_io_cv;
	uint64_t	vdev_initialize_inflight;
	kmutex_t	vdev_trim_io_lock;
	kcondvar_t	vdev_trim_io_cv;
	uint64_t	vdev_trim_inflight[2];

	/*
	 * Values stored in the config for an indirect or removing vdev.
	 */
	vdev_indirect_config_t	vdev_indirect_config;

	/*
	 * The vdev_indirect_rwlock protects the vdev_indirect_mapping
	 * pointer from changing on indirect vdevs (when it is condensed).
	 * Note that removing (not yet indirect) vdevs have different
	 * access patterns (the mapping is not accessed from open context,
	 * e.g. from zio_read) and locking strategy (e.g. svr_lock).
	 */
	krwlock_t vdev_indirect_rwlock;
	vdev_indirect_mapping_t *vdev_indirect_mapping;
	vdev_indirect_births_t *vdev_indirect_births;

	/*
	 * In memory data structures used to manage the obsolete sm, for
	 * indirect or removing vdevs.
	 *
	 * The vdev_obsolete_segments is the in-core record of the segments
	 * that are no longer referenced anywhere in the pool (due to
	 * being freed or remapped and not referenced by any snapshots).
	 * During a sync, segments are added to vdev_obsolete_segments
	 * via vdev_indirect_mark_obsolete(); at the end of each sync
	 * pass, this is appended to vdev_obsolete_sm via
	 * vdev_indirect_sync_obsolete().  The vdev_obsolete_lock
	 * protects against concurrent modifications of vdev_obsolete_segments
	 * from multiple zio threads.
	 */
	kmutex_t	vdev_obsolete_lock;
	range_tree_t	*vdev_obsolete_segments;
	space_map_t	*vdev_obsolete_sm;

	/*
	 * Protects the vdev_scan_io_queue field itself as well as the
	 * structure's contents (when present).
	 */
	kmutex_t	vdev_scan_io_queue_lock;
	struct dsl_scan_io_queue	*vdev_scan_io_queue;

	/*
	 * Leaf vdev state.
	 */
	range_tree_t	*vdev_dtl[DTL_TYPES]; /* dirty time logs	*/
	space_map_t	*vdev_dtl_sm;	/* dirty time log space map	*/
	txg_node_t	vdev_dtl_node;	/* per-txg dirty DTL linkage	*/
	uint64_t	vdev_dtl_object; /* DTL object			*/
	uint64_t	vdev_psize;	/* physical device capacity	*/
	uint64_t	vdev_wholedisk;	/* true if this is a whole disk */
	uint64_t	vdev_offline;	/* persistent offline state	*/
	uint64_t	vdev_faulted;	/* persistent faulted state	*/
	uint64_t	vdev_degraded;	/* persistent degraded state	*/
	uint64_t	vdev_removed;	/* persistent removed state	*/
	uint64_t	vdev_resilver_txg; /* persistent resilvering state */
	uint64_t	vdev_nparity;	/* number of parity devices for raidz */
	char		*vdev_path;	/* vdev path (if any)		*/
	char		*vdev_devid;	/* vdev devid (if any)		*/
	char		*vdev_physpath;	/* vdev device path (if any)	*/
	char		*vdev_fru;	/* physical FRU location	*/
	uint64_t	vdev_not_present; /* not present during import	*/
	uint64_t	vdev_unspare;	/* unspare when resilvering done */
	boolean_t	vdev_nowritecache; /* true if flushwritecache failed */
	boolean_t	vdev_has_trim;	/* TRIM is supported		*/
	boolean_t	vdev_has_securetrim; /* secure TRIM is supported */
	boolean_t	vdev_checkremove; /* temporary online test	*/
	boolean_t	vdev_forcefault; /* force online fault		*/
	boolean_t	vdev_splitting;	/* split or repair in progress  */
	boolean_t	vdev_delayed_close; /* delayed device close?	*/
	boolean_t	vdev_tmpoffline; /* device taken offline temporarily? */
	boolean_t	vdev_detached;	/* device detached?		*/
	boolean_t	vdev_cant_read;	/* vdev is failing all reads	*/
	boolean_t	vdev_cant_write; /* vdev is failing all writes	*/
	boolean_t	vdev_isspare;	/* was a hot spare		*/
	boolean_t	vdev_isl2cache;	/* was a l2cache device		*/
	boolean_t	vdev_resilver_deferred;  /* resilver deferred */
	vdev_queue_t	vdev_queue;	/* I/O deadline schedule queue	*/
	vdev_cache_t	vdev_cache;	/* physical block cache		*/
	spa_aux_vdev_t	*vdev_aux;	/* for l2cache and spares vdevs	*/
	zio_t		*vdev_probe_zio; /* root of current probe	*/
	vdev_aux_t	vdev_label_aux;	/* on-disk aux state		*/
	uint64_t	vdev_leaf_zap;
	hrtime_t	vdev_mmp_pending; /* 0 if write finished	*/
	uint64_t	vdev_mmp_kstat_id;	/* to find kstat entry */
	list_node_t	vdev_leaf_node;		/* leaf vdev list */

	/*
	 * For DTrace to work in userland (libzpool) context, these fields must
	 * remain at the end of the structure.  DTrace will use the kernel's
	 * CTF definition for 'struct vdev', and since the size of a kmutex_t is
	 * larger in userland, the offsets for the rest of the fields would be
	 * incorrect.
	 */
	kmutex_t	vdev_dtl_lock;	/* vdev_dtl_{map,resilver}	*/
	kmutex_t	vdev_stat_lock;	/* vdev_stat			*/
	kmutex_t	vdev_probe_lock; /* protects vdev_probe_zio	*/
};

#define	VDEV_RAIDZ_MAXPARITY	3

#define	VDEV_PAD_SIZE		(8 << 10)
/* 2 padding areas (vl_pad1 and vl_be) to skip */
#define	VDEV_SKIP_SIZE		VDEV_PAD_SIZE * 2
#define	VDEV_PHYS_SIZE		(112 << 10)
#define	VDEV_UBERBLOCK_RING	(128 << 10)

/*
 * MMP blocks occupy the last MMP_BLOCKS_PER_LABEL slots in the uberblock
 * ring when MMP is enabled.
 */
#define	MMP_BLOCKS_PER_LABEL	1

/* The largest uberblock we support is 8k. */
#define	MAX_UBERBLOCK_SHIFT (13)
#define	VDEV_UBERBLOCK_SHIFT(vd)	\
	MIN(MAX((vd)->vdev_top->vdev_ashift, UBERBLOCK_SHIFT), \
	    MAX_UBERBLOCK_SHIFT)
#define	VDEV_UBERBLOCK_COUNT(vd)	\
	(VDEV_UBERBLOCK_RING >> VDEV_UBERBLOCK_SHIFT(vd))
#define	VDEV_UBERBLOCK_OFFSET(vd, n)	\
	offsetof(vdev_label_t, vl_uberblock[(n) << VDEV_UBERBLOCK_SHIFT(vd)])
#define	VDEV_UBERBLOCK_SIZE(vd)		(1ULL << VDEV_UBERBLOCK_SHIFT(vd))

typedef struct vdev_phys {
	char		vp_nvlist[VDEV_PHYS_SIZE - sizeof (zio_eck_t)];
	zio_eck_t	vp_zbt;
} vdev_phys_t;

typedef enum vbe_vers {
	/*
	 * The bootenv file is stored as ascii text in the envblock.
	 * It is used by the GRUB bootloader used on Linux to store the
	 * contents of the grubenv file. The file is stored as raw ASCII,
	 * and is protected by an embedded checksum. By default, GRUB will
	 * check if the boot filesystem supports storing the environment data
	 * in a special location, and if so, will invoke filesystem specific
	 * logic to retrieve it. This can be overriden by a variable, should
	 * the user so desire.
	 */
	VB_RAW = 0,

	/*
	 * The bootenv file is converted to an nvlist and then packed into the
	 * envblock.
	 */
	VB_NVLIST = 1
} vbe_vers_t;

typedef struct vdev_boot_envblock {
	uint64_t	vbe_version;
	char		vbe_bootenv[VDEV_PAD_SIZE - sizeof (uint64_t) -
			sizeof (zio_eck_t)];
	zio_eck_t	vbe_zbt;
} vdev_boot_envblock_t;

CTASSERT(sizeof (vdev_boot_envblock_t) == VDEV_PAD_SIZE);

typedef struct vdev_label {
	char		vl_pad1[VDEV_PAD_SIZE];			/*  8K */
	vdev_boot_envblock_t	vl_be;				/*  8K */
	vdev_phys_t	vl_vdev_phys;				/* 112K	*/
	char		vl_uberblock[VDEV_UBERBLOCK_RING];	/* 128K	*/
} vdev_label_t;							/* 256K total */

/*
 * vdev_dirty() flags
 */
#define	VDD_METASLAB	0x01
#define	VDD_DTL		0x02

/* Offset of embedded boot loader region on each label */
#define	VDEV_BOOT_OFFSET	(2 * sizeof (vdev_label_t))
/*
 * Size of embedded boot loader region on each label.
 * The total size of the first two labels plus the boot area is 4MB.
 */
#define	VDEV_BOOT_SIZE		(7ULL << 19)			/* 3.5M */

/*
 * Size of label regions at the start and end of each leaf device.
 */
#define	VDEV_LABEL_START_SIZE	(2 * sizeof (vdev_label_t) + VDEV_BOOT_SIZE)
#define	VDEV_LABEL_END_SIZE	(2 * sizeof (vdev_label_t))
#define	VDEV_LABELS		4
#define	VDEV_BEST_LABEL		VDEV_LABELS

#define	VDEV_ALLOC_LOAD		0
#define	VDEV_ALLOC_ADD		1
#define	VDEV_ALLOC_SPARE	2
#define	VDEV_ALLOC_L2CACHE	3
#define	VDEV_ALLOC_ROOTPOOL	4
#define	VDEV_ALLOC_SPLIT	5
#define	VDEV_ALLOC_ATTACH	6

/*
 * Allocate or free a vdev
 */
extern vdev_t *vdev_alloc_common(spa_t *spa, uint_t id, uint64_t guid,
    vdev_ops_t *ops);
extern int vdev_alloc(spa_t *spa, vdev_t **vdp, nvlist_t *config,
    vdev_t *parent, uint_t id, int alloctype);
extern void vdev_free(vdev_t *vd);

/*
 * Add or remove children and parents
 */
extern void vdev_add_child(vdev_t *pvd, vdev_t *cvd);
extern void vdev_remove_child(vdev_t *pvd, vdev_t *cvd);
extern void vdev_compact_children(vdev_t *pvd);
extern vdev_t *vdev_add_parent(vdev_t *cvd, vdev_ops_t *ops);
extern void vdev_remove_parent(vdev_t *cvd);

/*
 * vdev sync load and sync
 */
extern boolean_t vdev_log_state_valid(vdev_t *vd);
extern int vdev_load(vdev_t *vd);
extern int vdev_dtl_load(vdev_t *vd);
extern void vdev_sync(vdev_t *vd, uint64_t txg);
extern void vdev_sync_done(vdev_t *vd, uint64_t txg);
extern void vdev_dirty(vdev_t *vd, int flags, void *arg, uint64_t txg);
extern void vdev_dirty_leaves(vdev_t *vd, int flags, uint64_t txg);

/*
 * Available vdev types.
 */
extern vdev_ops_t vdev_root_ops;
extern vdev_ops_t vdev_mirror_ops;
extern vdev_ops_t vdev_replacing_ops;
extern vdev_ops_t vdev_raidz_ops;
extern vdev_ops_t vdev_disk_ops;
extern vdev_ops_t vdev_file_ops;
extern vdev_ops_t vdev_missing_ops;
extern vdev_ops_t vdev_hole_ops;
extern vdev_ops_t vdev_spare_ops;
extern vdev_ops_t vdev_indirect_ops;

/*
 * Common size functions
 */
extern void vdev_default_xlate(vdev_t *vd, const range_seg64_t *in,
    range_seg64_t *out);
extern uint64_t vdev_default_asize(vdev_t *vd, uint64_t psize);
extern uint64_t vdev_get_min_asize(vdev_t *vd);
extern void vdev_set_min_asize(vdev_t *vd);

/*
 * Global variables
 */
extern int zfs_vdev_standard_sm_blksz;
/* zdb uses this tunable, so it must be declared here to make lint happy. */
extern int zfs_vdev_cache_size;

/*
 * Functions from vdev_indirect.c
 */
extern void vdev_indirect_sync_obsolete(vdev_t *vd, dmu_tx_t *tx);
extern boolean_t vdev_indirect_should_condense(vdev_t *vd);
extern void spa_condense_indirect_start_sync(vdev_t *vd, dmu_tx_t *tx);
extern int vdev_obsolete_sm_object(vdev_t *vd);
extern boolean_t vdev_obsolete_counts_are_precise(vdev_t *vd);

/*
 * Other miscellaneous functions
 */
int vdev_checkpoint_sm_object(vdev_t *vd);

/*
 * The vdev_buf_t is used to translate between zio_t and buf_t, and back again.
 */
typedef struct vdev_buf {
	buf_t	vb_buf;		/* buffer that describes the io */
	zio_t	*vb_io;		/* pointer back to the original zio_t */
} vdev_buf_t;

/*
 * Support routines used during boot from a ZFS pool
 */
extern int vdev_disk_read_rootlabel(const char *, const char *, nvlist_t **);
extern void vdev_disk_preroot_init(void);
extern void vdev_disk_preroot_fini(void);
extern const char *vdev_disk_preroot_lookup(uint64_t, uint64_t);

#ifdef	__cplusplus
}
#endif

#endif	/* _SYS_VDEV_IMPL_H */<|MERGE_RESOLUTION|>--- conflicted
+++ resolved
@@ -20,13 +20,7 @@
  */
 /*
  * Copyright (c) 2005, 2010, Oracle and/or its affiliates. All rights reserved.
-<<<<<<< HEAD
- * Copyright 2013 Joyent, Inc. All rights reserved.
- * Copyright (c) 2011, 2018 by Delphix. All rights reserved.
- * Copyright (c) 2011, 2019 by Delphix. All rights reserved.
-=======
  * Copyright (c) 2011, 2020 by Delphix. All rights reserved.
->>>>>>> 25befe07
  * Copyright (c) 2017, Intel Corporation.
  * Copyright 2019 Joyent, Inc.
  * Copyright 2020 Joshua M. Clulow <josh@sysmgr.org>
