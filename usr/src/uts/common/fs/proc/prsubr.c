/*
 * CDDL HEADER START
 *
 * The contents of this file are subject to the terms of the
 * Common Development and Distribution License (the "License").
 * You may not use this file except in compliance with the License.
 *
 * You can obtain a copy of the license at usr/src/OPENSOLARIS.LICENSE
 * or http://www.opensolaris.org/os/licensing.
 * See the License for the specific language governing permissions
 * and limitations under the License.
 *
 * When distributing Covered Code, include this CDDL HEADER in each
 * file and include the License file at usr/src/OPENSOLARIS.LICENSE.
 * If applicable, add the following below this CDDL HEADER, with the
 * fields enclosed by brackets "[]" replaced with your own identifying
 * information: Portions Copyright [yyyy] [name of copyright owner]
 *
 * CDDL HEADER END
 */

/*
 * Copyright (c) 1989, 2010, Oracle and/or its affiliates. All rights reserved.
<<<<<<< HEAD
 * Copyright 2019 Joyent, Inc.
=======
 * Copyright (c) 2013, Joyent, Inc. All rights reserved.
 * Copyright 2020 OmniOS Community Edition (OmniOSce) Association.
>>>>>>> 1dd4766b
 */

/*	Copyright (c) 1984, 1986, 1987, 1988, 1989 AT&T	*/
/*	  All Rights Reserved	*/

#include <sys/types.h>
#include <sys/t_lock.h>
#include <sys/param.h>
#include <sys/cmn_err.h>
#include <sys/cred.h>
#include <sys/priv.h>
#include <sys/debug.h>
#include <sys/errno.h>
#include <sys/inline.h>
#include <sys/kmem.h>
#include <sys/mman.h>
#include <sys/proc.h>
#include <sys/brand.h>
#include <sys/sobject.h>
#include <sys/sysmacros.h>
#include <sys/systm.h>
#include <sys/uio.h>
#include <sys/var.h>
#include <sys/vfs.h>
#include <sys/vnode.h>
#include <sys/session.h>
#include <sys/pcb.h>
#include <sys/signal.h>
#include <sys/user.h>
#include <sys/disp.h>
#include <sys/class.h>
#include <sys/ts.h>
#include <sys/bitmap.h>
#include <sys/poll.h>
#include <sys/shm_impl.h>
#include <sys/fault.h>
#include <sys/syscall.h>
#include <sys/procfs.h>
#include <sys/processor.h>
#include <sys/cpuvar.h>
#include <sys/copyops.h>
#include <sys/time.h>
#include <sys/msacct.h>
#include <sys/flock_impl.h>
#include <sys/stropts.h>
#include <sys/strsubr.h>
#include <sys/pathname.h>
#include <sys/mode.h>
#include <sys/socketvar.h>
#include <sys/autoconf.h>
#include <sys/dtrace.h>
#include <sys/timod.h>
#include <netinet/udp.h>
#include <netinet/tcp.h>
#include <inet/cc.h>
#include <vm/as.h>
#include <vm/rm.h>
#include <vm/seg.h>
#include <vm/seg_vn.h>
#include <vm/seg_dev.h>
#include <vm/seg_spt.h>
#include <vm/page.h>
#include <sys/vmparam.h>
#include <sys/swap.h>
#include <fs/proc/prdata.h>
#include <sys/task.h>
#include <sys/project.h>
#include <sys/contract_impl.h>
#include <sys/contract/process.h>
#include <sys/contract/process_impl.h>
#include <sys/schedctl.h>
#include <sys/pool.h>
#include <sys/zone.h>
#include <sys/atomic.h>
#include <sys/sdt.h>

#define	MAX_ITERS_SPIN	5

typedef struct prpagev {
	uint_t *pg_protv;	/* vector of page permissions */
	char *pg_incore;	/* vector of incore flags */
	size_t pg_npages;	/* number of pages in protv and incore */
	ulong_t pg_pnbase;	/* pn within segment of first protv element */
} prpagev_t;

size_t pagev_lim = 256 * 1024;	/* limit on number of pages in prpagev_t */

extern struct seg_ops segdev_ops;	/* needs a header file */
extern struct seg_ops segspt_shmops;	/* needs a header file */

static	int	set_watched_page(proc_t *, caddr_t, caddr_t, ulong_t, ulong_t);
static	void	clear_watched_page(proc_t *, caddr_t, caddr_t, ulong_t);

/*
 * Choose an lwp from the complete set of lwps for the process.
 * This is called for any operation applied to the process
 * file descriptor that requires an lwp to operate upon.
 *
 * Returns a pointer to the thread for the selected LWP,
 * and with the dispatcher lock held for the thread.
 *
 * The algorithm for choosing an lwp is critical for /proc semantics;
 * don't touch this code unless you know all of the implications.
 */
kthread_t *
prchoose(proc_t *p)
{
	kthread_t *t;
	kthread_t *t_onproc = NULL;	/* running on processor */
	kthread_t *t_run = NULL;	/* runnable, on disp queue */
	kthread_t *t_sleep = NULL;	/* sleeping */
	kthread_t *t_hold = NULL;	/* sleeping, performing hold */
	kthread_t *t_susp = NULL;	/* suspended stop */
	kthread_t *t_jstop = NULL;	/* jobcontrol stop, w/o directed stop */
	kthread_t *t_jdstop = NULL;	/* jobcontrol stop with directed stop */
	kthread_t *t_req = NULL;	/* requested stop */
	kthread_t *t_istop = NULL;	/* event-of-interest stop */
	kthread_t *t_dtrace = NULL;	/* DTrace stop */

	ASSERT(MUTEX_HELD(&p->p_lock));

	/*
	 * If the agent lwp exists, it takes precedence over all others.
	 */
	if ((t = p->p_agenttp) != NULL) {
		thread_lock(t);
		return (t);
	}

	if ((t = p->p_tlist) == NULL)	/* start at the head of the list */
		return (t);
	do {		/* for eacn lwp in the process */
		if (VSTOPPED(t)) {	/* virtually stopped */
			if (t_req == NULL)
				t_req = t;
			continue;
		}

		/* If this is a process kernel thread, ignore it. */
		if ((t->t_proc_flag & TP_KTHREAD) != 0) {
			continue;
		}

		thread_lock(t);		/* make sure thread is in good state */
		switch (t->t_state) {
		default:
			panic("prchoose: bad thread state %d, thread 0x%p",
			    t->t_state, (void *)t);
			/*NOTREACHED*/
		case TS_SLEEP:
			/* this is filthy */
			if (t->t_wchan == (caddr_t)&p->p_holdlwps &&
			    t->t_wchan0 == NULL) {
				if (t_hold == NULL)
					t_hold = t;
			} else {
				if (t_sleep == NULL)
					t_sleep = t;
			}
			break;
		case TS_RUN:
		case TS_WAIT:
			if (t_run == NULL)
				t_run = t;
			break;
		case TS_ONPROC:
			if (t_onproc == NULL)
				t_onproc = t;
			break;
		case TS_ZOMB:		/* last possible choice */
			break;
		case TS_STOPPED:
			switch (t->t_whystop) {
			case PR_SUSPENDED:
				if (t_susp == NULL)
					t_susp = t;
				break;
			case PR_JOBCONTROL:
				if (t->t_proc_flag & TP_PRSTOP) {
					if (t_jdstop == NULL)
						t_jdstop = t;
				} else {
					if (t_jstop == NULL)
						t_jstop = t;
				}
				break;
			case PR_REQUESTED:
				if (t->t_dtrace_stop && t_dtrace == NULL)
					t_dtrace = t;
				else if (t_req == NULL)
					t_req = t;
				break;
			case PR_SYSENTRY:
			case PR_SYSEXIT:
			case PR_SIGNALLED:
			case PR_FAULTED:
			case PR_BRAND:
				/*
				 * Make an lwp calling exit() be the
				 * last lwp seen in the process.
				 */
				if (t_istop == NULL ||
				    (t_istop->t_whystop == PR_SYSENTRY &&
				    t_istop->t_whatstop == SYS_exit))
					t_istop = t;
				break;
			case PR_CHECKPOINT:	/* can't happen? */
				break;
			default:
				panic("prchoose: bad t_whystop %d, thread 0x%p",
				    t->t_whystop, (void *)t);
				/*NOTREACHED*/
			}
			break;
		}
		thread_unlock(t);
	} while ((t = t->t_forw) != p->p_tlist);

	if (t_onproc)
		t = t_onproc;
	else if (t_run)
		t = t_run;
	else if (t_sleep)
		t = t_sleep;
	else if (t_jstop)
		t = t_jstop;
	else if (t_jdstop)
		t = t_jdstop;
	else if (t_istop)
		t = t_istop;
	else if (t_dtrace)
		t = t_dtrace;
	else if (t_req)
		t = t_req;
	else if (t_hold)
		t = t_hold;
	else if (t_susp)
		t = t_susp;
	else			/* TS_ZOMB */
		t = p->p_tlist;

	if (t != NULL)
		thread_lock(t);
	return (t);
}

/*
 * Wakeup anyone sleeping on the /proc vnode for the process/lwp to stop.
 * Also call pollwakeup() if any lwps are waiting in poll() for POLLPRI
 * on the /proc file descriptor.  Called from stop() when a traced
 * process stops on an event of interest.  Also called from exit()
 * and prinvalidate() to indicate POLLHUP and POLLERR respectively.
 */
void
prnotify(struct vnode *vp)
{
	prcommon_t *pcp = VTOP(vp)->pr_common;

	mutex_enter(&pcp->prc_mutex);
	cv_broadcast(&pcp->prc_wait);
	mutex_exit(&pcp->prc_mutex);
	if (pcp->prc_flags & PRC_POLL) {
		/*
		 * We call pollwakeup() with POLLHUP to ensure that
		 * the pollers are awakened even if they are polling
		 * for nothing (i.e., waiting for the process to exit).
		 * This enables the use of the PRC_POLL flag for optimization
		 * (we can turn off PRC_POLL only if we know no pollers remain).
		 */
		pcp->prc_flags &= ~PRC_POLL;
		pollwakeup(&pcp->prc_pollhead, POLLHUP);
	}
}

/* called immediately below, in prfree() */
static void
prfreenotify(vnode_t *vp)
{
	prnode_t *pnp;
	prcommon_t *pcp;

	while (vp != NULL) {
		pnp = VTOP(vp);
		pcp = pnp->pr_common;
		ASSERT(pcp->prc_thread == NULL);
		pcp->prc_proc = NULL;
		/*
		 * We can't call prnotify() here because we are holding
		 * pidlock.  We assert that there is no need to.
		 */
		mutex_enter(&pcp->prc_mutex);
		cv_broadcast(&pcp->prc_wait);
		mutex_exit(&pcp->prc_mutex);
		ASSERT(!(pcp->prc_flags & PRC_POLL));

		vp = pnp->pr_next;
		pnp->pr_next = NULL;
	}
}

/*
 * Called from a hook in freeproc() when a traced process is removed
 * from the process table.  The proc-table pointers of all associated
 * /proc vnodes are cleared to indicate that the process has gone away.
 */
void
prfree(proc_t *p)
{
	uint_t slot = p->p_slot;

	ASSERT(MUTEX_HELD(&pidlock));

	/*
	 * Block the process against /proc so it can be freed.
	 * It cannot be freed while locked by some controlling process.
	 * Lock ordering:
	 *	pidlock -> pr_pidlock -> p->p_lock -> pcp->prc_mutex
	 */
	mutex_enter(&pr_pidlock);	/* protects pcp->prc_proc */
	mutex_enter(&p->p_lock);
	while (p->p_proc_flag & P_PR_LOCK) {
		mutex_exit(&pr_pidlock);
		cv_wait(&pr_pid_cv[slot], &p->p_lock);
		mutex_exit(&p->p_lock);
		mutex_enter(&pr_pidlock);
		mutex_enter(&p->p_lock);
	}

	ASSERT(p->p_tlist == NULL);

	prfreenotify(p->p_plist);
	p->p_plist = NULL;

	prfreenotify(p->p_trace);
	p->p_trace = NULL;

	/*
	 * We broadcast to wake up everyone waiting for this process.
	 * No one can reach this process from this point on.
	 */
	cv_broadcast(&pr_pid_cv[slot]);

	mutex_exit(&p->p_lock);
	mutex_exit(&pr_pidlock);
}

/*
 * Called from a hook in exit() when a traced process is becoming a zombie.
 */
void
prexit(proc_t *p)
{
	ASSERT(MUTEX_HELD(&p->p_lock));

	if (pr_watch_active(p)) {
		pr_free_watchpoints(p);
		watch_disable(curthread);
	}
	/* pr_free_watched_pages() is called in exit(), after dropping p_lock */
	if (p->p_trace) {
		VTOP(p->p_trace)->pr_common->prc_flags |= PRC_DESTROY;
		prnotify(p->p_trace);
	}
	cv_broadcast(&pr_pid_cv[p->p_slot]);	/* pauselwps() */
}

/*
 * Called when a thread calls lwp_exit().
 */
void
prlwpexit(kthread_t *t)
{
	vnode_t *vp;
	prnode_t *pnp;
	prcommon_t *pcp;
	proc_t *p = ttoproc(t);
	lwpent_t *lep = p->p_lwpdir[t->t_dslot].ld_entry;

	ASSERT(t == curthread);
	ASSERT(MUTEX_HELD(&p->p_lock));

	/*
	 * The process must be blocked against /proc to do this safely.
	 * The lwp must not disappear while the process is marked P_PR_LOCK.
	 * It is the caller's responsibility to have called prbarrier(p).
	 */
	ASSERT(!(p->p_proc_flag & P_PR_LOCK));

	for (vp = p->p_plist; vp != NULL; vp = pnp->pr_next) {
		pnp = VTOP(vp);
		pcp = pnp->pr_common;
		if (pcp->prc_thread == t) {
			pcp->prc_thread = NULL;
			pcp->prc_flags |= PRC_DESTROY;
		}
	}

	for (vp = lep->le_trace; vp != NULL; vp = pnp->pr_next) {
		pnp = VTOP(vp);
		pcp = pnp->pr_common;
		pcp->prc_thread = NULL;
		pcp->prc_flags |= PRC_DESTROY;
		prnotify(vp);
	}

	if (p->p_trace)
		prnotify(p->p_trace);
}

/*
 * Called when a zombie thread is joined or when a
 * detached lwp exits.  Called from lwp_hash_out().
 */
void
prlwpfree(proc_t *p, lwpent_t *lep)
{
	vnode_t *vp;
	prnode_t *pnp;
	prcommon_t *pcp;

	ASSERT(MUTEX_HELD(&p->p_lock));

	/*
	 * The process must be blocked against /proc to do this safely.
	 * The lwp must not disappear while the process is marked P_PR_LOCK.
	 * It is the caller's responsibility to have called prbarrier(p).
	 */
	ASSERT(!(p->p_proc_flag & P_PR_LOCK));

	vp = lep->le_trace;
	lep->le_trace = NULL;
	while (vp) {
		prnotify(vp);
		pnp = VTOP(vp);
		pcp = pnp->pr_common;
		ASSERT(pcp->prc_thread == NULL &&
		    (pcp->prc_flags & PRC_DESTROY));
		pcp->prc_tslot = -1;
		vp = pnp->pr_next;
		pnp->pr_next = NULL;
	}

	if (p->p_trace)
		prnotify(p->p_trace);
}

/*
 * Called from a hook in exec() when a thread starts exec().
 */
void
prexecstart(void)
{
	proc_t *p = ttoproc(curthread);
	klwp_t *lwp = ttolwp(curthread);

	/*
	 * The P_PR_EXEC flag blocks /proc operations for
	 * the duration of the exec().
	 * We can't start exec() while the process is
	 * locked by /proc, so we call prbarrier().
	 * lwp_nostop keeps the process from being stopped
	 * via job control for the duration of the exec().
	 */

	ASSERT(MUTEX_HELD(&p->p_lock));
	prbarrier(p);
	lwp->lwp_nostop++;
	p->p_proc_flag |= P_PR_EXEC;
}

/*
 * Called from a hook in exec() when a thread finishes exec().
 * The thread may or may not have succeeded.  Some other thread
 * may have beat it to the punch.
 */
void
prexecend(void)
{
	proc_t *p = ttoproc(curthread);
	klwp_t *lwp = ttolwp(curthread);
	vnode_t *vp;
	prnode_t *pnp;
	prcommon_t *pcp;
	model_t model = p->p_model;
	id_t tid = curthread->t_tid;
	int tslot = curthread->t_dslot;

	ASSERT(MUTEX_HELD(&p->p_lock));

	lwp->lwp_nostop--;
	if (p->p_flag & SEXITLWPS) {
		/*
		 * We are on our way to exiting because some
		 * other thread beat us in the race to exec().
		 * Don't clear the P_PR_EXEC flag in this case.
		 */
		return;
	}

	/*
	 * Wake up anyone waiting in /proc for the process to complete exec().
	 */
	p->p_proc_flag &= ~P_PR_EXEC;
	if ((vp = p->p_trace) != NULL) {
		pcp = VTOP(vp)->pr_common;
		mutex_enter(&pcp->prc_mutex);
		cv_broadcast(&pcp->prc_wait);
		mutex_exit(&pcp->prc_mutex);
		for (; vp != NULL; vp = pnp->pr_next) {
			pnp = VTOP(vp);
			pnp->pr_common->prc_datamodel = model;
		}
	}
	if ((vp = p->p_lwpdir[tslot].ld_entry->le_trace) != NULL) {
		/*
		 * We dealt with the process common above.
		 */
		ASSERT(p->p_trace != NULL);
		pcp = VTOP(vp)->pr_common;
		mutex_enter(&pcp->prc_mutex);
		cv_broadcast(&pcp->prc_wait);
		mutex_exit(&pcp->prc_mutex);
		for (; vp != NULL; vp = pnp->pr_next) {
			pnp = VTOP(vp);
			pcp = pnp->pr_common;
			pcp->prc_datamodel = model;
			pcp->prc_tid = tid;
			pcp->prc_tslot = tslot;
		}
	}

	/*
	 * There may be threads waiting for the flag change blocked behind the
	 * pr_pid_cv as well.
	 */
	cv_signal(&pr_pid_cv[p->p_slot]);
}

/*
 * Called from a hook in relvm() just before freeing the address space.
 * We free all the watched areas now.
 */
void
prrelvm(void)
{
	proc_t *p = ttoproc(curthread);

	mutex_enter(&p->p_lock);
	prbarrier(p);	/* block all other /proc operations */
	if (pr_watch_active(p)) {
		pr_free_watchpoints(p);
		watch_disable(curthread);
	}
	mutex_exit(&p->p_lock);
	pr_free_watched_pages(p);
}

/*
 * Called from hooks in exec-related code when a traced process
 * attempts to exec(2) a setuid/setgid program or an unreadable
 * file.  Rather than fail the exec we invalidate the associated
 * /proc vnodes so that subsequent attempts to use them will fail.
 *
 * All /proc vnodes, except directory vnodes, are retained on a linked
 * list (rooted at p_plist in the process structure) until last close.
 *
 * A controlling process must re-open the /proc files in order to
 * regain control.
 */
void
prinvalidate(struct user *up)
{
	kthread_t *t = curthread;
	proc_t *p = ttoproc(t);
	vnode_t *vp;
	prnode_t *pnp;
	int writers = 0;

	mutex_enter(&p->p_lock);
	prbarrier(p);	/* block all other /proc operations */

	/*
	 * At this moment, there can be only one lwp in the process.
	 */
	ASSERT(p->p_lwpcnt == 1 && p->p_zombcnt == 0);

	/*
	 * Invalidate any currently active /proc vnodes.
	 */
	for (vp = p->p_plist; vp != NULL; vp = pnp->pr_next) {
		pnp = VTOP(vp);
		switch (pnp->pr_type) {
		case PR_PSINFO:		/* these files can read by anyone */
		case PR_LPSINFO:
		case PR_LWPSINFO:
		case PR_LWPDIR:
		case PR_LWPIDDIR:
		case PR_USAGE:
		case PR_LUSAGE:
		case PR_LWPUSAGE:
			break;
		default:
			pnp->pr_flags |= PR_INVAL;
			break;
		}
	}
	/*
	 * Wake up anyone waiting for the process or lwp.
	 * p->p_trace is guaranteed to be non-NULL if there
	 * are any open /proc files for this process.
	 */
	if ((vp = p->p_trace) != NULL) {
		prcommon_t *pcp = VTOP(vp)->pr_pcommon;

		prnotify(vp);
		/*
		 * Are there any writers?
		 */
		if ((writers = pcp->prc_writers) != 0) {
			/*
			 * Clear the exclusive open flag (old /proc interface).
			 * Set prc_selfopens equal to prc_writers so that
			 * the next O_EXCL|O_WRITE open will succeed
			 * even with existing (though invalid) writers.
			 * prclose() must decrement prc_selfopens when
			 * the invalid files are closed.
			 */
			pcp->prc_flags &= ~PRC_EXCL;
			ASSERT(pcp->prc_selfopens <= writers);
			pcp->prc_selfopens = writers;
		}
	}
	vp = p->p_lwpdir[t->t_dslot].ld_entry->le_trace;
	while (vp != NULL) {
		/*
		 * We should not invalidate the lwpiddir vnodes,
		 * but the necessities of maintaining the old
		 * ioctl()-based version of /proc require it.
		 */
		pnp = VTOP(vp);
		pnp->pr_flags |= PR_INVAL;
		prnotify(vp);
		vp = pnp->pr_next;
	}

	/*
	 * If any tracing flags are in effect and any vnodes are open for
	 * writing then set the requested-stop and run-on-last-close flags.
	 * Otherwise, clear all tracing flags.
	 */
	t->t_proc_flag &= ~TP_PAUSE;
	if ((p->p_proc_flag & P_PR_TRACE) && writers) {
		t->t_proc_flag |= TP_PRSTOP;
		aston(t);		/* so ISSIG will see the flag */
		p->p_proc_flag |= P_PR_RUNLCL;
	} else {
		premptyset(&up->u_entrymask);		/* syscalls */
		premptyset(&up->u_exitmask);
		up->u_systrap = 0;
		premptyset(&p->p_sigmask);		/* signals */
		premptyset(&p->p_fltmask);		/* faults */
		t->t_proc_flag &= ~(TP_PRSTOP|TP_PRVSTOP|TP_STOPPING);
		p->p_proc_flag &= ~(P_PR_RUNLCL|P_PR_KILLCL|P_PR_TRACE);
		prnostep(ttolwp(t));
	}

	mutex_exit(&p->p_lock);
}

/*
 * Acquire the controlled process's p_lock and mark it P_PR_LOCK.
 * Return with pr_pidlock held in all cases.
 * Return with p_lock held if the the process still exists.
 * Return value is the process pointer if the process still exists, else NULL.
 * If we lock the process, give ourself kernel priority to avoid deadlocks;
 * this is undone in prunlock().
 */
proc_t *
pr_p_lock(prnode_t *pnp)
{
	proc_t *p;
	prcommon_t *pcp;

	mutex_enter(&pr_pidlock);
	if ((pcp = pnp->pr_pcommon) == NULL || (p = pcp->prc_proc) == NULL)
		return (NULL);
	mutex_enter(&p->p_lock);
	while (p->p_proc_flag & P_PR_LOCK) {
		/*
		 * This cv/mutex pair is persistent even if
		 * the process disappears while we sleep.
		 */
		kcondvar_t *cv = &pr_pid_cv[p->p_slot];
		kmutex_t *mp = &p->p_lock;

		mutex_exit(&pr_pidlock);
		cv_wait(cv, mp);
		mutex_exit(mp);
		mutex_enter(&pr_pidlock);
		if (pcp->prc_proc == NULL)
			return (NULL);
		ASSERT(p == pcp->prc_proc);
		mutex_enter(&p->p_lock);
	}
	p->p_proc_flag |= P_PR_LOCK;
	return (p);
}

/*
 * Lock the target process by setting P_PR_LOCK and grabbing p->p_lock.
 * This prevents any lwp of the process from disappearing and
 * blocks most operations that a process can perform on itself.
 * Returns 0 on success, a non-zero error number on failure.
 *
 * 'zdisp' is ZYES or ZNO to indicate whether prlock() should succeed when
 * the subject process is a zombie (ZYES) or fail for zombies (ZNO).
 *
 * error returns:
 *	ENOENT: process or lwp has disappeared or process is exiting
 *		(or has become a zombie and zdisp == ZNO).
 *	EAGAIN: procfs vnode has become invalid.
 *	EINTR:  signal arrived while waiting for exec to complete.
 */
int
prlock(prnode_t *pnp, int zdisp)
{
	prcommon_t *pcp;
	proc_t *p;

again:
	pcp = pnp->pr_common;
	p = pr_p_lock(pnp);
	mutex_exit(&pr_pidlock);

	/*
	 * Return ENOENT immediately if there is no process.
	 */
	if (p == NULL)
		return (ENOENT);

	ASSERT(p == pcp->prc_proc && p->p_stat != 0 && p->p_stat != SIDL);

	/*
	 * Return ENOENT if process entered zombie state or is exiting
	 * and the 'zdisp' flag is set to ZNO indicating not to lock zombies.
	 */
	if (zdisp == ZNO &&
	    ((pcp->prc_flags & PRC_DESTROY) || (p->p_flag & SEXITING))) {
		prunlock(pnp);
		return (ENOENT);
	}

	/*
	 * If lwp-specific, check to see if lwp has disappeared.
	 */
	if (pcp->prc_flags & PRC_LWP) {
		if ((zdisp == ZNO && (pcp->prc_flags & PRC_DESTROY)) ||
		    pcp->prc_tslot == -1) {
			prunlock(pnp);
			return (ENOENT);
		}
	}

	/*
	 * Return EAGAIN if we have encountered a security violation.
	 * (The process exec'd a set-id or unreadable executable file.)
	 */
	if (pnp->pr_flags & PR_INVAL) {
		prunlock(pnp);
		return (EAGAIN);
	}

	/*
	 * If process is undergoing an exec(), wait for
	 * completion and then start all over again.
	 */
	if (p->p_proc_flag & P_PR_EXEC) {
		pcp = pnp->pr_pcommon;	/* Put on the correct sleep queue */
		mutex_enter(&pcp->prc_mutex);
		prunlock(pnp);
		if (!cv_wait_sig(&pcp->prc_wait, &pcp->prc_mutex)) {
			mutex_exit(&pcp->prc_mutex);
			return (EINTR);
		}
		mutex_exit(&pcp->prc_mutex);
		goto again;
	}

	/*
	 * We return holding p->p_lock.
	 */
	return (0);
}

/*
 * Undo prlock() and pr_p_lock().
 * p->p_lock is still held; pr_pidlock is no longer held.
 *
 * prunmark() drops the P_PR_LOCK flag and wakes up another thread,
 * if any, waiting for the flag to be dropped; it retains p->p_lock.
 *
 * prunlock() calls prunmark() and then drops p->p_lock.
 */
void
prunmark(proc_t *p)
{
	ASSERT(p->p_proc_flag & P_PR_LOCK);
	ASSERT(MUTEX_HELD(&p->p_lock));

	cv_signal(&pr_pid_cv[p->p_slot]);
	p->p_proc_flag &= ~P_PR_LOCK;
}

void
prunlock(prnode_t *pnp)
{
	prcommon_t *pcp = pnp->pr_common;
	proc_t *p = pcp->prc_proc;

	/*
	 * If we (or someone) gave it a SIGKILL, and it is not
	 * already a zombie, set it running unconditionally.
	 */
	if ((p->p_flag & SKILLED) &&
	    !(p->p_flag & SEXITING) &&
	    !(pcp->prc_flags & PRC_DESTROY) &&
	    !((pcp->prc_flags & PRC_LWP) && pcp->prc_tslot == -1))
		(void) pr_setrun(pnp, 0);
	prunmark(p);
	mutex_exit(&p->p_lock);
}

/*
 * Called while holding p->p_lock to delay until the process is unlocked.
 * We enter holding p->p_lock; p->p_lock is dropped and reacquired.
 * The process cannot become locked again until p->p_lock is dropped.
 */
void
prbarrier(proc_t *p)
{
	ASSERT(MUTEX_HELD(&p->p_lock));

	if (p->p_proc_flag & P_PR_LOCK) {
		/* The process is locked; delay until not locked */
		uint_t slot = p->p_slot;

		while (p->p_proc_flag & P_PR_LOCK)
			cv_wait(&pr_pid_cv[slot], &p->p_lock);
		cv_signal(&pr_pid_cv[slot]);
	}
}

/*
 * Return process/lwp status.
 * The u-block is mapped in by this routine and unmapped at the end.
 */
void
prgetstatus(proc_t *p, pstatus_t *sp, zone_t *zp)
{
	kthread_t *t;

	ASSERT(MUTEX_HELD(&p->p_lock));

	t = prchoose(p);	/* returns locked thread */
	ASSERT(t != NULL);
	thread_unlock(t);

	/* just bzero the process part, prgetlwpstatus() does the rest */
	bzero(sp, sizeof (pstatus_t) - sizeof (lwpstatus_t));
	sp->pr_nlwp = p->p_lwpcnt;
	sp->pr_nzomb = p->p_zombcnt;
	prassignset(&sp->pr_sigpend, &p->p_sig);
	sp->pr_brkbase = (uintptr_t)p->p_brkbase;
	sp->pr_brksize = p->p_brksize;
	sp->pr_stkbase = (uintptr_t)prgetstackbase(p);
	sp->pr_stksize = p->p_stksize;
	sp->pr_pid = p->p_pid;
	if (curproc->p_zone->zone_id != GLOBAL_ZONEID &&
	    (p->p_flag & SZONETOP)) {
		ASSERT(p->p_zone->zone_id != GLOBAL_ZONEID);
		/*
		 * Inside local zones, fake zsched's pid as parent pids for
		 * processes which reference processes outside of the zone.
		 */
		sp->pr_ppid = curproc->p_zone->zone_zsched->p_pid;
	} else {
		sp->pr_ppid = p->p_ppid;
	}
	sp->pr_pgid  = p->p_pgrp;
	sp->pr_sid   = p->p_sessp->s_sid;
	sp->pr_taskid = p->p_task->tk_tkid;
	sp->pr_projid = p->p_task->tk_proj->kpj_id;
	sp->pr_zoneid = p->p_zone->zone_id;
	hrt2ts(mstate_aggr_state(p, LMS_USER), &sp->pr_utime);
	hrt2ts(mstate_aggr_state(p, LMS_SYSTEM), &sp->pr_stime);
	TICK_TO_TIMESTRUC(p->p_cutime, &sp->pr_cutime);
	TICK_TO_TIMESTRUC(p->p_cstime, &sp->pr_cstime);
	prassignset(&sp->pr_sigtrace, &p->p_sigmask);
	prassignset(&sp->pr_flttrace, &p->p_fltmask);
	prassignset(&sp->pr_sysentry, &PTOU(p)->u_entrymask);
	prassignset(&sp->pr_sysexit, &PTOU(p)->u_exitmask);
	switch (p->p_model) {
	case DATAMODEL_ILP32:
		sp->pr_dmodel = PR_MODEL_ILP32;
		break;
	case DATAMODEL_LP64:
		sp->pr_dmodel = PR_MODEL_LP64;
		break;
	}
	if (p->p_agenttp)
		sp->pr_agentid = p->p_agenttp->t_tid;

	/* get the chosen lwp's status */
	prgetlwpstatus(t, &sp->pr_lwp, zp);

	/* replicate the flags */
	sp->pr_flags = sp->pr_lwp.pr_flags;
}

#ifdef _SYSCALL32_IMPL
void
prgetlwpstatus32(kthread_t *t, lwpstatus32_t *sp, zone_t *zp)
{
	proc_t *p = ttoproc(t);
	klwp_t *lwp = ttolwp(t);
	struct mstate *ms = &lwp->lwp_mstate;
	hrtime_t usr, sys;
	int flags;
	ulong_t instr;

	ASSERT(MUTEX_HELD(&p->p_lock));

	bzero(sp, sizeof (*sp));
	flags = 0L;
	if (t->t_state == TS_STOPPED) {
		flags |= PR_STOPPED;
		if ((t->t_schedflag & TS_PSTART) == 0)
			flags |= PR_ISTOP;
	} else if (VSTOPPED(t)) {
		flags |= PR_STOPPED|PR_ISTOP;
	}
	if (!(flags & PR_ISTOP) && (t->t_proc_flag & TP_PRSTOP))
		flags |= PR_DSTOP;
	if (lwp->lwp_asleep)
		flags |= PR_ASLEEP;
	if (t == p->p_agenttp)
		flags |= PR_AGENT;
	if (!(t->t_proc_flag & TP_TWAIT))
		flags |= PR_DETACH;
	if (t->t_proc_flag & TP_DAEMON)
		flags |= PR_DAEMON;
	if (p->p_proc_flag & P_PR_FORK)
		flags |= PR_FORK;
	if (p->p_proc_flag & P_PR_RUNLCL)
		flags |= PR_RLC;
	if (p->p_proc_flag & P_PR_KILLCL)
		flags |= PR_KLC;
	if (p->p_proc_flag & P_PR_ASYNC)
		flags |= PR_ASYNC;
	if (p->p_proc_flag & P_PR_BPTADJ)
		flags |= PR_BPTADJ;
	if (p->p_proc_flag & P_PR_PTRACE)
		flags |= PR_PTRACE;
	if (p->p_flag & SMSACCT)
		flags |= PR_MSACCT;
	if (p->p_flag & SMSFORK)
		flags |= PR_MSFORK;
	if (p->p_flag & SVFWAIT)
		flags |= PR_VFORKP;
	sp->pr_flags = flags;
	if (VSTOPPED(t)) {
		sp->pr_why   = PR_REQUESTED;
		sp->pr_what  = 0;
	} else {
		sp->pr_why   = t->t_whystop;
		sp->pr_what  = t->t_whatstop;
	}
	sp->pr_lwpid = t->t_tid;
	sp->pr_cursig  = lwp->lwp_cursig;
	prassignset(&sp->pr_lwppend, &t->t_sig);
	schedctl_finish_sigblock(t);
	prassignset(&sp->pr_lwphold, &t->t_hold);
	if (t->t_whystop == PR_FAULTED) {
		siginfo_kto32(&lwp->lwp_siginfo, &sp->pr_info);
		if (t->t_whatstop == FLTPAGE)
			sp->pr_info.si_addr =
			    (caddr32_t)(uintptr_t)lwp->lwp_siginfo.si_addr;
	} else if (lwp->lwp_curinfo)
		siginfo_kto32(&lwp->lwp_curinfo->sq_info, &sp->pr_info);
	if (SI_FROMUSER(&lwp->lwp_siginfo) && zp->zone_id != GLOBAL_ZONEID &&
	    sp->pr_info.si_zoneid != zp->zone_id) {
		sp->pr_info.si_pid = zp->zone_zsched->p_pid;
		sp->pr_info.si_uid = 0;
		sp->pr_info.si_ctid = -1;
		sp->pr_info.si_zoneid = zp->zone_id;
	}
	sp->pr_altstack.ss_sp =
	    (caddr32_t)(uintptr_t)lwp->lwp_sigaltstack.ss_sp;
	sp->pr_altstack.ss_size = (size32_t)lwp->lwp_sigaltstack.ss_size;
	sp->pr_altstack.ss_flags = (int32_t)lwp->lwp_sigaltstack.ss_flags;
	prgetaction32(p, PTOU(p), lwp->lwp_cursig, &sp->pr_action);
	sp->pr_oldcontext = (caddr32_t)lwp->lwp_oldcontext;
	sp->pr_ustack = (caddr32_t)lwp->lwp_ustack;
	(void) strncpy(sp->pr_clname, sclass[t->t_cid].cl_name,
	    sizeof (sp->pr_clname) - 1);
	if (flags & PR_STOPPED)
		hrt2ts32(t->t_stoptime, &sp->pr_tstamp);
	usr = ms->ms_acct[LMS_USER];
	sys = ms->ms_acct[LMS_SYSTEM] + ms->ms_acct[LMS_TRAP];
	scalehrtime(&usr);
	scalehrtime(&sys);
	hrt2ts32(usr, &sp->pr_utime);
	hrt2ts32(sys, &sp->pr_stime);

	/*
	 * Fetch the current instruction, if not a system process.
	 * We don't attempt this unless the lwp is stopped.
	 */
	if ((p->p_flag & SSYS) || p->p_as == &kas)
		sp->pr_flags |= (PR_ISSYS|PR_PCINVAL);
	else if (!(flags & PR_STOPPED))
		sp->pr_flags |= PR_PCINVAL;
	else if (!prfetchinstr(lwp, &instr))
		sp->pr_flags |= PR_PCINVAL;
	else
		sp->pr_instr = (uint32_t)instr;

	/*
	 * Drop p_lock while touching the lwp's stack.
	 */
	mutex_exit(&p->p_lock);
	if (prisstep(lwp))
		sp->pr_flags |= PR_STEP;
	if ((flags & (PR_STOPPED|PR_ASLEEP)) && t->t_sysnum) {
		int i;

		sp->pr_syscall = get_syscall32_args(lwp,
		    (int *)sp->pr_sysarg, &i);
		sp->pr_nsysarg = (ushort_t)i;
	}
	if ((flags & PR_STOPPED) || t == curthread)
		prgetprregs32(lwp, sp->pr_reg);
	if ((t->t_state == TS_STOPPED && t->t_whystop == PR_SYSEXIT) ||
	    (flags & PR_VFORKP)) {
		long r1, r2;
		user_t *up;
		auxv_t *auxp;
		int i;

		sp->pr_errno = prgetrvals(lwp, &r1, &r2);
		if (sp->pr_errno == 0) {
			sp->pr_rval1 = (int32_t)r1;
			sp->pr_rval2 = (int32_t)r2;
			sp->pr_errpriv = PRIV_NONE;
		} else
			sp->pr_errpriv = lwp->lwp_badpriv;

		if (t->t_sysnum == SYS_execve) {
			up = PTOU(p);
			sp->pr_sysarg[0] = 0;
			sp->pr_sysarg[1] = (caddr32_t)up->u_argv;
			sp->pr_sysarg[2] = (caddr32_t)up->u_envp;
			for (i = 0, auxp = up->u_auxv;
			    i < sizeof (up->u_auxv) / sizeof (up->u_auxv[0]);
			    i++, auxp++) {
				if (auxp->a_type == AT_SUN_EXECNAME) {
					sp->pr_sysarg[0] =
					    (caddr32_t)
					    (uintptr_t)auxp->a_un.a_ptr;
					break;
				}
			}
		}
	}
	if (prhasfp())
		prgetprfpregs32(lwp, &sp->pr_fpreg);
	mutex_enter(&p->p_lock);
}

void
prgetstatus32(proc_t *p, pstatus32_t *sp, zone_t *zp)
{
	kthread_t *t;

	ASSERT(MUTEX_HELD(&p->p_lock));

	t = prchoose(p);	/* returns locked thread */
	ASSERT(t != NULL);
	thread_unlock(t);

	/* just bzero the process part, prgetlwpstatus32() does the rest */
	bzero(sp, sizeof (pstatus32_t) - sizeof (lwpstatus32_t));
	sp->pr_nlwp = p->p_lwpcnt;
	sp->pr_nzomb = p->p_zombcnt;
	prassignset(&sp->pr_sigpend, &p->p_sig);
	sp->pr_brkbase = (uint32_t)(uintptr_t)p->p_brkbase;
	sp->pr_brksize = (uint32_t)p->p_brksize;
	sp->pr_stkbase = (uint32_t)(uintptr_t)prgetstackbase(p);
	sp->pr_stksize = (uint32_t)p->p_stksize;
	sp->pr_pid   = p->p_pid;
	if (curproc->p_zone->zone_id != GLOBAL_ZONEID &&
	    (p->p_flag & SZONETOP)) {
		ASSERT(p->p_zone->zone_id != GLOBAL_ZONEID);
		/*
		 * Inside local zones, fake zsched's pid as parent pids for
		 * processes which reference processes outside of the zone.
		 */
		sp->pr_ppid = curproc->p_zone->zone_zsched->p_pid;
	} else {
		sp->pr_ppid = p->p_ppid;
	}
	sp->pr_pgid  = p->p_pgrp;
	sp->pr_sid   = p->p_sessp->s_sid;
	sp->pr_taskid = p->p_task->tk_tkid;
	sp->pr_projid = p->p_task->tk_proj->kpj_id;
	sp->pr_zoneid = p->p_zone->zone_id;
	hrt2ts32(mstate_aggr_state(p, LMS_USER), &sp->pr_utime);
	hrt2ts32(mstate_aggr_state(p, LMS_SYSTEM), &sp->pr_stime);
	TICK_TO_TIMESTRUC32(p->p_cutime, &sp->pr_cutime);
	TICK_TO_TIMESTRUC32(p->p_cstime, &sp->pr_cstime);
	prassignset(&sp->pr_sigtrace, &p->p_sigmask);
	prassignset(&sp->pr_flttrace, &p->p_fltmask);
	prassignset(&sp->pr_sysentry, &PTOU(p)->u_entrymask);
	prassignset(&sp->pr_sysexit, &PTOU(p)->u_exitmask);
	switch (p->p_model) {
	case DATAMODEL_ILP32:
		sp->pr_dmodel = PR_MODEL_ILP32;
		break;
	case DATAMODEL_LP64:
		sp->pr_dmodel = PR_MODEL_LP64;
		break;
	}
	if (p->p_agenttp)
		sp->pr_agentid = p->p_agenttp->t_tid;

	/* get the chosen lwp's status */
	prgetlwpstatus32(t, &sp->pr_lwp, zp);

	/* replicate the flags */
	sp->pr_flags = sp->pr_lwp.pr_flags;
}
#endif	/* _SYSCALL32_IMPL */

/*
 * Return lwp status.
 */
void
prgetlwpstatus(kthread_t *t, lwpstatus_t *sp, zone_t *zp)
{
	proc_t *p = ttoproc(t);
	klwp_t *lwp = ttolwp(t);
	struct mstate *ms = &lwp->lwp_mstate;
	hrtime_t usr, sys;
	int flags;
	ulong_t instr;

	ASSERT(MUTEX_HELD(&p->p_lock));

	bzero(sp, sizeof (*sp));
	flags = 0L;
	if (t->t_state == TS_STOPPED) {
		flags |= PR_STOPPED;
		if ((t->t_schedflag & TS_PSTART) == 0)
			flags |= PR_ISTOP;
	} else if (VSTOPPED(t)) {
		flags |= PR_STOPPED|PR_ISTOP;
	}
	if (!(flags & PR_ISTOP) && (t->t_proc_flag & TP_PRSTOP))
		flags |= PR_DSTOP;
	if (lwp->lwp_asleep)
		flags |= PR_ASLEEP;
	if (t == p->p_agenttp)
		flags |= PR_AGENT;
	if (!(t->t_proc_flag & TP_TWAIT))
		flags |= PR_DETACH;
	if (t->t_proc_flag & TP_DAEMON)
		flags |= PR_DAEMON;
	if (p->p_proc_flag & P_PR_FORK)
		flags |= PR_FORK;
	if (p->p_proc_flag & P_PR_RUNLCL)
		flags |= PR_RLC;
	if (p->p_proc_flag & P_PR_KILLCL)
		flags |= PR_KLC;
	if (p->p_proc_flag & P_PR_ASYNC)
		flags |= PR_ASYNC;
	if (p->p_proc_flag & P_PR_BPTADJ)
		flags |= PR_BPTADJ;
	if (p->p_proc_flag & P_PR_PTRACE)
		flags |= PR_PTRACE;
	if (p->p_flag & SMSACCT)
		flags |= PR_MSACCT;
	if (p->p_flag & SMSFORK)
		flags |= PR_MSFORK;
	if (p->p_flag & SVFWAIT)
		flags |= PR_VFORKP;
	if (p->p_pgidp->pid_pgorphaned)
		flags |= PR_ORPHAN;
	if (p->p_pidflag & CLDNOSIGCHLD)
		flags |= PR_NOSIGCHLD;
	if (p->p_pidflag & CLDWAITPID)
		flags |= PR_WAITPID;
	sp->pr_flags = flags;
	if (VSTOPPED(t)) {
		sp->pr_why   = PR_REQUESTED;
		sp->pr_what  = 0;
	} else {
		sp->pr_why   = t->t_whystop;
		sp->pr_what  = t->t_whatstop;
	}
	sp->pr_lwpid = t->t_tid;
	sp->pr_cursig  = lwp->lwp_cursig;
	prassignset(&sp->pr_lwppend, &t->t_sig);
	schedctl_finish_sigblock(t);
	prassignset(&sp->pr_lwphold, &t->t_hold);
	if (t->t_whystop == PR_FAULTED)
		bcopy(&lwp->lwp_siginfo,
		    &sp->pr_info, sizeof (k_siginfo_t));
	else if (lwp->lwp_curinfo)
		bcopy(&lwp->lwp_curinfo->sq_info,
		    &sp->pr_info, sizeof (k_siginfo_t));
	if (SI_FROMUSER(&lwp->lwp_siginfo) && zp->zone_id != GLOBAL_ZONEID &&
	    sp->pr_info.si_zoneid != zp->zone_id) {
		sp->pr_info.si_pid = zp->zone_zsched->p_pid;
		sp->pr_info.si_uid = 0;
		sp->pr_info.si_ctid = -1;
		sp->pr_info.si_zoneid = zp->zone_id;
	}
	sp->pr_altstack = lwp->lwp_sigaltstack;
	prgetaction(p, PTOU(p), lwp->lwp_cursig, &sp->pr_action);
	sp->pr_oldcontext = (uintptr_t)lwp->lwp_oldcontext;
	sp->pr_ustack = lwp->lwp_ustack;
	(void) strncpy(sp->pr_clname, sclass[t->t_cid].cl_name,
	    sizeof (sp->pr_clname) - 1);
	if (flags & PR_STOPPED)
		hrt2ts(t->t_stoptime, &sp->pr_tstamp);
	usr = ms->ms_acct[LMS_USER];
	sys = ms->ms_acct[LMS_SYSTEM] + ms->ms_acct[LMS_TRAP];
	scalehrtime(&usr);
	scalehrtime(&sys);
	hrt2ts(usr, &sp->pr_utime);
	hrt2ts(sys, &sp->pr_stime);

	/*
	 * Fetch the current instruction, if not a system process.
	 * We don't attempt this unless the lwp is stopped.
	 */
	if ((p->p_flag & SSYS) || p->p_as == &kas)
		sp->pr_flags |= (PR_ISSYS|PR_PCINVAL);
	else if (!(flags & PR_STOPPED))
		sp->pr_flags |= PR_PCINVAL;
	else if (!prfetchinstr(lwp, &instr))
		sp->pr_flags |= PR_PCINVAL;
	else
		sp->pr_instr = instr;

	/*
	 * Drop p_lock while touching the lwp's stack.
	 */
	mutex_exit(&p->p_lock);
	if (prisstep(lwp))
		sp->pr_flags |= PR_STEP;
	if ((flags & (PR_STOPPED|PR_ASLEEP)) && t->t_sysnum) {
		int i;

		sp->pr_syscall = get_syscall_args(lwp,
		    (long *)sp->pr_sysarg, &i);
		sp->pr_nsysarg = (ushort_t)i;
	}
	if ((flags & PR_STOPPED) || t == curthread)
		prgetprregs(lwp, sp->pr_reg);
	if ((t->t_state == TS_STOPPED && t->t_whystop == PR_SYSEXIT) ||
	    (flags & PR_VFORKP)) {
		user_t *up;
		auxv_t *auxp;
		int i;

		sp->pr_errno = prgetrvals(lwp, &sp->pr_rval1, &sp->pr_rval2);
		if (sp->pr_errno == 0)
			sp->pr_errpriv = PRIV_NONE;
		else
			sp->pr_errpriv = lwp->lwp_badpriv;

		if (t->t_sysnum == SYS_execve) {
			up = PTOU(p);
			sp->pr_sysarg[0] = 0;
			sp->pr_sysarg[1] = (uintptr_t)up->u_argv;
			sp->pr_sysarg[2] = (uintptr_t)up->u_envp;
			for (i = 0, auxp = up->u_auxv;
			    i < sizeof (up->u_auxv) / sizeof (up->u_auxv[0]);
			    i++, auxp++) {
				if (auxp->a_type == AT_SUN_EXECNAME) {
					sp->pr_sysarg[0] =
					    (uintptr_t)auxp->a_un.a_ptr;
					break;
				}
			}
		}
	}
	if (prhasfp())
		prgetprfpregs(lwp, &sp->pr_fpreg);
	mutex_enter(&p->p_lock);
}

/*
 * Get the sigaction structure for the specified signal.  The u-block
 * must already have been mapped in by the caller.
 */
void
prgetaction(proc_t *p, user_t *up, uint_t sig, struct sigaction *sp)
{
	int nsig = PROC_IS_BRANDED(curproc)? BROP(curproc)->b_nsig : NSIG;

	bzero(sp, sizeof (*sp));

	if (sig != 0 && (unsigned)sig < nsig) {
		sp->sa_handler = up->u_signal[sig-1];
		prassignset(&sp->sa_mask, &up->u_sigmask[sig-1]);
		if (sigismember(&up->u_sigonstack, sig))
			sp->sa_flags |= SA_ONSTACK;
		if (sigismember(&up->u_sigresethand, sig))
			sp->sa_flags |= SA_RESETHAND;
		if (sigismember(&up->u_sigrestart, sig))
			sp->sa_flags |= SA_RESTART;
		if (sigismember(&p->p_siginfo, sig))
			sp->sa_flags |= SA_SIGINFO;
		if (sigismember(&up->u_signodefer, sig))
			sp->sa_flags |= SA_NODEFER;
		if (sig == SIGCLD) {
			if (p->p_flag & SNOWAIT)
				sp->sa_flags |= SA_NOCLDWAIT;
			if ((p->p_flag & SJCTL) == 0)
				sp->sa_flags |= SA_NOCLDSTOP;
		}
	}
}

#ifdef _SYSCALL32_IMPL
void
prgetaction32(proc_t *p, user_t *up, uint_t sig, struct sigaction32 *sp)
{
	int nsig = PROC_IS_BRANDED(curproc)? BROP(curproc)->b_nsig : NSIG;

	bzero(sp, sizeof (*sp));

	if (sig != 0 && (unsigned)sig < nsig) {
		sp->sa_handler = (caddr32_t)(uintptr_t)up->u_signal[sig-1];
		prassignset(&sp->sa_mask, &up->u_sigmask[sig-1]);
		if (sigismember(&up->u_sigonstack, sig))
			sp->sa_flags |= SA_ONSTACK;
		if (sigismember(&up->u_sigresethand, sig))
			sp->sa_flags |= SA_RESETHAND;
		if (sigismember(&up->u_sigrestart, sig))
			sp->sa_flags |= SA_RESTART;
		if (sigismember(&p->p_siginfo, sig))
			sp->sa_flags |= SA_SIGINFO;
		if (sigismember(&up->u_signodefer, sig))
			sp->sa_flags |= SA_NODEFER;
		if (sig == SIGCLD) {
			if (p->p_flag & SNOWAIT)
				sp->sa_flags |= SA_NOCLDWAIT;
			if ((p->p_flag & SJCTL) == 0)
				sp->sa_flags |= SA_NOCLDSTOP;
		}
	}
}
#endif	/* _SYSCALL32_IMPL */

/*
 * Count the number of segments in this process's address space.
 */
uint_t
prnsegs(struct as *as, int reserved)
{
	uint_t n = 0;
	struct seg *seg;

	ASSERT(as != &kas && AS_WRITE_HELD(as));

	for (seg = AS_SEGFIRST(as); seg != NULL; seg = AS_SEGNEXT(as, seg)) {
		caddr_t eaddr = seg->s_base + pr_getsegsize(seg, reserved);
		caddr_t saddr, naddr;
		void *tmp = NULL;

		if ((seg->s_flags & S_HOLE) != 0) {
			continue;
		}

		for (saddr = seg->s_base; saddr < eaddr; saddr = naddr) {
			(void) pr_getprot(seg, reserved, &tmp,
			    &saddr, &naddr, eaddr);
			if (saddr != naddr) {
				n++;
				/*
				 * prnsegs() was formerly designated to return
				 * an 'int' despite having no ability or use
				 * for negative results.  As part of changing
				 * it to 'uint_t', keep the old effective limit
				 * of INT_MAX in place.
				 */
				if (n == INT_MAX) {
					pr_getprot_done(&tmp);
					ASSERT(tmp == NULL);
					return (n);
				}
			}
		}

		ASSERT(tmp == NULL);
	}

	return (n);
}

/*
 * Convert uint32_t to decimal string w/o leading zeros.
 * Add trailing null characters if 'len' is greater than string length.
 * Return the string length.
 */
int
pr_u32tos(uint32_t n, char *s, int len)
{
	char cbuf[11];		/* 32-bit unsigned integer fits in 10 digits */
	char *cp = cbuf;
	char *end = s + len;

	do {
		*cp++ = (char)(n % 10 + '0');
		n /= 10;
	} while (n);

	len = (int)(cp - cbuf);

	do {
		*s++ = *--cp;
	} while (cp > cbuf);

	while (s < end)		/* optional pad */
		*s++ = '\0';

	return (len);
}

/*
 * Convert uint64_t to decimal string w/o leading zeros.
 * Return the string length.
 */
static int
pr_u64tos(uint64_t n, char *s)
{
	char cbuf[21];		/* 64-bit unsigned integer fits in 20 digits */
	char *cp = cbuf;
	int len;

	do {
		*cp++ = (char)(n % 10 + '0');
		n /= 10;
	} while (n);

	len = (int)(cp - cbuf);

	do {
		*s++ = *--cp;
	} while (cp > cbuf);

	return (len);
}

file_t *
pr_getf(proc_t *p, uint_t fd, short *flag)
{
	uf_entry_t *ufp;
	uf_info_t *fip;
	file_t *fp;

	ASSERT(MUTEX_HELD(&p->p_lock) && (p->p_proc_flag & P_PR_LOCK));

	fip = P_FINFO(p);

	if (fd >= fip->fi_nfiles)
		return (NULL);

	mutex_exit(&p->p_lock);
	mutex_enter(&fip->fi_lock);
	UF_ENTER(ufp, fip, fd);
	if ((fp = ufp->uf_file) != NULL && fp->f_count > 0) {
		if (flag != NULL)
			*flag = ufp->uf_flag;
		ufp->uf_refcnt++;
	} else {
		fp = NULL;
	}
	UF_EXIT(ufp);
	mutex_exit(&fip->fi_lock);
	mutex_enter(&p->p_lock);

	return (fp);
}

void
pr_releasef(proc_t *p, uint_t fd)
{
	uf_entry_t *ufp;
	uf_info_t *fip;

	ASSERT(MUTEX_HELD(&p->p_lock) && (p->p_proc_flag & P_PR_LOCK));

	fip = P_FINFO(p);

	mutex_exit(&p->p_lock);
	mutex_enter(&fip->fi_lock);
	UF_ENTER(ufp, fip, fd);
	ASSERT3U(ufp->uf_refcnt, >, 0);
	ufp->uf_refcnt--;
	UF_EXIT(ufp);
	mutex_exit(&fip->fi_lock);
	mutex_enter(&p->p_lock);
}

void
pr_object_name(char *name, vnode_t *vp, struct vattr *vattr)
{
	char *s = name;
	struct vfs *vfsp;
	struct vfssw *vfsswp;

	if ((vfsp = vp->v_vfsp) != NULL &&
	    ((vfsswp = vfssw + vfsp->vfs_fstype), vfsswp->vsw_name) &&
	    *vfsswp->vsw_name) {
		(void) strcpy(s, vfsswp->vsw_name);
		s += strlen(s);
		*s++ = '.';
	}
	s += pr_u32tos(getmajor(vattr->va_fsid), s, 0);
	*s++ = '.';
	s += pr_u32tos(getminor(vattr->va_fsid), s, 0);
	*s++ = '.';
	s += pr_u64tos(vattr->va_nodeid, s);
	*s++ = '\0';
}

struct seg *
break_seg(proc_t *p)
{
	caddr_t addr = p->p_brkbase;
	struct seg *seg;
	struct vnode *vp;

	if (p->p_brksize != 0)
		addr += p->p_brksize - 1;
	seg = as_segat(p->p_as, addr);
	if (seg != NULL && seg->s_ops == &segvn_ops &&
	    (SEGOP_GETVP(seg, seg->s_base, &vp) != 0 || vp == NULL))
		return (seg);
	return (NULL);
}

/*
 * Implementation of service functions to handle procfs generic chained
 * copyout buffers.
 */
typedef struct pr_iobuf_list {
	list_node_t	piol_link;	/* buffer linkage */
	size_t		piol_size;	/* total size (header + data) */
	size_t		piol_usedsize;	/* amount to copy out from this buf */
} piol_t;

#define	MAPSIZE	(64 * 1024)
#define	PIOL_DATABUF(iol)	((void *)(&(iol)[1]))

void
pr_iol_initlist(list_t *iolhead, size_t itemsize, int n)
{
	piol_t	*iol;
	size_t	initial_size = MIN(1, n) * itemsize;

	list_create(iolhead, sizeof (piol_t), offsetof(piol_t, piol_link));

	ASSERT(list_head(iolhead) == NULL);
	ASSERT(itemsize < MAPSIZE - sizeof (*iol));
	ASSERT(initial_size > 0);

	/*
	 * Someone creating chained copyout buffers may ask for less than
	 * MAPSIZE if the amount of data to be buffered is known to be
	 * smaller than that.
	 * But in order to prevent involuntary self-denial of service,
	 * the requested input size is clamped at MAPSIZE.
	 */
	initial_size = MIN(MAPSIZE, initial_size + sizeof (*iol));
	iol = kmem_alloc(initial_size, KM_SLEEP);
	list_insert_head(iolhead, iol);
	iol->piol_usedsize = 0;
	iol->piol_size = initial_size;
}

void *
pr_iol_newbuf(list_t *iolhead, size_t itemsize)
{
	piol_t	*iol;
	char	*new;

	ASSERT(itemsize < MAPSIZE - sizeof (*iol));
	ASSERT(list_head(iolhead) != NULL);

	iol = (piol_t *)list_tail(iolhead);

	if (iol->piol_size <
	    iol->piol_usedsize + sizeof (*iol) + itemsize) {
		/*
		 * Out of space in the current buffer. Allocate more.
		 */
		piol_t *newiol;

		newiol = kmem_alloc(MAPSIZE, KM_SLEEP);
		newiol->piol_size = MAPSIZE;
		newiol->piol_usedsize = 0;

		list_insert_after(iolhead, iol, newiol);
		iol = list_next(iolhead, iol);
		ASSERT(iol == newiol);
	}
	new = (char *)PIOL_DATABUF(iol) + iol->piol_usedsize;
	iol->piol_usedsize += itemsize;
	bzero(new, itemsize);
	return (new);
}

void
pr_iol_freelist(list_t *iolhead)
{
	piol_t	*iol;

	while ((iol = list_head(iolhead)) != NULL) {
		list_remove(iolhead, iol);
		kmem_free(iol, iol->piol_size);
	}
	list_destroy(iolhead);
}

int
pr_iol_copyout_and_free(list_t *iolhead, caddr_t *tgt, int errin)
{
	int error = errin;
	piol_t	*iol;

	while ((iol = list_head(iolhead)) != NULL) {
		list_remove(iolhead, iol);
		if (!error) {
			if (copyout(PIOL_DATABUF(iol), *tgt,
			    iol->piol_usedsize))
				error = EFAULT;
			*tgt += iol->piol_usedsize;
		}
		kmem_free(iol, iol->piol_size);
	}
	list_destroy(iolhead);

	return (error);
}

int
pr_iol_uiomove_and_free(list_t *iolhead, uio_t *uiop, int errin)
{
	offset_t	off = uiop->uio_offset;
	char		*base;
	size_t		size;
	piol_t		*iol;
	int		error = errin;

	while ((iol = list_head(iolhead)) != NULL) {
		list_remove(iolhead, iol);
		base = PIOL_DATABUF(iol);
		size = iol->piol_usedsize;
		if (off <= size && error == 0 && uiop->uio_resid > 0)
			error = uiomove(base + off, size - off,
			    UIO_READ, uiop);
		off = MAX(0, off - (offset_t)size);
		kmem_free(iol, iol->piol_size);
	}
	list_destroy(iolhead);

	return (error);
}

/*
 * Return an array of structures with memory map information.
 * We allocate here; the caller must deallocate.
 */
int
prgetmap(proc_t *p, int reserved, list_t *iolhead)
{
	struct as *as = p->p_as;
	prmap_t *mp;
	struct seg *seg;
	struct seg *brkseg, *stkseg;
	struct vnode *vp;
	struct vattr vattr;
	uint_t prot;

	ASSERT(as != &kas && AS_WRITE_HELD(as));

	/*
	 * Request an initial buffer size that doesn't waste memory
	 * if the address space has only a small number of segments.
	 */
	pr_iol_initlist(iolhead, sizeof (*mp), avl_numnodes(&as->a_segtree));

	if ((seg = AS_SEGFIRST(as)) == NULL)
		return (0);

	brkseg = break_seg(p);
	stkseg = as_segat(as, prgetstackbase(p));

	do {
		caddr_t eaddr = seg->s_base + pr_getsegsize(seg, reserved);
		caddr_t saddr, naddr;
		void *tmp = NULL;

		if ((seg->s_flags & S_HOLE) != 0) {
			continue;
		}

		for (saddr = seg->s_base; saddr < eaddr; saddr = naddr) {
			prot = pr_getprot(seg, reserved, &tmp,
			    &saddr, &naddr, eaddr);
			if (saddr == naddr)
				continue;

			mp = pr_iol_newbuf(iolhead, sizeof (*mp));

			mp->pr_vaddr = (uintptr_t)saddr;
			mp->pr_size = naddr - saddr;
			mp->pr_offset = SEGOP_GETOFFSET(seg, saddr);
			mp->pr_mflags = 0;
			if (prot & PROT_READ)
				mp->pr_mflags |= MA_READ;
			if (prot & PROT_WRITE)
				mp->pr_mflags |= MA_WRITE;
			if (prot & PROT_EXEC)
				mp->pr_mflags |= MA_EXEC;
			if (SEGOP_GETTYPE(seg, saddr) & MAP_SHARED)
				mp->pr_mflags |= MA_SHARED;
			if (SEGOP_GETTYPE(seg, saddr) & MAP_NORESERVE)
				mp->pr_mflags |= MA_NORESERVE;
			if (seg->s_ops == &segspt_shmops ||
			    (seg->s_ops == &segvn_ops &&
			    (SEGOP_GETVP(seg, saddr, &vp) != 0 || vp == NULL)))
				mp->pr_mflags |= MA_ANON;
			if (seg == brkseg)
				mp->pr_mflags |= MA_BREAK;
			else if (seg == stkseg) {
				mp->pr_mflags |= MA_STACK;
				if (reserved) {
					size_t maxstack =
					    ((size_t)p->p_stk_ctl +
					    PAGEOFFSET) & PAGEMASK;
					mp->pr_vaddr =
					    (uintptr_t)prgetstackbase(p) +
					    p->p_stksize - maxstack;
					mp->pr_size = (uintptr_t)naddr -
					    mp->pr_vaddr;
				}
			}
			if (seg->s_ops == &segspt_shmops)
				mp->pr_mflags |= MA_ISM | MA_SHM;
			mp->pr_pagesize = PAGESIZE;

			/*
			 * Manufacture a filename for the "object" directory.
			 */
			vattr.va_mask = AT_FSID|AT_NODEID;
			if (seg->s_ops == &segvn_ops &&
			    SEGOP_GETVP(seg, saddr, &vp) == 0 &&
			    vp != NULL && vp->v_type == VREG &&
			    VOP_GETATTR(vp, &vattr, 0, CRED(), NULL) == 0) {
				if (vp == p->p_exec)
					(void) strcpy(mp->pr_mapname, "a.out");
				else
					pr_object_name(mp->pr_mapname,
					    vp, &vattr);
			}

			/*
			 * Get the SysV shared memory id, if any.
			 */
			if ((mp->pr_mflags & MA_SHARED) && p->p_segacct &&
			    (mp->pr_shmid = shmgetid(p, seg->s_base)) !=
			    SHMID_NONE) {
				if (mp->pr_shmid == SHMID_FREE)
					mp->pr_shmid = -1;

				mp->pr_mflags |= MA_SHM;
			} else {
				mp->pr_shmid = -1;
			}
		}
		ASSERT(tmp == NULL);
	} while ((seg = AS_SEGNEXT(as, seg)) != NULL);

	return (0);
}

#ifdef _SYSCALL32_IMPL
int
prgetmap32(proc_t *p, int reserved, list_t *iolhead)
{
	struct as *as = p->p_as;
	prmap32_t *mp;
	struct seg *seg;
	struct seg *brkseg, *stkseg;
	struct vnode *vp;
	struct vattr vattr;
	uint_t prot;

	ASSERT(as != &kas && AS_WRITE_HELD(as));

	/*
	 * Request an initial buffer size that doesn't waste memory
	 * if the address space has only a small number of segments.
	 */
	pr_iol_initlist(iolhead, sizeof (*mp), avl_numnodes(&as->a_segtree));

	if ((seg = AS_SEGFIRST(as)) == NULL)
		return (0);

	brkseg = break_seg(p);
	stkseg = as_segat(as, prgetstackbase(p));

	do {
		caddr_t eaddr = seg->s_base + pr_getsegsize(seg, reserved);
		caddr_t saddr, naddr;
		void *tmp = NULL;

		if ((seg->s_flags & S_HOLE) != 0) {
			continue;
		}

		for (saddr = seg->s_base; saddr < eaddr; saddr = naddr) {
			prot = pr_getprot(seg, reserved, &tmp,
			    &saddr, &naddr, eaddr);
			if (saddr == naddr)
				continue;

			mp = pr_iol_newbuf(iolhead, sizeof (*mp));

			mp->pr_vaddr = (caddr32_t)(uintptr_t)saddr;
			mp->pr_size = (size32_t)(naddr - saddr);
			mp->pr_offset = SEGOP_GETOFFSET(seg, saddr);
			mp->pr_mflags = 0;
			if (prot & PROT_READ)
				mp->pr_mflags |= MA_READ;
			if (prot & PROT_WRITE)
				mp->pr_mflags |= MA_WRITE;
			if (prot & PROT_EXEC)
				mp->pr_mflags |= MA_EXEC;
			if (SEGOP_GETTYPE(seg, saddr) & MAP_SHARED)
				mp->pr_mflags |= MA_SHARED;
			if (SEGOP_GETTYPE(seg, saddr) & MAP_NORESERVE)
				mp->pr_mflags |= MA_NORESERVE;
			if (seg->s_ops == &segspt_shmops ||
			    (seg->s_ops == &segvn_ops &&
			    (SEGOP_GETVP(seg, saddr, &vp) != 0 || vp == NULL)))
				mp->pr_mflags |= MA_ANON;
			if (seg == brkseg)
				mp->pr_mflags |= MA_BREAK;
			else if (seg == stkseg) {
				mp->pr_mflags |= MA_STACK;
				if (reserved) {
					size_t maxstack =
					    ((size_t)p->p_stk_ctl +
					    PAGEOFFSET) & PAGEMASK;
					uintptr_t vaddr =
					    (uintptr_t)prgetstackbase(p) +
					    p->p_stksize - maxstack;
					mp->pr_vaddr = (caddr32_t)vaddr;
					mp->pr_size = (size32_t)
					    ((uintptr_t)naddr - vaddr);
				}
			}
			if (seg->s_ops == &segspt_shmops)
				mp->pr_mflags |= MA_ISM | MA_SHM;
			mp->pr_pagesize = PAGESIZE;

			/*
			 * Manufacture a filename for the "object" directory.
			 */
			vattr.va_mask = AT_FSID|AT_NODEID;
			if (seg->s_ops == &segvn_ops &&
			    SEGOP_GETVP(seg, saddr, &vp) == 0 &&
			    vp != NULL && vp->v_type == VREG &&
			    VOP_GETATTR(vp, &vattr, 0, CRED(), NULL) == 0) {
				if (vp == p->p_exec)
					(void) strcpy(mp->pr_mapname, "a.out");
				else
					pr_object_name(mp->pr_mapname,
					    vp, &vattr);
			}

			/*
			 * Get the SysV shared memory id, if any.
			 */
			if ((mp->pr_mflags & MA_SHARED) && p->p_segacct &&
			    (mp->pr_shmid = shmgetid(p, seg->s_base)) !=
			    SHMID_NONE) {
				if (mp->pr_shmid == SHMID_FREE)
					mp->pr_shmid = -1;

				mp->pr_mflags |= MA_SHM;
			} else {
				mp->pr_shmid = -1;
			}
		}
		ASSERT(tmp == NULL);
	} while ((seg = AS_SEGNEXT(as, seg)) != NULL);

	return (0);
}
#endif	/* _SYSCALL32_IMPL */

/*
 * Return the size of the /proc page data file.
 */
size_t
prpdsize(struct as *as)
{
	struct seg *seg;
	size_t size;

	ASSERT(as != &kas && AS_WRITE_HELD(as));

	if ((seg = AS_SEGFIRST(as)) == NULL)
		return (0);

	size = sizeof (prpageheader_t);
	do {
		caddr_t eaddr = seg->s_base + pr_getsegsize(seg, 0);
		caddr_t saddr, naddr;
		void *tmp = NULL;
		size_t npage;

		if ((seg->s_flags & S_HOLE) != 0) {
			continue;
		}

		for (saddr = seg->s_base; saddr < eaddr; saddr = naddr) {
			(void) pr_getprot(seg, 0, &tmp, &saddr, &naddr, eaddr);
			if ((npage = (naddr - saddr) / PAGESIZE) != 0)
				size += sizeof (prasmap_t) + round8(npage);
		}
		ASSERT(tmp == NULL);
	} while ((seg = AS_SEGNEXT(as, seg)) != NULL);

	return (size);
}

#ifdef _SYSCALL32_IMPL
size_t
prpdsize32(struct as *as)
{
	struct seg *seg;
	size_t size;

	ASSERT(as != &kas && AS_WRITE_HELD(as));

	if ((seg = AS_SEGFIRST(as)) == NULL)
		return (0);

	size = sizeof (prpageheader32_t);
	do {
		caddr_t eaddr = seg->s_base + pr_getsegsize(seg, 0);
		caddr_t saddr, naddr;
		void *tmp = NULL;
		size_t npage;

		if ((seg->s_flags & S_HOLE) != 0) {
			continue;
		}

		for (saddr = seg->s_base; saddr < eaddr; saddr = naddr) {
			(void) pr_getprot(seg, 0, &tmp, &saddr, &naddr, eaddr);
			if ((npage = (naddr - saddr) / PAGESIZE) != 0)
				size += sizeof (prasmap32_t) + round8(npage);
		}
		ASSERT(tmp == NULL);
	} while ((seg = AS_SEGNEXT(as, seg)) != NULL);

	return (size);
}
#endif	/* _SYSCALL32_IMPL */

/*
 * Read page data information.
 */
int
prpdread(proc_t *p, uint_t hatid, struct uio *uiop)
{
	struct as *as = p->p_as;
	caddr_t buf;
	size_t size;
	prpageheader_t *php;
	prasmap_t *pmp;
	struct seg *seg;
	int error;

again:
	AS_LOCK_ENTER(as, RW_WRITER);

	if ((seg = AS_SEGFIRST(as)) == NULL) {
		AS_LOCK_EXIT(as);
		return (0);
	}
	size = prpdsize(as);
	if (uiop->uio_resid < size) {
		AS_LOCK_EXIT(as);
		return (E2BIG);
	}

	buf = kmem_zalloc(size, KM_SLEEP);
	php = (prpageheader_t *)buf;
	pmp = (prasmap_t *)(buf + sizeof (prpageheader_t));

	hrt2ts(gethrtime(), &php->pr_tstamp);
	php->pr_nmap = 0;
	php->pr_npage = 0;
	do {
		caddr_t eaddr = seg->s_base + pr_getsegsize(seg, 0);
		caddr_t saddr, naddr;
		void *tmp = NULL;

		if ((seg->s_flags & S_HOLE) != 0) {
			continue;
		}

		for (saddr = seg->s_base; saddr < eaddr; saddr = naddr) {
			struct vnode *vp;
			struct vattr vattr;
			size_t len;
			size_t npage;
			uint_t prot;
			uintptr_t next;

			prot = pr_getprot(seg, 0, &tmp, &saddr, &naddr, eaddr);
			if ((len = (size_t)(naddr - saddr)) == 0)
				continue;
			npage = len / PAGESIZE;
			next = (uintptr_t)(pmp + 1) + round8(npage);
			/*
			 * It's possible that the address space can change
			 * subtlely even though we're holding as->a_lock
			 * due to the nondeterminism of page_exists() in
			 * the presence of asychronously flushed pages or
			 * mapped files whose sizes are changing.
			 * page_exists() may be called indirectly from
			 * pr_getprot() by a SEGOP_INCORE() routine.
			 * If this happens we need to make sure we don't
			 * overrun the buffer whose size we computed based
			 * on the initial iteration through the segments.
			 * Once we've detected an overflow, we need to clean
			 * up the temporary memory allocated in pr_getprot()
			 * and retry. If there's a pending signal, we return
			 * EINTR so that this thread can be dislodged if
			 * a latent bug causes us to spin indefinitely.
			 */
			if (next > (uintptr_t)buf + size) {
				pr_getprot_done(&tmp);
				AS_LOCK_EXIT(as);

				kmem_free(buf, size);

				if (ISSIG(curthread, JUSTLOOKING))
					return (EINTR);

				goto again;
			}

			php->pr_nmap++;
			php->pr_npage += npage;
			pmp->pr_vaddr = (uintptr_t)saddr;
			pmp->pr_npage = npage;
			pmp->pr_offset = SEGOP_GETOFFSET(seg, saddr);
			pmp->pr_mflags = 0;
			if (prot & PROT_READ)
				pmp->pr_mflags |= MA_READ;
			if (prot & PROT_WRITE)
				pmp->pr_mflags |= MA_WRITE;
			if (prot & PROT_EXEC)
				pmp->pr_mflags |= MA_EXEC;
			if (SEGOP_GETTYPE(seg, saddr) & MAP_SHARED)
				pmp->pr_mflags |= MA_SHARED;
			if (SEGOP_GETTYPE(seg, saddr) & MAP_NORESERVE)
				pmp->pr_mflags |= MA_NORESERVE;
			if (seg->s_ops == &segspt_shmops ||
			    (seg->s_ops == &segvn_ops &&
			    (SEGOP_GETVP(seg, saddr, &vp) != 0 || vp == NULL)))
				pmp->pr_mflags |= MA_ANON;
			if (seg->s_ops == &segspt_shmops)
				pmp->pr_mflags |= MA_ISM | MA_SHM;
			pmp->pr_pagesize = PAGESIZE;
			/*
			 * Manufacture a filename for the "object" directory.
			 */
			vattr.va_mask = AT_FSID|AT_NODEID;
			if (seg->s_ops == &segvn_ops &&
			    SEGOP_GETVP(seg, saddr, &vp) == 0 &&
			    vp != NULL && vp->v_type == VREG &&
			    VOP_GETATTR(vp, &vattr, 0, CRED(), NULL) == 0) {
				if (vp == p->p_exec)
					(void) strcpy(pmp->pr_mapname, "a.out");
				else
					pr_object_name(pmp->pr_mapname,
					    vp, &vattr);
			}

			/*
			 * Get the SysV shared memory id, if any.
			 */
			if ((pmp->pr_mflags & MA_SHARED) && p->p_segacct &&
			    (pmp->pr_shmid = shmgetid(p, seg->s_base)) !=
			    SHMID_NONE) {
				if (pmp->pr_shmid == SHMID_FREE)
					pmp->pr_shmid = -1;

				pmp->pr_mflags |= MA_SHM;
			} else {
				pmp->pr_shmid = -1;
			}

			hat_getstat(as, saddr, len, hatid,
			    (char *)(pmp + 1), HAT_SYNC_ZERORM);
			pmp = (prasmap_t *)next;
		}
		ASSERT(tmp == NULL);
	} while ((seg = AS_SEGNEXT(as, seg)) != NULL);

	AS_LOCK_EXIT(as);

	ASSERT((uintptr_t)pmp <= (uintptr_t)buf + size);
	error = uiomove(buf, (caddr_t)pmp - buf, UIO_READ, uiop);
	kmem_free(buf, size);

	return (error);
}

#ifdef _SYSCALL32_IMPL
int
prpdread32(proc_t *p, uint_t hatid, struct uio *uiop)
{
	struct as *as = p->p_as;
	caddr_t buf;
	size_t size;
	prpageheader32_t *php;
	prasmap32_t *pmp;
	struct seg *seg;
	int error;

again:
	AS_LOCK_ENTER(as, RW_WRITER);

	if ((seg = AS_SEGFIRST(as)) == NULL) {
		AS_LOCK_EXIT(as);
		return (0);
	}
	size = prpdsize32(as);
	if (uiop->uio_resid < size) {
		AS_LOCK_EXIT(as);
		return (E2BIG);
	}

	buf = kmem_zalloc(size, KM_SLEEP);
	php = (prpageheader32_t *)buf;
	pmp = (prasmap32_t *)(buf + sizeof (prpageheader32_t));

	hrt2ts32(gethrtime(), &php->pr_tstamp);
	php->pr_nmap = 0;
	php->pr_npage = 0;
	do {
		caddr_t eaddr = seg->s_base + pr_getsegsize(seg, 0);
		caddr_t saddr, naddr;
		void *tmp = NULL;

		if ((seg->s_flags & S_HOLE) != 0) {
			continue;
		}

		for (saddr = seg->s_base; saddr < eaddr; saddr = naddr) {
			struct vnode *vp;
			struct vattr vattr;
			size_t len;
			size_t npage;
			uint_t prot;
			uintptr_t next;

			prot = pr_getprot(seg, 0, &tmp, &saddr, &naddr, eaddr);
			if ((len = (size_t)(naddr - saddr)) == 0)
				continue;
			npage = len / PAGESIZE;
			next = (uintptr_t)(pmp + 1) + round8(npage);
			/*
			 * It's possible that the address space can change
			 * subtlely even though we're holding as->a_lock
			 * due to the nondeterminism of page_exists() in
			 * the presence of asychronously flushed pages or
			 * mapped files whose sizes are changing.
			 * page_exists() may be called indirectly from
			 * pr_getprot() by a SEGOP_INCORE() routine.
			 * If this happens we need to make sure we don't
			 * overrun the buffer whose size we computed based
			 * on the initial iteration through the segments.
			 * Once we've detected an overflow, we need to clean
			 * up the temporary memory allocated in pr_getprot()
			 * and retry. If there's a pending signal, we return
			 * EINTR so that this thread can be dislodged if
			 * a latent bug causes us to spin indefinitely.
			 */
			if (next > (uintptr_t)buf + size) {
				pr_getprot_done(&tmp);
				AS_LOCK_EXIT(as);

				kmem_free(buf, size);

				if (ISSIG(curthread, JUSTLOOKING))
					return (EINTR);

				goto again;
			}

			php->pr_nmap++;
			php->pr_npage += npage;
			pmp->pr_vaddr = (caddr32_t)(uintptr_t)saddr;
			pmp->pr_npage = (size32_t)npage;
			pmp->pr_offset = SEGOP_GETOFFSET(seg, saddr);
			pmp->pr_mflags = 0;
			if (prot & PROT_READ)
				pmp->pr_mflags |= MA_READ;
			if (prot & PROT_WRITE)
				pmp->pr_mflags |= MA_WRITE;
			if (prot & PROT_EXEC)
				pmp->pr_mflags |= MA_EXEC;
			if (SEGOP_GETTYPE(seg, saddr) & MAP_SHARED)
				pmp->pr_mflags |= MA_SHARED;
			if (SEGOP_GETTYPE(seg, saddr) & MAP_NORESERVE)
				pmp->pr_mflags |= MA_NORESERVE;
			if (seg->s_ops == &segspt_shmops ||
			    (seg->s_ops == &segvn_ops &&
			    (SEGOP_GETVP(seg, saddr, &vp) != 0 || vp == NULL)))
				pmp->pr_mflags |= MA_ANON;
			if (seg->s_ops == &segspt_shmops)
				pmp->pr_mflags |= MA_ISM | MA_SHM;
			pmp->pr_pagesize = PAGESIZE;
			/*
			 * Manufacture a filename for the "object" directory.
			 */
			vattr.va_mask = AT_FSID|AT_NODEID;
			if (seg->s_ops == &segvn_ops &&
			    SEGOP_GETVP(seg, saddr, &vp) == 0 &&
			    vp != NULL && vp->v_type == VREG &&
			    VOP_GETATTR(vp, &vattr, 0, CRED(), NULL) == 0) {
				if (vp == p->p_exec)
					(void) strcpy(pmp->pr_mapname, "a.out");
				else
					pr_object_name(pmp->pr_mapname,
					    vp, &vattr);
			}

			/*
			 * Get the SysV shared memory id, if any.
			 */
			if ((pmp->pr_mflags & MA_SHARED) && p->p_segacct &&
			    (pmp->pr_shmid = shmgetid(p, seg->s_base)) !=
			    SHMID_NONE) {
				if (pmp->pr_shmid == SHMID_FREE)
					pmp->pr_shmid = -1;

				pmp->pr_mflags |= MA_SHM;
			} else {
				pmp->pr_shmid = -1;
			}

			hat_getstat(as, saddr, len, hatid,
			    (char *)(pmp + 1), HAT_SYNC_ZERORM);
			pmp = (prasmap32_t *)next;
		}
		ASSERT(tmp == NULL);
	} while ((seg = AS_SEGNEXT(as, seg)) != NULL);

	AS_LOCK_EXIT(as);

	ASSERT((uintptr_t)pmp <= (uintptr_t)buf + size);
	error = uiomove(buf, (caddr_t)pmp - buf, UIO_READ, uiop);
	kmem_free(buf, size);

	return (error);
}
#endif	/* _SYSCALL32_IMPL */

ushort_t
prgetpctcpu(uint64_t pct)
{
	/*
	 * The value returned will be relevant in the zone of the examiner,
	 * which may not be the same as the zone which performed the procfs
	 * mount.
	 */
	int nonline = zone_ncpus_online_get(curproc->p_zone);

	/*
	 * Prorate over online cpus so we don't exceed 100%
	 */
	if (nonline > 1)
		pct /= nonline;
	pct >>= 16;		/* convert to 16-bit scaled integer */
	if (pct > 0x8000)	/* might happen, due to rounding */
		pct = 0x8000;
	return ((ushort_t)pct);
}

/*
 * Return information used by ps(1).
 */
void
prgetpsinfo(proc_t *p, psinfo_t *psp)
{
	kthread_t *t;
	struct cred *cred;
	hrtime_t hrutime, hrstime;

	ASSERT(MUTEX_HELD(&p->p_lock));

	if ((t = prchoose(p)) == NULL)	/* returns locked thread */
		bzero(psp, sizeof (*psp));
	else {
		thread_unlock(t);
		bzero(psp, sizeof (*psp) - sizeof (psp->pr_lwp));
	}

	/*
	 * only export SSYS and SMSACCT; everything else is off-limits to
	 * userland apps.
	 */
	psp->pr_flag = p->p_flag & (SSYS | SMSACCT);
	psp->pr_nlwp = p->p_lwpcnt;
	psp->pr_nzomb = p->p_zombcnt;
	mutex_enter(&p->p_crlock);
	cred = p->p_cred;
	psp->pr_uid = crgetruid(cred);
	psp->pr_euid = crgetuid(cred);
	psp->pr_gid = crgetrgid(cred);
	psp->pr_egid = crgetgid(cred);
	mutex_exit(&p->p_crlock);
	psp->pr_pid = p->p_pid;
	if (curproc->p_zone->zone_id != GLOBAL_ZONEID &&
	    (p->p_flag & SZONETOP)) {
		ASSERT(p->p_zone->zone_id != GLOBAL_ZONEID);
		/*
		 * Inside local zones, fake zsched's pid as parent pids for
		 * processes which reference processes outside of the zone.
		 */
		psp->pr_ppid = curproc->p_zone->zone_zsched->p_pid;
	} else {
		psp->pr_ppid = p->p_ppid;
	}
	psp->pr_pgid = p->p_pgrp;
	psp->pr_sid = p->p_sessp->s_sid;
	psp->pr_taskid = p->p_task->tk_tkid;
	psp->pr_projid = p->p_task->tk_proj->kpj_id;
	psp->pr_poolid = p->p_pool->pool_id;
	psp->pr_zoneid = p->p_zone->zone_id;
	if ((psp->pr_contract = PRCTID(p)) == 0)
		psp->pr_contract = -1;
	psp->pr_addr = (uintptr_t)prgetpsaddr(p);
	switch (p->p_model) {
	case DATAMODEL_ILP32:
		psp->pr_dmodel = PR_MODEL_ILP32;
		break;
	case DATAMODEL_LP64:
		psp->pr_dmodel = PR_MODEL_LP64;
		break;
	}
	hrutime = mstate_aggr_state(p, LMS_USER);
	hrstime = mstate_aggr_state(p, LMS_SYSTEM);
	hrt2ts((hrutime + hrstime), &psp->pr_time);
	TICK_TO_TIMESTRUC(p->p_cutime + p->p_cstime, &psp->pr_ctime);

	if (t == NULL) {
		int wcode = p->p_wcode;		/* must be atomic read */

		if (wcode)
			psp->pr_wstat = wstat(wcode, p->p_wdata);
		psp->pr_ttydev = PRNODEV;
		psp->pr_lwp.pr_state = SZOMB;
		psp->pr_lwp.pr_sname = 'Z';
		psp->pr_lwp.pr_bindpro = PBIND_NONE;
		psp->pr_lwp.pr_bindpset = PS_NONE;
	} else {
		user_t *up = PTOU(p);
		struct as *as;
		dev_t d;
		extern dev_t rwsconsdev, rconsdev, uconsdev;

		d = cttydev(p);
		/*
		 * If the controlling terminal is the real
		 * or workstation console device, map to what the
		 * user thinks is the console device. Handle case when
		 * rwsconsdev or rconsdev is set to NODEV for Starfire.
		 */
		if ((d == rwsconsdev || d == rconsdev) && d != NODEV)
			d = uconsdev;
		psp->pr_ttydev = (d == NODEV) ? PRNODEV : d;
		psp->pr_start = up->u_start;
		bcopy(up->u_comm, psp->pr_fname,
		    MIN(sizeof (up->u_comm), sizeof (psp->pr_fname)-1));
		bcopy(up->u_psargs, psp->pr_psargs,
		    MIN(PRARGSZ-1, PSARGSZ));
		psp->pr_argc = up->u_argc;
		psp->pr_argv = up->u_argv;
		psp->pr_envp = up->u_envp;

		/* get the chosen lwp's lwpsinfo */
		prgetlwpsinfo(t, &psp->pr_lwp);

		/* compute %cpu for the process */
		if (p->p_lwpcnt == 1)
			psp->pr_pctcpu = psp->pr_lwp.pr_pctcpu;
		else {
			uint64_t pct = 0;
			hrtime_t cur_time = gethrtime_unscaled();

			t = p->p_tlist;
			do {
				pct += cpu_update_pct(t, cur_time);
			} while ((t = t->t_forw) != p->p_tlist);

			psp->pr_pctcpu = prgetpctcpu(pct);
		}
		if ((p->p_flag & SSYS) || (as = p->p_as) == &kas) {
			psp->pr_size = 0;
			psp->pr_rssize = 0;
		} else {
			mutex_exit(&p->p_lock);
			AS_LOCK_ENTER(as, RW_READER);
			psp->pr_size = btopr(as->a_resvsize) *
			    (PAGESIZE / 1024);
			psp->pr_rssize = rm_asrss(as) * (PAGESIZE / 1024);
			psp->pr_pctmem = rm_pctmemory(as);
			AS_LOCK_EXIT(as);
			mutex_enter(&p->p_lock);
		}
	}
}

static size_t
prfdinfomisc(list_t *data, uint_t type, const void *val, size_t vlen)
{
	pr_misc_header_t *misc;
	size_t len;

	len = PRFDINFO_ROUNDUP(sizeof (*misc) + vlen);

	if (data != NULL) {
		misc = pr_iol_newbuf(data, len);
		misc->pr_misc_type = type;
		misc->pr_misc_size = len;
		misc++;
		bcopy((char *)val, (char *)misc, vlen);
	}

	return (len);
}

/*
 * There's no elegant way to determine if a character device
 * supports TLI, so just check a hardcoded list of known TLI
 * devices.
 */

static boolean_t
pristli(vnode_t *vp)
{
	static const char *tlidevs[] = {
	    "udp", "udp6", "tcp", "tcp6"
	};
	char *devname;
	uint_t i;

	ASSERT(vp != NULL);

	if (vp->v_type != VCHR || vp->v_stream == NULL || vp->v_rdev == 0)
		return (B_FALSE);

	if ((devname = mod_major_to_name(getmajor(vp->v_rdev))) == NULL)
		return (B_FALSE);

	for (i = 0; i < ARRAY_SIZE(tlidevs); i++) {
		if (strcmp(devname, tlidevs[i]) == 0)
			return (B_TRUE);
	}

	return (B_FALSE);
}

static size_t
prfdinfopath(proc_t *p, vnode_t *vp, list_t *data, cred_t *cred)
{
	char *pathname;
	vnode_t *vrootp;
	size_t pathlen;
	size_t sz = 0;

	pathlen = MAXPATHLEN + 1;
	pathname = kmem_alloc(pathlen, KM_SLEEP);

	mutex_enter(&p->p_lock);
	if ((vrootp = PTOU(p)->u_rdir) == NULL)
		vrootp = rootdir;
	VN_HOLD(vrootp);
	mutex_exit(&p->p_lock);

	if (vnodetopath(vrootp, vp, pathname, pathlen, cred) == 0) {
		sz += prfdinfomisc(data, PR_PATHNAME,
		    pathname, strlen(pathname) + 1);
	}
	VN_RELE(vrootp);

	kmem_free(pathname, pathlen);
	return (sz);
}

static size_t
prfdinfotlisockopt(vnode_t *vp, list_t *data, cred_t *cred)
{
	strcmd_t strcmd;
	int32_t rval;
	size_t sz = 0;

	strcmd.sc_cmd = TI_GETMYNAME;
	strcmd.sc_timeout = 1;
	strcmd.sc_len = STRCMDBUFSIZE;

	if (VOP_IOCTL(vp, _I_CMD, (intptr_t)&strcmd, FKIOCTL, cred,
	    &rval, NULL) == 0 && strcmd.sc_len > 0) {
		sz += prfdinfomisc(data, PR_SOCKETNAME, strcmd.sc_buf,
		    strcmd.sc_len);
	}

	strcmd.sc_cmd = TI_GETPEERNAME;
	strcmd.sc_timeout = 1;
	strcmd.sc_len = STRCMDBUFSIZE;

	if (VOP_IOCTL(vp, _I_CMD, (intptr_t)&strcmd, FKIOCTL, cred,
	    &rval, NULL) == 0 && strcmd.sc_len > 0) {
		sz += prfdinfomisc(data, PR_PEERSOCKNAME, strcmd.sc_buf,
		    strcmd.sc_len);
	}

	return (sz);
}

static size_t
prfdinfosockopt(vnode_t *vp, list_t *data, cred_t *cred)
{
	sonode_t *so;
	socklen_t vlen;
	size_t sz = 0;
	uint_t i;

	if (vp->v_stream != NULL) {
		so = VTOSO(vp->v_stream->sd_vnode);

		if (so->so_version == SOV_STREAM)
			so = NULL;
	} else {
		so = VTOSO(vp);
	}

	if (so == NULL)
		return (0);

	DTRACE_PROBE1(sonode, sonode_t *, so);

	/* prmisc - PR_SOCKETNAME */

	struct sockaddr_storage buf;
	struct sockaddr *name = (struct sockaddr *)&buf;

	vlen = sizeof (buf);
	if (SOP_GETSOCKNAME(so, name, &vlen, cred) == 0 && vlen > 0)
		sz += prfdinfomisc(data, PR_SOCKETNAME, name, vlen);

	/* prmisc - PR_PEERSOCKNAME */

	vlen = sizeof (buf);
	if (SOP_GETPEERNAME(so, name, &vlen, B_FALSE, cred) == 0 && vlen > 0)
		sz += prfdinfomisc(data, PR_PEERSOCKNAME, name, vlen);

	/* prmisc - PR_SOCKOPTS_BOOL_OPTS */

	static struct boolopt {
		int		level;
		int		opt;
		int		bopt;
	} boolopts[] = {
		{ SOL_SOCKET, SO_DEBUG,		PR_SO_DEBUG },
		{ SOL_SOCKET, SO_REUSEADDR,	PR_SO_REUSEADDR },
#ifdef SO_REUSEPORT
		/* SmartOS and OmniOS have SO_REUSEPORT */
		{ SOL_SOCKET, SO_REUSEPORT,	PR_SO_REUSEPORT },
#endif
		{ SOL_SOCKET, SO_KEEPALIVE,	PR_SO_KEEPALIVE },
		{ SOL_SOCKET, SO_DONTROUTE,	PR_SO_DONTROUTE },
		{ SOL_SOCKET, SO_BROADCAST,	PR_SO_BROADCAST },
		{ SOL_SOCKET, SO_OOBINLINE,	PR_SO_OOBINLINE },
		{ SOL_SOCKET, SO_DGRAM_ERRIND,	PR_SO_DGRAM_ERRIND },
		{ SOL_SOCKET, SO_ALLZONES,	PR_SO_ALLZONES },
		{ SOL_SOCKET, SO_MAC_EXEMPT,	PR_SO_MAC_EXEMPT },
		{ SOL_SOCKET, SO_MAC_IMPLICIT,	PR_SO_MAC_IMPLICIT },
		{ SOL_SOCKET, SO_EXCLBIND,	PR_SO_EXCLBIND },
		{ SOL_SOCKET, SO_VRRP,		PR_SO_VRRP },
		{ IPPROTO_UDP, UDP_NAT_T_ENDPOINT,
		    PR_UDP_NAT_T_ENDPOINT }
	};
	prsockopts_bool_opts_t opts;
	int val;

	if (data != NULL) {
		opts.prsock_bool_opts = 0;

		for (i = 0; i < ARRAY_SIZE(boolopts); i++) {
			vlen = sizeof (val);
			if (SOP_GETSOCKOPT(so, boolopts[i].level,
			    boolopts[i].opt, &val, &vlen, 0, cred) == 0 &&
			    val != 0) {
				opts.prsock_bool_opts |= boolopts[i].bopt;
			}
		}
	}

	sz += prfdinfomisc(data, PR_SOCKOPTS_BOOL_OPTS, &opts, sizeof (opts));

	/* prmisc - PR_SOCKOPT_LINGER */

	struct linger l;

	vlen = sizeof (l);
	if (SOP_GETSOCKOPT(so, SOL_SOCKET, SO_LINGER, &l, &vlen,
	    0, cred) == 0 && vlen > 0) {
		sz += prfdinfomisc(data, PR_SOCKOPT_LINGER, &l, vlen);
	}

	/* prmisc - PR_SOCKOPT_* int types */

	static struct sopt {
		int		level;
		int		opt;
		int		bopt;
	} sopts[] = {
		{ SOL_SOCKET, SO_TYPE,		PR_SOCKOPT_TYPE },
		{ SOL_SOCKET, SO_SNDBUF,	PR_SOCKOPT_SNDBUF },
		{ SOL_SOCKET, SO_RCVBUF,	PR_SOCKOPT_RCVBUF }
	};

	for (i = 0; i < ARRAY_SIZE(sopts); i++) {
		vlen = sizeof (val);
		if (SOP_GETSOCKOPT(so, sopts[i].level, sopts[i].opt,
		    &val, &vlen, 0, cred) == 0 && vlen > 0) {
			sz += prfdinfomisc(data, sopts[i].bopt, &val, vlen);
		}
	}

	/* prmisc - PR_SOCKOPT_IP_NEXTHOP */

	in_addr_t nexthop_val;

	vlen = sizeof (nexthop_val);
	if (SOP_GETSOCKOPT(so, IPPROTO_IP, IP_NEXTHOP,
	    &nexthop_val, &vlen, 0, cred) == 0 && vlen > 0) {
		sz += prfdinfomisc(data, PR_SOCKOPT_IP_NEXTHOP,
		    &nexthop_val, vlen);
	}

	/* prmisc - PR_SOCKOPT_IPV6_NEXTHOP */

	struct sockaddr_in6 nexthop6_val;

	vlen = sizeof (nexthop6_val);
	if (SOP_GETSOCKOPT(so, IPPROTO_IPV6, IPV6_NEXTHOP,
	    &nexthop6_val, &vlen, 0, cred) == 0 && vlen > 0) {
		sz += prfdinfomisc(data, PR_SOCKOPT_IPV6_NEXTHOP,
		    &nexthop6_val, vlen);
	}

	/* prmisc - PR_SOCKOPT_TCP_CONGESTION */

	char cong[CC_ALGO_NAME_MAX];

	vlen = sizeof (cong);
	if (SOP_GETSOCKOPT(so, IPPROTO_TCP, TCP_CONGESTION,
	    &cong, &vlen, 0, cred) == 0 && vlen > 0) {
		sz += prfdinfomisc(data, PR_SOCKOPT_TCP_CONGESTION, cong, vlen);
	}

	/* prmisc - PR_SOCKFILTERS_PRIV */

	struct fil_info fi;

	vlen = sizeof (fi);
	if (SOP_GETSOCKOPT(so, SOL_FILTER, FIL_LIST,
	    &fi, &vlen, 0, cred) == 0 && vlen != 0) {
		pr_misc_header_t *misc;
		size_t len;

		/*
		 * We limit the number of returned filters to 32.
		 * This is the maximum number that pfiles will print
		 * anyway.
		 */
		vlen = MIN(32, fi.fi_pos + 1);
		vlen *= sizeof (fi);

		len = PRFDINFO_ROUNDUP(sizeof (*misc) + vlen);
		sz += len;

		if (data != NULL) {
			/*
			 * So that the filter list can be built incrementally,
			 * prfdinfomisc() is not used here. Instead we
			 * allocate a buffer directly on the copyout list using
			 * pr_iol_newbuf()
			 */
			misc = pr_iol_newbuf(data, len);
			misc->pr_misc_type = PR_SOCKFILTERS_PRIV;
			misc->pr_misc_size = len;
			misc++;
			len = vlen;
			if (SOP_GETSOCKOPT(so, SOL_FILTER, FIL_LIST,
			    misc, &vlen, 0, cred) == 0) {
				/*
				 * In case the number of filters has reduced
				 * since the first call, explicitly zero out
				 * any unpopulated space.
				 */
				if (vlen < len)
					bzero(misc + vlen, len - vlen);
			} else {
				/* Something went wrong, zero out the result */
				bzero(misc, vlen);
			}
		}
	}

	return (sz);
}

u_offset_t
prgetfdinfosize(proc_t *p, vnode_t *vp, cred_t *cred)
{
	u_offset_t sz;

	/*
	 * All fdinfo files will be at least this big -
	 * sizeof fdinfo struct + zero length trailer
	 */
	sz = offsetof(prfdinfo_t, pr_misc) + sizeof (pr_misc_header_t);

	/* Pathname */
	if (vp->v_type != VSOCK && vp->v_type != VDOOR)
		sz += prfdinfopath(p, vp, NULL, cred);

	/* Socket options */
	if (vp->v_type == VSOCK)
		sz += prfdinfosockopt(vp, NULL, cred);

	/* TLI/XTI sockets */
	if (pristli(vp))
		sz += prfdinfotlisockopt(vp, NULL, cred);

	return (sz);
}

int
prgetfdinfo(proc_t *p, vnode_t *vp, prfdinfo_t *fdinfo, cred_t *cred,
    list_t *data)
{
	vattr_t vattr;
	int error;

	/*
	 * The buffer has been initialised to zero by pr_iol_newbuf().
	 * Initialise defaults for any values that should not default to zero.
	 */
	fdinfo->pr_uid = (uid_t)-1;
	fdinfo->pr_gid = (gid_t)-1;
	fdinfo->pr_size = -1;
	fdinfo->pr_locktype = F_UNLCK;
	fdinfo->pr_lockpid = -1;
	fdinfo->pr_locksysid = -1;
	fdinfo->pr_peerpid = -1;

	/* Offset */

	/*
	 * pr_offset has already been set from the underlying file_t.
	 * Check if it is plausible and reset to -1 if not.
	 */
	if (fdinfo->pr_offset != -1 &&
	    VOP_SEEK(vp, 0, (offset_t *)&fdinfo->pr_offset, NULL) != 0)
		fdinfo->pr_offset = -1;

	/* Attributes */
	vattr.va_mask = AT_STAT;
	if (VOP_GETATTR(vp, &vattr, 0, cred, NULL) == 0) {
		fdinfo->pr_major = getmajor(vattr.va_fsid);
		fdinfo->pr_minor = getminor(vattr.va_fsid);
		fdinfo->pr_rmajor = getmajor(vattr.va_rdev);
		fdinfo->pr_rminor = getminor(vattr.va_rdev);
		fdinfo->pr_ino = (ino64_t)vattr.va_nodeid;
		fdinfo->pr_size = (off64_t)vattr.va_size;
		fdinfo->pr_mode = VTTOIF(vattr.va_type) | vattr.va_mode;
		fdinfo->pr_uid = vattr.va_uid;
		fdinfo->pr_gid = vattr.va_gid;
		if (vp->v_type == VSOCK)
			fdinfo->pr_fileflags |= sock_getfasync(vp);
	}

	/* locks */

	flock64_t bf;

	bzero(&bf, sizeof (bf));
	bf.l_type = F_WRLCK;

	if (VOP_FRLOCK(vp, F_GETLK, &bf,
	    (uint16_t)(fdinfo->pr_fileflags & 0xffff), 0, NULL,
	    cred, NULL) == 0 && bf.l_type != F_UNLCK) {
		fdinfo->pr_locktype = bf.l_type;
		fdinfo->pr_lockpid = bf.l_pid;
		fdinfo->pr_locksysid = bf.l_sysid;
	}

	/* peer cred */

	k_peercred_t kpc;

	switch (vp->v_type) {
	case VFIFO:
	case VSOCK: {
		int32_t rval;

		error = VOP_IOCTL(vp, _I_GETPEERCRED, (intptr_t)&kpc,
		    FKIOCTL, cred, &rval, NULL);
		break;
	}
	case VCHR: {
		struct strioctl strioc;
		int32_t rval;

		if (vp->v_stream == NULL) {
			error = ENOTSUP;
			break;
		}
		strioc.ic_cmd = _I_GETPEERCRED;
		strioc.ic_timout = INFTIM;
		strioc.ic_len = (int)sizeof (k_peercred_t);
		strioc.ic_dp = (char *)&kpc;

		error = strdoioctl(vp->v_stream, &strioc, FNATIVE | FKIOCTL,
		    STR_NOSIG | K_TO_K, cred, &rval);
		break;
	}
	default:
		error = ENOTSUP;
		break;
	}

	if (error == 0 && kpc.pc_cr != NULL) {
		proc_t *peerp;

		fdinfo->pr_peerpid = kpc.pc_cpid;

		crfree(kpc.pc_cr);

		mutex_enter(&pidlock);
		if ((peerp = prfind(fdinfo->pr_peerpid)) != NULL) {
			user_t *up;

			mutex_enter(&peerp->p_lock);
			mutex_exit(&pidlock);

			up = PTOU(peerp);
			bcopy(up->u_comm, fdinfo->pr_peername,
			    MIN(sizeof (up->u_comm),
			    sizeof (fdinfo->pr_peername) - 1));

			mutex_exit(&peerp->p_lock);
		} else {
			mutex_exit(&pidlock);
		}
	}

	/*
	 * Don't attempt to determine the vnode path for a socket or a door
	 * as it will cause a linear scan of the dnlc table given there is no
	 * v_path associated with the vnode.
	 */
	if (vp->v_type != VSOCK && vp->v_type != VDOOR)
		(void) prfdinfopath(p, vp, data, cred);

	if (vp->v_type == VSOCK)
		(void) prfdinfosockopt(vp, data, cred);

	/* TLI/XTI stream sockets */
	if (pristli(vp))
		(void) prfdinfotlisockopt(vp, data, cred);

	/*
	 * Add a terminating header with a zero size.
	 */
	pr_misc_header_t *misc;

	misc = pr_iol_newbuf(data, sizeof (*misc));
	misc->pr_misc_size = 0;
	misc->pr_misc_type = (uint_t)-1;

	return (0);
}

#ifdef _SYSCALL32_IMPL
void
prgetpsinfo32(proc_t *p, psinfo32_t *psp)
{
	kthread_t *t;
	struct cred *cred;
	hrtime_t hrutime, hrstime;

	ASSERT(MUTEX_HELD(&p->p_lock));

	if ((t = prchoose(p)) == NULL)	/* returns locked thread */
		bzero(psp, sizeof (*psp));
	else {
		thread_unlock(t);
		bzero(psp, sizeof (*psp) - sizeof (psp->pr_lwp));
	}

	/*
	 * only export SSYS and SMSACCT; everything else is off-limits to
	 * userland apps.
	 */
	psp->pr_flag = p->p_flag & (SSYS | SMSACCT);
	psp->pr_nlwp = p->p_lwpcnt;
	psp->pr_nzomb = p->p_zombcnt;
	mutex_enter(&p->p_crlock);
	cred = p->p_cred;
	psp->pr_uid = crgetruid(cred);
	psp->pr_euid = crgetuid(cred);
	psp->pr_gid = crgetrgid(cred);
	psp->pr_egid = crgetgid(cred);
	mutex_exit(&p->p_crlock);
	psp->pr_pid = p->p_pid;
	if (curproc->p_zone->zone_id != GLOBAL_ZONEID &&
	    (p->p_flag & SZONETOP)) {
		ASSERT(p->p_zone->zone_id != GLOBAL_ZONEID);
		/*
		 * Inside local zones, fake zsched's pid as parent pids for
		 * processes which reference processes outside of the zone.
		 */
		psp->pr_ppid = curproc->p_zone->zone_zsched->p_pid;
	} else {
		psp->pr_ppid = p->p_ppid;
	}
	psp->pr_pgid = p->p_pgrp;
	psp->pr_sid = p->p_sessp->s_sid;
	psp->pr_taskid = p->p_task->tk_tkid;
	psp->pr_projid = p->p_task->tk_proj->kpj_id;
	psp->pr_poolid = p->p_pool->pool_id;
	psp->pr_zoneid = p->p_zone->zone_id;
	if ((psp->pr_contract = PRCTID(p)) == 0)
		psp->pr_contract = -1;
	psp->pr_addr = 0;	/* cannot represent 64-bit addr in 32 bits */
	switch (p->p_model) {
	case DATAMODEL_ILP32:
		psp->pr_dmodel = PR_MODEL_ILP32;
		break;
	case DATAMODEL_LP64:
		psp->pr_dmodel = PR_MODEL_LP64;
		break;
	}
	hrutime = mstate_aggr_state(p, LMS_USER);
	hrstime = mstate_aggr_state(p, LMS_SYSTEM);
	hrt2ts32(hrutime + hrstime, &psp->pr_time);
	TICK_TO_TIMESTRUC32(p->p_cutime + p->p_cstime, &psp->pr_ctime);

	if (t == NULL) {
		extern int wstat(int, int);	/* needs a header file */
		int wcode = p->p_wcode;		/* must be atomic read */

		if (wcode)
			psp->pr_wstat = wstat(wcode, p->p_wdata);
		psp->pr_ttydev = PRNODEV32;
		psp->pr_lwp.pr_state = SZOMB;
		psp->pr_lwp.pr_sname = 'Z';
	} else {
		user_t *up = PTOU(p);
		struct as *as;
		dev_t d;
		extern dev_t rwsconsdev, rconsdev, uconsdev;

		d = cttydev(p);
		/*
		 * If the controlling terminal is the real
		 * or workstation console device, map to what the
		 * user thinks is the console device. Handle case when
		 * rwsconsdev or rconsdev is set to NODEV for Starfire.
		 */
		if ((d == rwsconsdev || d == rconsdev) && d != NODEV)
			d = uconsdev;
		(void) cmpldev(&psp->pr_ttydev, d);
		TIMESPEC_TO_TIMESPEC32(&psp->pr_start, &up->u_start);
		bcopy(up->u_comm, psp->pr_fname,
		    MIN(sizeof (up->u_comm), sizeof (psp->pr_fname)-1));
		bcopy(up->u_psargs, psp->pr_psargs,
		    MIN(PRARGSZ-1, PSARGSZ));
		psp->pr_argc = up->u_argc;
		psp->pr_argv = (caddr32_t)up->u_argv;
		psp->pr_envp = (caddr32_t)up->u_envp;

		/* get the chosen lwp's lwpsinfo */
		prgetlwpsinfo32(t, &psp->pr_lwp);

		/* compute %cpu for the process */
		if (p->p_lwpcnt == 1)
			psp->pr_pctcpu = psp->pr_lwp.pr_pctcpu;
		else {
			uint64_t pct = 0;
			hrtime_t cur_time;

			t = p->p_tlist;
			cur_time = gethrtime_unscaled();
			do {
				pct += cpu_update_pct(t, cur_time);
			} while ((t = t->t_forw) != p->p_tlist);

			psp->pr_pctcpu = prgetpctcpu(pct);
		}
		if ((p->p_flag & SSYS) || (as = p->p_as) == &kas) {
			psp->pr_size = 0;
			psp->pr_rssize = 0;
		} else {
			mutex_exit(&p->p_lock);
			AS_LOCK_ENTER(as, RW_READER);
			psp->pr_size = (size32_t)
			    (btopr(as->a_resvsize) * (PAGESIZE / 1024));
			psp->pr_rssize = (size32_t)
			    (rm_asrss(as) * (PAGESIZE / 1024));
			psp->pr_pctmem = rm_pctmemory(as);
			AS_LOCK_EXIT(as);
			mutex_enter(&p->p_lock);
		}
	}

	/*
	 * If we are looking at an LP64 process, zero out
	 * the fields that cannot be represented in ILP32.
	 */
	if (p->p_model != DATAMODEL_ILP32) {
		psp->pr_size = 0;
		psp->pr_rssize = 0;
		psp->pr_argv = 0;
		psp->pr_envp = 0;
	}
}

#endif	/* _SYSCALL32_IMPL */

void
prgetlwpsinfo(kthread_t *t, lwpsinfo_t *psp)
{
	klwp_t *lwp = ttolwp(t);
	sobj_ops_t *sobj;
	char c, state;
	uint64_t pct;
	int retval, niceval;
	hrtime_t hrutime, hrstime;

	ASSERT(MUTEX_HELD(&ttoproc(t)->p_lock));

	bzero(psp, sizeof (*psp));

	psp->pr_flag = 0;	/* lwpsinfo_t.pr_flag is deprecated */
	psp->pr_lwpid = t->t_tid;
	psp->pr_addr = (uintptr_t)t;
	psp->pr_wchan = (uintptr_t)t->t_wchan;

	/* map the thread state enum into a process state enum */
	state = VSTOPPED(t) ? TS_STOPPED : t->t_state;
	switch (state) {
	case TS_SLEEP:		state = SSLEEP;		c = 'S';	break;
	case TS_RUN:		state = SRUN;		c = 'R';	break;
	case TS_ONPROC:		state = SONPROC;	c = 'O';	break;
	case TS_ZOMB:		state = SZOMB;		c = 'Z';	break;
	case TS_STOPPED:	state = SSTOP;		c = 'T';	break;
	case TS_WAIT:		state = SWAIT;		c = 'W';	break;
	default:		state = 0;		c = '?';	break;
	}
	psp->pr_state = state;
	psp->pr_sname = c;
	if ((sobj = t->t_sobj_ops) != NULL)
		psp->pr_stype = SOBJ_TYPE(sobj);
	retval = CL_DONICE(t, NULL, 0, &niceval);
	if (retval == 0) {
		psp->pr_oldpri = v.v_maxsyspri - t->t_pri;
		psp->pr_nice = niceval + NZERO;
	}
	psp->pr_syscall = t->t_sysnum;
	psp->pr_pri = t->t_pri;
	psp->pr_start.tv_sec = t->t_start;
	psp->pr_start.tv_nsec = 0L;
	hrutime = lwp->lwp_mstate.ms_acct[LMS_USER];
	scalehrtime(&hrutime);
	hrstime = lwp->lwp_mstate.ms_acct[LMS_SYSTEM] +
	    lwp->lwp_mstate.ms_acct[LMS_TRAP];
	scalehrtime(&hrstime);
	hrt2ts(hrutime + hrstime, &psp->pr_time);
	/* compute %cpu for the lwp */
	pct = cpu_update_pct(t, gethrtime_unscaled());
	psp->pr_pctcpu = prgetpctcpu(pct);
	psp->pr_cpu = (psp->pr_pctcpu*100 + 0x6000) >> 15;	/* [0..99] */
	if (psp->pr_cpu > 99)
		psp->pr_cpu = 99;

	(void) strncpy(psp->pr_clname, sclass[t->t_cid].cl_name,
	    sizeof (psp->pr_clname) - 1);
	bzero(psp->pr_name, sizeof (psp->pr_name));	/* XXX ??? */
	psp->pr_onpro = t->t_cpu->cpu_id;
	psp->pr_bindpro = t->t_bind_cpu;
	psp->pr_bindpset = t->t_bind_pset;
	psp->pr_lgrp = t->t_lpl->lpl_lgrpid;
}

#ifdef _SYSCALL32_IMPL
void
prgetlwpsinfo32(kthread_t *t, lwpsinfo32_t *psp)
{
	proc_t *p = ttoproc(t);
	klwp_t *lwp = ttolwp(t);
	sobj_ops_t *sobj;
	char c, state;
	uint64_t pct;
	int retval, niceval;
	hrtime_t hrutime, hrstime;

	ASSERT(MUTEX_HELD(&p->p_lock));

	bzero(psp, sizeof (*psp));

	psp->pr_flag = 0;	/* lwpsinfo_t.pr_flag is deprecated */
	psp->pr_lwpid = t->t_tid;
	psp->pr_addr = 0;	/* cannot represent 64-bit addr in 32 bits */
	psp->pr_wchan = 0;	/* cannot represent 64-bit addr in 32 bits */

	/* map the thread state enum into a process state enum */
	state = VSTOPPED(t) ? TS_STOPPED : t->t_state;
	switch (state) {
	case TS_SLEEP:		state = SSLEEP;		c = 'S';	break;
	case TS_RUN:		state = SRUN;		c = 'R';	break;
	case TS_ONPROC:		state = SONPROC;	c = 'O';	break;
	case TS_ZOMB:		state = SZOMB;		c = 'Z';	break;
	case TS_STOPPED:	state = SSTOP;		c = 'T';	break;
	case TS_WAIT:		state = SWAIT;		c = 'W';	break;
	default:		state = 0;		c = '?';	break;
	}
	psp->pr_state = state;
	psp->pr_sname = c;
	if ((sobj = t->t_sobj_ops) != NULL)
		psp->pr_stype = SOBJ_TYPE(sobj);
	retval = CL_DONICE(t, NULL, 0, &niceval);
	if (retval == 0) {
		psp->pr_oldpri = v.v_maxsyspri - t->t_pri;
		psp->pr_nice = niceval + NZERO;
	} else {
		psp->pr_oldpri = 0;
		psp->pr_nice = 0;
	}
	psp->pr_syscall = t->t_sysnum;
	psp->pr_pri = t->t_pri;
	psp->pr_start.tv_sec = (time32_t)t->t_start;
	psp->pr_start.tv_nsec = 0L;
	hrutime = lwp->lwp_mstate.ms_acct[LMS_USER];
	scalehrtime(&hrutime);
	hrstime = lwp->lwp_mstate.ms_acct[LMS_SYSTEM] +
	    lwp->lwp_mstate.ms_acct[LMS_TRAP];
	scalehrtime(&hrstime);
	hrt2ts32(hrutime + hrstime, &psp->pr_time);
	/* compute %cpu for the lwp */
	pct = cpu_update_pct(t, gethrtime_unscaled());
	psp->pr_pctcpu = prgetpctcpu(pct);
	psp->pr_cpu = (psp->pr_pctcpu*100 + 0x6000) >> 15;	/* [0..99] */
	if (psp->pr_cpu > 99)
		psp->pr_cpu = 99;

	(void) strncpy(psp->pr_clname, sclass[t->t_cid].cl_name,
	    sizeof (psp->pr_clname) - 1);
	bzero(psp->pr_name, sizeof (psp->pr_name));	/* XXX ??? */
	psp->pr_onpro = t->t_cpu->cpu_id;
	psp->pr_bindpro = t->t_bind_cpu;
	psp->pr_bindpset = t->t_bind_pset;
	psp->pr_lgrp = t->t_lpl->lpl_lgrpid;
}
#endif	/* _SYSCALL32_IMPL */

#ifdef _SYSCALL32_IMPL

#define	PR_COPY_FIELD(s, d, field)	 d->field = s->field

#define	PR_COPY_FIELD_ILP32(s, d, field)				\
	if (s->pr_dmodel == PR_MODEL_ILP32) {			\
		d->field = s->field;				\
	}

#define	PR_COPY_TIMESPEC(s, d, field)				\
	TIMESPEC_TO_TIMESPEC32(&d->field, &s->field);

#define	PR_COPY_BUF(s, d, field)				\
	bcopy(s->field, d->field, sizeof (d->field));

#define	PR_IGNORE_FIELD(s, d, field)

void
lwpsinfo_kto32(const struct lwpsinfo *src, struct lwpsinfo32 *dest)
{
	bzero(dest, sizeof (*dest));

	PR_COPY_FIELD(src, dest, pr_flag);
	PR_COPY_FIELD(src, dest, pr_lwpid);
	PR_IGNORE_FIELD(src, dest, pr_addr);
	PR_IGNORE_FIELD(src, dest, pr_wchan);
	PR_COPY_FIELD(src, dest, pr_stype);
	PR_COPY_FIELD(src, dest, pr_state);
	PR_COPY_FIELD(src, dest, pr_sname);
	PR_COPY_FIELD(src, dest, pr_nice);
	PR_COPY_FIELD(src, dest, pr_syscall);
	PR_COPY_FIELD(src, dest, pr_oldpri);
	PR_COPY_FIELD(src, dest, pr_cpu);
	PR_COPY_FIELD(src, dest, pr_pri);
	PR_COPY_FIELD(src, dest, pr_pctcpu);
	PR_COPY_TIMESPEC(src, dest, pr_start);
	PR_COPY_BUF(src, dest, pr_clname);
	PR_COPY_BUF(src, dest, pr_name);
	PR_COPY_FIELD(src, dest, pr_onpro);
	PR_COPY_FIELD(src, dest, pr_bindpro);
	PR_COPY_FIELD(src, dest, pr_bindpset);
	PR_COPY_FIELD(src, dest, pr_lgrp);
}

void
psinfo_kto32(const struct psinfo *src, struct psinfo32 *dest)
{
	bzero(dest, sizeof (*dest));

	PR_COPY_FIELD(src, dest, pr_flag);
	PR_COPY_FIELD(src, dest, pr_nlwp);
	PR_COPY_FIELD(src, dest, pr_pid);
	PR_COPY_FIELD(src, dest, pr_ppid);
	PR_COPY_FIELD(src, dest, pr_pgid);
	PR_COPY_FIELD(src, dest, pr_sid);
	PR_COPY_FIELD(src, dest, pr_uid);
	PR_COPY_FIELD(src, dest, pr_euid);
	PR_COPY_FIELD(src, dest, pr_gid);
	PR_COPY_FIELD(src, dest, pr_egid);
	PR_IGNORE_FIELD(src, dest, pr_addr);
	PR_COPY_FIELD_ILP32(src, dest, pr_size);
	PR_COPY_FIELD_ILP32(src, dest, pr_rssize);
	PR_COPY_FIELD(src, dest, pr_ttydev);
	PR_COPY_FIELD(src, dest, pr_pctcpu);
	PR_COPY_FIELD(src, dest, pr_pctmem);
	PR_COPY_TIMESPEC(src, dest, pr_start);
	PR_COPY_TIMESPEC(src, dest, pr_time);
	PR_COPY_TIMESPEC(src, dest, pr_ctime);
	PR_COPY_BUF(src, dest, pr_fname);
	PR_COPY_BUF(src, dest, pr_psargs);
	PR_COPY_FIELD(src, dest, pr_wstat);
	PR_COPY_FIELD(src, dest, pr_argc);
	PR_COPY_FIELD_ILP32(src, dest, pr_argv);
	PR_COPY_FIELD_ILP32(src, dest, pr_envp);
	PR_COPY_FIELD(src, dest, pr_dmodel);
	PR_COPY_FIELD(src, dest, pr_taskid);
	PR_COPY_FIELD(src, dest, pr_projid);
	PR_COPY_FIELD(src, dest, pr_nzomb);
	PR_COPY_FIELD(src, dest, pr_poolid);
	PR_COPY_FIELD(src, dest, pr_contract);
	PR_COPY_FIELD(src, dest, pr_poolid);
	PR_COPY_FIELD(src, dest, pr_poolid);

	lwpsinfo_kto32(&src->pr_lwp, &dest->pr_lwp);
}

#undef	PR_COPY_FIELD
#undef	PR_COPY_FIELD_ILP32
#undef	PR_COPY_TIMESPEC
#undef	PR_COPY_BUF
#undef	PR_IGNORE_FIELD

#endif	/* _SYSCALL32_IMPL */

/*
 * This used to get called when microstate accounting was disabled but
 * microstate information was requested.  Since Microstate accounting is on
 * regardless of the proc flags, this simply makes it appear to procfs that
 * microstate accounting is on.  This is relatively meaningless since you
 * can't turn it off, but this is here for the sake of appearances.
 */

/*ARGSUSED*/
void
estimate_msacct(kthread_t *t, hrtime_t curtime)
{
	proc_t *p;

	if (t == NULL)
		return;

	p = ttoproc(t);
	ASSERT(MUTEX_HELD(&p->p_lock));

	/*
	 * A system process (p0) could be referenced if the thread is
	 * in the process of exiting.  Don't turn on microstate accounting
	 * in that case.
	 */
	if (p->p_flag & SSYS)
		return;

	/*
	 * Loop through all the LWPs (kernel threads) in the process.
	 */
	t = p->p_tlist;
	do {
		t->t_proc_flag |= TP_MSACCT;
	} while ((t = t->t_forw) != p->p_tlist);

	p->p_flag |= SMSACCT;			/* set process-wide MSACCT */
}

/*
 * It's not really possible to disable microstate accounting anymore.
 * However, this routine simply turns off the ms accounting flags in a process
 * This way procfs can still pretend to turn microstate accounting on and
 * off for a process, but it actually doesn't do anything.  This is
 * a neutered form of preemptive idiot-proofing.
 */
void
disable_msacct(proc_t *p)
{
	kthread_t *t;

	ASSERT(MUTEX_HELD(&p->p_lock));

	p->p_flag &= ~SMSACCT;		/* clear process-wide MSACCT */
	/*
	 * Loop through all the LWPs (kernel threads) in the process.
	 */
	if ((t = p->p_tlist) != NULL) {
		do {
			/* clear per-thread flag */
			t->t_proc_flag &= ~TP_MSACCT;
		} while ((t = t->t_forw) != p->p_tlist);
	}
}

/*
 * Return resource usage information.
 */
void
prgetusage(kthread_t *t, prhusage_t *pup)
{
	klwp_t *lwp = ttolwp(t);
	hrtime_t *mstimep;
	struct mstate *ms = &lwp->lwp_mstate;
	int state;
	int i;
	hrtime_t curtime;
	hrtime_t waitrq;
	hrtime_t tmp1;

	curtime = gethrtime_unscaled();

	pup->pr_lwpid	= t->t_tid;
	pup->pr_count	= 1;
	pup->pr_create	= ms->ms_start;
	pup->pr_term    = ms->ms_term;
	scalehrtime(&pup->pr_create);
	scalehrtime(&pup->pr_term);
	if (ms->ms_term == 0) {
		pup->pr_rtime = curtime - ms->ms_start;
		scalehrtime(&pup->pr_rtime);
	} else {
		pup->pr_rtime = ms->ms_term - ms->ms_start;
		scalehrtime(&pup->pr_rtime);
	}


	pup->pr_utime    = ms->ms_acct[LMS_USER];
	pup->pr_stime    = ms->ms_acct[LMS_SYSTEM];
	pup->pr_ttime    = ms->ms_acct[LMS_TRAP];
	pup->pr_tftime   = ms->ms_acct[LMS_TFAULT];
	pup->pr_dftime   = ms->ms_acct[LMS_DFAULT];
	pup->pr_kftime   = ms->ms_acct[LMS_KFAULT];
	pup->pr_ltime    = ms->ms_acct[LMS_USER_LOCK];
	pup->pr_slptime  = ms->ms_acct[LMS_SLEEP];
	pup->pr_wtime    = ms->ms_acct[LMS_WAIT_CPU];
	pup->pr_stoptime = ms->ms_acct[LMS_STOPPED];

	prscaleusage(pup);

	/*
	 * Adjust for time waiting in the dispatcher queue.
	 */
	waitrq = t->t_waitrq;	/* hopefully atomic */
	if (waitrq != 0) {
		if (waitrq > curtime) {
			curtime = gethrtime_unscaled();
		}
		tmp1 = curtime - waitrq;
		scalehrtime(&tmp1);
		pup->pr_wtime += tmp1;
		curtime = waitrq;
	}

	/*
	 * Adjust for time spent in current microstate.
	 */
	if (ms->ms_state_start > curtime) {
		curtime = gethrtime_unscaled();
	}

	i = 0;
	do {
		switch (state = t->t_mstate) {
		case LMS_SLEEP:
			/*
			 * Update the timer for the current sleep state.
			 */
			switch (state = ms->ms_prev) {
			case LMS_TFAULT:
			case LMS_DFAULT:
			case LMS_KFAULT:
			case LMS_USER_LOCK:
				break;
			default:
				state = LMS_SLEEP;
				break;
			}
			break;
		case LMS_TFAULT:
		case LMS_DFAULT:
		case LMS_KFAULT:
		case LMS_USER_LOCK:
			state = LMS_SYSTEM;
			break;
		}
		switch (state) {
		case LMS_USER:		mstimep = &pup->pr_utime;	break;
		case LMS_SYSTEM:	mstimep = &pup->pr_stime;	break;
		case LMS_TRAP:		mstimep = &pup->pr_ttime;	break;
		case LMS_TFAULT:	mstimep = &pup->pr_tftime;	break;
		case LMS_DFAULT:	mstimep = &pup->pr_dftime;	break;
		case LMS_KFAULT:	mstimep = &pup->pr_kftime;	break;
		case LMS_USER_LOCK:	mstimep = &pup->pr_ltime;	break;
		case LMS_SLEEP:		mstimep = &pup->pr_slptime;	break;
		case LMS_WAIT_CPU:	mstimep = &pup->pr_wtime;	break;
		case LMS_STOPPED:	mstimep = &pup->pr_stoptime;	break;
		default:		panic("prgetusage: unknown microstate");
		}
		tmp1 = curtime - ms->ms_state_start;
		if (tmp1 < 0) {
			curtime = gethrtime_unscaled();
			i++;
			continue;
		}
		scalehrtime(&tmp1);
	} while (tmp1 < 0 && i < MAX_ITERS_SPIN);

	*mstimep += tmp1;

	/* update pup timestamp */
	pup->pr_tstamp = curtime;
	scalehrtime(&pup->pr_tstamp);

	/*
	 * Resource usage counters.
	 */
	pup->pr_minf  = lwp->lwp_ru.minflt;
	pup->pr_majf  = lwp->lwp_ru.majflt;
	pup->pr_nswap = lwp->lwp_ru.nswap;
	pup->pr_inblk = lwp->lwp_ru.inblock;
	pup->pr_oublk = lwp->lwp_ru.oublock;
	pup->pr_msnd  = lwp->lwp_ru.msgsnd;
	pup->pr_mrcv  = lwp->lwp_ru.msgrcv;
	pup->pr_sigs  = lwp->lwp_ru.nsignals;
	pup->pr_vctx  = lwp->lwp_ru.nvcsw;
	pup->pr_ictx  = lwp->lwp_ru.nivcsw;
	pup->pr_sysc  = lwp->lwp_ru.sysc;
	pup->pr_ioch  = lwp->lwp_ru.ioch;
}

/*
 * Convert ms_acct stats from unscaled high-res time to nanoseconds
 */
void
prscaleusage(prhusage_t *usg)
{
	scalehrtime(&usg->pr_utime);
	scalehrtime(&usg->pr_stime);
	scalehrtime(&usg->pr_ttime);
	scalehrtime(&usg->pr_tftime);
	scalehrtime(&usg->pr_dftime);
	scalehrtime(&usg->pr_kftime);
	scalehrtime(&usg->pr_ltime);
	scalehrtime(&usg->pr_slptime);
	scalehrtime(&usg->pr_wtime);
	scalehrtime(&usg->pr_stoptime);
}


/*
 * Sum resource usage information.
 */
void
praddusage(kthread_t *t, prhusage_t *pup)
{
	klwp_t *lwp = ttolwp(t);
	hrtime_t *mstimep;
	struct mstate *ms = &lwp->lwp_mstate;
	int state;
	int i;
	hrtime_t curtime;
	hrtime_t waitrq;
	hrtime_t tmp;
	prhusage_t conv;

	curtime = gethrtime_unscaled();

	if (ms->ms_term == 0) {
		tmp = curtime - ms->ms_start;
		scalehrtime(&tmp);
		pup->pr_rtime += tmp;
	} else {
		tmp = ms->ms_term - ms->ms_start;
		scalehrtime(&tmp);
		pup->pr_rtime += tmp;
	}

	conv.pr_utime = ms->ms_acct[LMS_USER];
	conv.pr_stime = ms->ms_acct[LMS_SYSTEM];
	conv.pr_ttime = ms->ms_acct[LMS_TRAP];
	conv.pr_tftime = ms->ms_acct[LMS_TFAULT];
	conv.pr_dftime = ms->ms_acct[LMS_DFAULT];
	conv.pr_kftime = ms->ms_acct[LMS_KFAULT];
	conv.pr_ltime = ms->ms_acct[LMS_USER_LOCK];
	conv.pr_slptime = ms->ms_acct[LMS_SLEEP];
	conv.pr_wtime = ms->ms_acct[LMS_WAIT_CPU];
	conv.pr_stoptime = ms->ms_acct[LMS_STOPPED];

	prscaleusage(&conv);

	pup->pr_utime	+= conv.pr_utime;
	pup->pr_stime	+= conv.pr_stime;
	pup->pr_ttime	+= conv.pr_ttime;
	pup->pr_tftime	+= conv.pr_tftime;
	pup->pr_dftime	+= conv.pr_dftime;
	pup->pr_kftime	+= conv.pr_kftime;
	pup->pr_ltime	+= conv.pr_ltime;
	pup->pr_slptime	+= conv.pr_slptime;
	pup->pr_wtime	+= conv.pr_wtime;
	pup->pr_stoptime += conv.pr_stoptime;

	/*
	 * Adjust for time waiting in the dispatcher queue.
	 */
	waitrq = t->t_waitrq;	/* hopefully atomic */
	if (waitrq != 0) {
		if (waitrq > curtime) {
			curtime = gethrtime_unscaled();
		}
		tmp = curtime - waitrq;
		scalehrtime(&tmp);
		pup->pr_wtime += tmp;
		curtime = waitrq;
	}

	/*
	 * Adjust for time spent in current microstate.
	 */
	if (ms->ms_state_start > curtime) {
		curtime = gethrtime_unscaled();
	}

	i = 0;
	do {
		switch (state = t->t_mstate) {
		case LMS_SLEEP:
			/*
			 * Update the timer for the current sleep state.
			 */
			switch (state = ms->ms_prev) {
			case LMS_TFAULT:
			case LMS_DFAULT:
			case LMS_KFAULT:
			case LMS_USER_LOCK:
				break;
			default:
				state = LMS_SLEEP;
				break;
			}
			break;
		case LMS_TFAULT:
		case LMS_DFAULT:
		case LMS_KFAULT:
		case LMS_USER_LOCK:
			state = LMS_SYSTEM;
			break;
		}
		switch (state) {
		case LMS_USER:		mstimep = &pup->pr_utime;	break;
		case LMS_SYSTEM:	mstimep = &pup->pr_stime;	break;
		case LMS_TRAP:		mstimep = &pup->pr_ttime;	break;
		case LMS_TFAULT:	mstimep = &pup->pr_tftime;	break;
		case LMS_DFAULT:	mstimep = &pup->pr_dftime;	break;
		case LMS_KFAULT:	mstimep = &pup->pr_kftime;	break;
		case LMS_USER_LOCK:	mstimep = &pup->pr_ltime;	break;
		case LMS_SLEEP:		mstimep = &pup->pr_slptime;	break;
		case LMS_WAIT_CPU:	mstimep = &pup->pr_wtime;	break;
		case LMS_STOPPED:	mstimep = &pup->pr_stoptime;	break;
		default:		panic("praddusage: unknown microstate");
		}
		tmp = curtime - ms->ms_state_start;
		if (tmp < 0) {
			curtime = gethrtime_unscaled();
			i++;
			continue;
		}
		scalehrtime(&tmp);
	} while (tmp < 0 && i < MAX_ITERS_SPIN);

	*mstimep += tmp;

	/* update pup timestamp */
	pup->pr_tstamp = curtime;
	scalehrtime(&pup->pr_tstamp);

	/*
	 * Resource usage counters.
	 */
	pup->pr_minf  += lwp->lwp_ru.minflt;
	pup->pr_majf  += lwp->lwp_ru.majflt;
	pup->pr_nswap += lwp->lwp_ru.nswap;
	pup->pr_inblk += lwp->lwp_ru.inblock;
	pup->pr_oublk += lwp->lwp_ru.oublock;
	pup->pr_msnd  += lwp->lwp_ru.msgsnd;
	pup->pr_mrcv  += lwp->lwp_ru.msgrcv;
	pup->pr_sigs  += lwp->lwp_ru.nsignals;
	pup->pr_vctx  += lwp->lwp_ru.nvcsw;
	pup->pr_ictx  += lwp->lwp_ru.nivcsw;
	pup->pr_sysc  += lwp->lwp_ru.sysc;
	pup->pr_ioch  += lwp->lwp_ru.ioch;
}

/*
 * Convert a prhusage_t to a prusage_t.
 * This means convert each hrtime_t to a timestruc_t
 * and copy the count fields uint64_t => ulong_t.
 */
void
prcvtusage(prhusage_t *pup, prusage_t *upup)
{
	uint64_t *ullp;
	ulong_t *ulp;
	int i;

	upup->pr_lwpid = pup->pr_lwpid;
	upup->pr_count = pup->pr_count;

	hrt2ts(pup->pr_tstamp,	&upup->pr_tstamp);
	hrt2ts(pup->pr_create,	&upup->pr_create);
	hrt2ts(pup->pr_term,	&upup->pr_term);
	hrt2ts(pup->pr_rtime,	&upup->pr_rtime);
	hrt2ts(pup->pr_utime,	&upup->pr_utime);
	hrt2ts(pup->pr_stime,	&upup->pr_stime);
	hrt2ts(pup->pr_ttime,	&upup->pr_ttime);
	hrt2ts(pup->pr_tftime,	&upup->pr_tftime);
	hrt2ts(pup->pr_dftime,	&upup->pr_dftime);
	hrt2ts(pup->pr_kftime,	&upup->pr_kftime);
	hrt2ts(pup->pr_ltime,	&upup->pr_ltime);
	hrt2ts(pup->pr_slptime,	&upup->pr_slptime);
	hrt2ts(pup->pr_wtime,	&upup->pr_wtime);
	hrt2ts(pup->pr_stoptime, &upup->pr_stoptime);
	bzero(upup->filltime, sizeof (upup->filltime));

	ullp = &pup->pr_minf;
	ulp = &upup->pr_minf;
	for (i = 0; i < 22; i++)
		*ulp++ = (ulong_t)*ullp++;
}

#ifdef _SYSCALL32_IMPL
void
prcvtusage32(prhusage_t *pup, prusage32_t *upup)
{
	uint64_t *ullp;
	uint32_t *ulp;
	int i;

	upup->pr_lwpid = pup->pr_lwpid;
	upup->pr_count = pup->pr_count;

	hrt2ts32(pup->pr_tstamp,	&upup->pr_tstamp);
	hrt2ts32(pup->pr_create,	&upup->pr_create);
	hrt2ts32(pup->pr_term,		&upup->pr_term);
	hrt2ts32(pup->pr_rtime,		&upup->pr_rtime);
	hrt2ts32(pup->pr_utime,		&upup->pr_utime);
	hrt2ts32(pup->pr_stime,		&upup->pr_stime);
	hrt2ts32(pup->pr_ttime,		&upup->pr_ttime);
	hrt2ts32(pup->pr_tftime,	&upup->pr_tftime);
	hrt2ts32(pup->pr_dftime,	&upup->pr_dftime);
	hrt2ts32(pup->pr_kftime,	&upup->pr_kftime);
	hrt2ts32(pup->pr_ltime,		&upup->pr_ltime);
	hrt2ts32(pup->pr_slptime,	&upup->pr_slptime);
	hrt2ts32(pup->pr_wtime,		&upup->pr_wtime);
	hrt2ts32(pup->pr_stoptime,	&upup->pr_stoptime);
	bzero(upup->filltime, sizeof (upup->filltime));

	ullp = &pup->pr_minf;
	ulp = &upup->pr_minf;
	for (i = 0; i < 22; i++)
		*ulp++ = (uint32_t)*ullp++;
}
#endif	/* _SYSCALL32_IMPL */

/*
 * Determine whether a set is empty.
 */
int
setisempty(uint32_t *sp, uint_t n)
{
	while (n--)
		if (*sp++)
			return (0);
	return (1);
}

/*
 * Utility routine for establishing a watched area in the process.
 * Keep the list of watched areas sorted by virtual address.
 */
int
set_watched_area(proc_t *p, struct watched_area *pwa)
{
	caddr_t vaddr = pwa->wa_vaddr;
	caddr_t eaddr = pwa->wa_eaddr;
	ulong_t flags = pwa->wa_flags;
	struct watched_area *target;
	avl_index_t where;
	int error = 0;

	/* we must not be holding p->p_lock, but the process must be locked */
	ASSERT(MUTEX_NOT_HELD(&p->p_lock));
	ASSERT(p->p_proc_flag & P_PR_LOCK);

	/*
	 * If this is our first watchpoint, enable watchpoints for the process.
	 */
	if (!pr_watch_active(p)) {
		kthread_t *t;

		mutex_enter(&p->p_lock);
		if ((t = p->p_tlist) != NULL) {
			do {
				watch_enable(t);
			} while ((t = t->t_forw) != p->p_tlist);
		}
		mutex_exit(&p->p_lock);
	}

	target = pr_find_watched_area(p, pwa, &where);
	if (target != NULL) {
		/*
		 * We discovered an existing, overlapping watched area.
		 * Allow it only if it is an exact match.
		 */
		if (target->wa_vaddr != vaddr ||
		    target->wa_eaddr != eaddr)
			error = EINVAL;
		else if (target->wa_flags != flags) {
			error = set_watched_page(p, vaddr, eaddr,
			    flags, target->wa_flags);
			target->wa_flags = flags;
		}
		kmem_free(pwa, sizeof (struct watched_area));
	} else {
		avl_insert(&p->p_warea, pwa, where);
		error = set_watched_page(p, vaddr, eaddr, flags, 0);
	}

	return (error);
}

/*
 * Utility routine for clearing a watched area in the process.
 * Must be an exact match of the virtual address.
 * size and flags don't matter.
 */
int
clear_watched_area(proc_t *p, struct watched_area *pwa)
{
	struct watched_area *found;

	/* we must not be holding p->p_lock, but the process must be locked */
	ASSERT(MUTEX_NOT_HELD(&p->p_lock));
	ASSERT(p->p_proc_flag & P_PR_LOCK);


	if (!pr_watch_active(p)) {
		kmem_free(pwa, sizeof (struct watched_area));
		return (0);
	}

	/*
	 * Look for a matching address in the watched areas.  If a match is
	 * found, clear the old watched area and adjust the watched page(s).  It
	 * is not an error if there is no match.
	 */
	if ((found = pr_find_watched_area(p, pwa, NULL)) != NULL &&
	    found->wa_vaddr == pwa->wa_vaddr) {
		clear_watched_page(p, found->wa_vaddr, found->wa_eaddr,
		    found->wa_flags);
		avl_remove(&p->p_warea, found);
		kmem_free(found, sizeof (struct watched_area));
	}

	kmem_free(pwa, sizeof (struct watched_area));

	/*
	 * If we removed the last watched area from the process, disable
	 * watchpoints.
	 */
	if (!pr_watch_active(p)) {
		kthread_t *t;

		mutex_enter(&p->p_lock);
		if ((t = p->p_tlist) != NULL) {
			do {
				watch_disable(t);
			} while ((t = t->t_forw) != p->p_tlist);
		}
		mutex_exit(&p->p_lock);
	}

	return (0);
}

/*
 * Frees all the watched_area structures
 */
void
pr_free_watchpoints(proc_t *p)
{
	struct watched_area *delp;
	void *cookie;

	cookie = NULL;
	while ((delp = avl_destroy_nodes(&p->p_warea, &cookie)) != NULL)
		kmem_free(delp, sizeof (struct watched_area));

	avl_destroy(&p->p_warea);
}

/*
 * This one is called by the traced process to unwatch all the
 * pages while deallocating the list of watched_page structs.
 */
void
pr_free_watched_pages(proc_t *p)
{
	struct as *as = p->p_as;
	struct watched_page *pwp;
	uint_t prot;
	int    retrycnt, err;
	void *cookie;

	if (as == NULL || avl_numnodes(&as->a_wpage) == 0)
		return;

	ASSERT(MUTEX_NOT_HELD(&curproc->p_lock));
	AS_LOCK_ENTER(as, RW_WRITER);

	pwp = avl_first(&as->a_wpage);

	cookie = NULL;
	while ((pwp = avl_destroy_nodes(&as->a_wpage, &cookie)) != NULL) {
		retrycnt = 0;
		if ((prot = pwp->wp_oprot) != 0) {
			caddr_t addr = pwp->wp_vaddr;
			struct seg *seg;
		retry:

			if ((pwp->wp_prot != prot ||
			    (pwp->wp_flags & WP_NOWATCH)) &&
			    (seg = as_segat(as, addr)) != NULL) {
				err = SEGOP_SETPROT(seg, addr, PAGESIZE, prot);
				if (err == IE_RETRY) {
					ASSERT(retrycnt == 0);
					retrycnt++;
					goto retry;
				}
			}
		}
		kmem_free(pwp, sizeof (struct watched_page));
	}

	avl_destroy(&as->a_wpage);
	p->p_wprot = NULL;

	AS_LOCK_EXIT(as);
}

/*
 * Insert a watched area into the list of watched pages.
 * If oflags is zero then we are adding a new watched area.
 * Otherwise we are changing the flags of an existing watched area.
 */
static int
set_watched_page(proc_t *p, caddr_t vaddr, caddr_t eaddr,
    ulong_t flags, ulong_t oflags)
{
	struct as *as = p->p_as;
	avl_tree_t *pwp_tree;
	struct watched_page *pwp, *newpwp;
	struct watched_page tpw;
	avl_index_t where;
	struct seg *seg;
	uint_t prot;
	caddr_t addr;

	/*
	 * We need to pre-allocate a list of structures before we grab the
	 * address space lock to avoid calling kmem_alloc(KM_SLEEP) with locks
	 * held.
	 */
	newpwp = NULL;
	for (addr = (caddr_t)((uintptr_t)vaddr & (uintptr_t)PAGEMASK);
	    addr < eaddr; addr += PAGESIZE) {
		pwp = kmem_zalloc(sizeof (struct watched_page), KM_SLEEP);
		pwp->wp_list = newpwp;
		newpwp = pwp;
	}

	AS_LOCK_ENTER(as, RW_WRITER);

	/*
	 * Search for an existing watched page to contain the watched area.
	 * If none is found, grab a new one from the available list
	 * and insert it in the active list, keeping the list sorted
	 * by user-level virtual address.
	 */
	if (p->p_flag & SVFWAIT)
		pwp_tree = &p->p_wpage;
	else
		pwp_tree = &as->a_wpage;

again:
	if (avl_numnodes(pwp_tree) > prnwatch) {
		AS_LOCK_EXIT(as);
		while (newpwp != NULL) {
			pwp = newpwp->wp_list;
			kmem_free(newpwp, sizeof (struct watched_page));
			newpwp = pwp;
		}
		return (E2BIG);
	}

	tpw.wp_vaddr = (caddr_t)((uintptr_t)vaddr & (uintptr_t)PAGEMASK);
	if ((pwp = avl_find(pwp_tree, &tpw, &where)) == NULL) {
		pwp = newpwp;
		newpwp = newpwp->wp_list;
		pwp->wp_list = NULL;
		pwp->wp_vaddr = (caddr_t)((uintptr_t)vaddr &
		    (uintptr_t)PAGEMASK);
		avl_insert(pwp_tree, pwp, where);
	}

	ASSERT(vaddr >= pwp->wp_vaddr && vaddr < pwp->wp_vaddr + PAGESIZE);

	if (oflags & WA_READ)
		pwp->wp_read--;
	if (oflags & WA_WRITE)
		pwp->wp_write--;
	if (oflags & WA_EXEC)
		pwp->wp_exec--;

	ASSERT(pwp->wp_read >= 0);
	ASSERT(pwp->wp_write >= 0);
	ASSERT(pwp->wp_exec >= 0);

	if (flags & WA_READ)
		pwp->wp_read++;
	if (flags & WA_WRITE)
		pwp->wp_write++;
	if (flags & WA_EXEC)
		pwp->wp_exec++;

	if (!(p->p_flag & SVFWAIT)) {
		vaddr = pwp->wp_vaddr;
		if (pwp->wp_oprot == 0 &&
		    (seg = as_segat(as, vaddr)) != NULL) {
			SEGOP_GETPROT(seg, vaddr, 0, &prot);
			pwp->wp_oprot = (uchar_t)prot;
			pwp->wp_prot = (uchar_t)prot;
		}
		if (pwp->wp_oprot != 0) {
			prot = pwp->wp_oprot;
			if (pwp->wp_read)
				prot &= ~(PROT_READ|PROT_WRITE|PROT_EXEC);
			if (pwp->wp_write)
				prot &= ~PROT_WRITE;
			if (pwp->wp_exec)
				prot &= ~(PROT_READ|PROT_WRITE|PROT_EXEC);
			if (!(pwp->wp_flags & WP_NOWATCH) &&
			    pwp->wp_prot != prot &&
			    (pwp->wp_flags & WP_SETPROT) == 0) {
				pwp->wp_flags |= WP_SETPROT;
				pwp->wp_list = p->p_wprot;
				p->p_wprot = pwp;
			}
			pwp->wp_prot = (uchar_t)prot;
		}
	}

	/*
	 * If the watched area extends into the next page then do
	 * it over again with the virtual address of the next page.
	 */
	if ((vaddr = pwp->wp_vaddr + PAGESIZE) < eaddr)
		goto again;

	AS_LOCK_EXIT(as);

	/*
	 * Free any pages we may have over-allocated
	 */
	while (newpwp != NULL) {
		pwp = newpwp->wp_list;
		kmem_free(newpwp, sizeof (struct watched_page));
		newpwp = pwp;
	}

	return (0);
}

/*
 * Remove a watched area from the list of watched pages.
 * A watched area may extend over more than one page.
 */
static void
clear_watched_page(proc_t *p, caddr_t vaddr, caddr_t eaddr, ulong_t flags)
{
	struct as *as = p->p_as;
	struct watched_page *pwp;
	struct watched_page tpw;
	avl_tree_t *tree;
	avl_index_t where;

	AS_LOCK_ENTER(as, RW_WRITER);

	if (p->p_flag & SVFWAIT)
		tree = &p->p_wpage;
	else
		tree = &as->a_wpage;

	tpw.wp_vaddr = vaddr =
	    (caddr_t)((uintptr_t)vaddr & (uintptr_t)PAGEMASK);
	pwp = avl_find(tree, &tpw, &where);
	if (pwp == NULL)
		pwp = avl_nearest(tree, where, AVL_AFTER);

	while (pwp != NULL && pwp->wp_vaddr < eaddr) {
		ASSERT(vaddr <=  pwp->wp_vaddr);

		if (flags & WA_READ)
			pwp->wp_read--;
		if (flags & WA_WRITE)
			pwp->wp_write--;
		if (flags & WA_EXEC)
			pwp->wp_exec--;

		if (pwp->wp_read + pwp->wp_write + pwp->wp_exec != 0) {
			/*
			 * Reset the hat layer's protections on this page.
			 */
			if (pwp->wp_oprot != 0) {
				uint_t prot = pwp->wp_oprot;

				if (pwp->wp_read)
					prot &=
					    ~(PROT_READ|PROT_WRITE|PROT_EXEC);
				if (pwp->wp_write)
					prot &= ~PROT_WRITE;
				if (pwp->wp_exec)
					prot &=
					    ~(PROT_READ|PROT_WRITE|PROT_EXEC);
				if (!(pwp->wp_flags & WP_NOWATCH) &&
				    pwp->wp_prot != prot &&
				    (pwp->wp_flags & WP_SETPROT) == 0) {
					pwp->wp_flags |= WP_SETPROT;
					pwp->wp_list = p->p_wprot;
					p->p_wprot = pwp;
				}
				pwp->wp_prot = (uchar_t)prot;
			}
		} else {
			/*
			 * No watched areas remain in this page.
			 * Reset everything to normal.
			 */
			if (pwp->wp_oprot != 0) {
				pwp->wp_prot = pwp->wp_oprot;
				if ((pwp->wp_flags & WP_SETPROT) == 0) {
					pwp->wp_flags |= WP_SETPROT;
					pwp->wp_list = p->p_wprot;
					p->p_wprot = pwp;
				}
			}
		}

		pwp = AVL_NEXT(tree, pwp);
	}

	AS_LOCK_EXIT(as);
}

/*
 * Return the original protections for the specified page.
 */
static void
getwatchprot(struct as *as, caddr_t addr, uint_t *prot)
{
	struct watched_page *pwp;
	struct watched_page tpw;

	ASSERT(AS_LOCK_HELD(as));

	tpw.wp_vaddr = (caddr_t)((uintptr_t)addr & (uintptr_t)PAGEMASK);
	if ((pwp = avl_find(&as->a_wpage, &tpw, NULL)) != NULL)
		*prot = pwp->wp_oprot;
}

static prpagev_t *
pr_pagev_create(struct seg *seg, int check_noreserve)
{
	prpagev_t *pagev = kmem_alloc(sizeof (prpagev_t), KM_SLEEP);
	size_t total_pages = seg_pages(seg);

	/*
	 * Limit the size of our vectors to pagev_lim pages at a time.  We need
	 * 4 or 5 bytes of storage per page, so this means we limit ourself
	 * to about a megabyte of kernel heap by default.
	 */
	pagev->pg_npages = MIN(total_pages, pagev_lim);
	pagev->pg_pnbase = 0;

	pagev->pg_protv =
	    kmem_alloc(pagev->pg_npages * sizeof (uint_t), KM_SLEEP);

	if (check_noreserve)
		pagev->pg_incore =
		    kmem_alloc(pagev->pg_npages * sizeof (char), KM_SLEEP);
	else
		pagev->pg_incore = NULL;

	return (pagev);
}

static void
pr_pagev_destroy(prpagev_t *pagev)
{
	if (pagev->pg_incore != NULL)
		kmem_free(pagev->pg_incore, pagev->pg_npages * sizeof (char));

	kmem_free(pagev->pg_protv, pagev->pg_npages * sizeof (uint_t));
	kmem_free(pagev, sizeof (prpagev_t));
}

static caddr_t
pr_pagev_fill(prpagev_t *pagev, struct seg *seg, caddr_t addr, caddr_t eaddr)
{
	ulong_t lastpg = seg_page(seg, eaddr - 1);
	ulong_t pn, pnlim;
	caddr_t saddr;
	size_t len;

	ASSERT(addr >= seg->s_base && addr <= eaddr);

	if (addr == eaddr)
		return (eaddr);

refill:
	ASSERT(addr < eaddr);
	pagev->pg_pnbase = seg_page(seg, addr);
	pnlim = pagev->pg_pnbase + pagev->pg_npages;
	saddr = addr;

	if (lastpg < pnlim)
		len = (size_t)(eaddr - addr);
	else
		len = pagev->pg_npages * PAGESIZE;

	if (pagev->pg_incore != NULL) {
		/*
		 * INCORE cleverly has different semantics than GETPROT:
		 * it returns info on pages up to but NOT including addr + len.
		 */
		SEGOP_INCORE(seg, addr, len, pagev->pg_incore);
		pn = pagev->pg_pnbase;

		do {
			/*
			 * Guilty knowledge here:  We know that segvn_incore
			 * returns more than just the low-order bit that
			 * indicates the page is actually in memory.  If any
			 * bits are set, then the page has backing store.
			 */
			if (pagev->pg_incore[pn++ - pagev->pg_pnbase])
				goto out;

		} while ((addr += PAGESIZE) < eaddr && pn < pnlim);

		/*
		 * If we examined all the pages in the vector but we're not
		 * at the end of the segment, take another lap.
		 */
		if (addr < eaddr)
			goto refill;
	}

	/*
	 * Need to take len - 1 because addr + len is the address of the
	 * first byte of the page just past the end of what we want.
	 */
out:
	SEGOP_GETPROT(seg, saddr, len - 1, pagev->pg_protv);
	return (addr);
}

static caddr_t
pr_pagev_nextprot(prpagev_t *pagev, struct seg *seg,
    caddr_t *saddrp, caddr_t eaddr, uint_t *protp)
{
	/*
	 * Our starting address is either the specified address, or the base
	 * address from the start of the pagev.  If the latter is greater,
	 * this means a previous call to pr_pagev_fill has already scanned
	 * further than the end of the previous mapping.
	 */
	caddr_t base = seg->s_base + pagev->pg_pnbase * PAGESIZE;
	caddr_t addr = MAX(*saddrp, base);
	ulong_t pn = seg_page(seg, addr);
	uint_t prot, nprot;

	/*
	 * If we're dealing with noreserve pages, then advance addr to
	 * the address of the next page which has backing store.
	 */
	if (pagev->pg_incore != NULL) {
		while (pagev->pg_incore[pn - pagev->pg_pnbase] == 0) {
			if ((addr += PAGESIZE) == eaddr) {
				*saddrp = addr;
				prot = 0;
				goto out;
			}
			if (++pn == pagev->pg_pnbase + pagev->pg_npages) {
				addr = pr_pagev_fill(pagev, seg, addr, eaddr);
				if (addr == eaddr) {
					*saddrp = addr;
					prot = 0;
					goto out;
				}
				pn = seg_page(seg, addr);
			}
		}
	}

	/*
	 * Get the protections on the page corresponding to addr.
	 */
	pn = seg_page(seg, addr);
	ASSERT(pn >= pagev->pg_pnbase);
	ASSERT(pn < (pagev->pg_pnbase + pagev->pg_npages));

	prot = pagev->pg_protv[pn - pagev->pg_pnbase];
	getwatchprot(seg->s_as, addr, &prot);
	*saddrp = addr;

	/*
	 * Now loop until we find a backed page with different protections
	 * or we reach the end of this segment.
	 */
	while ((addr += PAGESIZE) < eaddr) {
		/*
		 * If pn has advanced to the page number following what we
		 * have information on, refill the page vector and reset
		 * addr and pn.  If pr_pagev_fill does not return the
		 * address of the next page, we have a discontiguity and
		 * thus have reached the end of the current mapping.
		 */
		if (++pn == pagev->pg_pnbase + pagev->pg_npages) {
			caddr_t naddr = pr_pagev_fill(pagev, seg, addr, eaddr);
			if (naddr != addr)
				goto out;
			pn = seg_page(seg, addr);
		}

		/*
		 * The previous page's protections are in prot, and it has
		 * backing.  If this page is MAP_NORESERVE and has no backing,
		 * then end this mapping and return the previous protections.
		 */
		if (pagev->pg_incore != NULL &&
		    pagev->pg_incore[pn - pagev->pg_pnbase] == 0)
			break;

		/*
		 * Otherwise end the mapping if this page's protections (nprot)
		 * are different than those in the previous page (prot).
		 */
		nprot = pagev->pg_protv[pn - pagev->pg_pnbase];
		getwatchprot(seg->s_as, addr, &nprot);

		if (nprot != prot)
			break;
	}

out:
	*protp = prot;
	return (addr);
}

size_t
pr_getsegsize(struct seg *seg, int reserved)
{
	size_t size = seg->s_size;

	/*
	 * If we're interested in the reserved space, return the size of the
	 * segment itself.  Everything else in this function is a special case
	 * to determine the actual underlying size of various segment types.
	 */
	if (reserved)
		return (size);

	/*
	 * If this is a segvn mapping of a regular file, return the smaller
	 * of the segment size and the remaining size of the file beyond
	 * the file offset corresponding to seg->s_base.
	 */
	if (seg->s_ops == &segvn_ops) {
		vattr_t vattr;
		vnode_t *vp;

		vattr.va_mask = AT_SIZE;

		if (SEGOP_GETVP(seg, seg->s_base, &vp) == 0 &&
		    vp != NULL && vp->v_type == VREG &&
		    VOP_GETATTR(vp, &vattr, 0, CRED(), NULL) == 0) {

			u_offset_t fsize = vattr.va_size;
			u_offset_t offset = SEGOP_GETOFFSET(seg, seg->s_base);

			if (fsize < offset)
				fsize = 0;
			else
				fsize -= offset;

			fsize = roundup(fsize, (u_offset_t)PAGESIZE);

			if (fsize < (u_offset_t)size)
				size = (size_t)fsize;
		}

		return (size);
	}

	/*
	 * If this is an ISM shared segment, don't include pages that are
	 * beyond the real size of the spt segment that backs it.
	 */
	if (seg->s_ops == &segspt_shmops)
		return (MIN(spt_realsize(seg), size));

	/*
	 * If this is segment is a mapping from /dev/null, then this is a
	 * reservation of virtual address space and has no actual size.
	 * Such segments are backed by segdev and have type set to neither
	 * MAP_SHARED nor MAP_PRIVATE.
	 */
	if (seg->s_ops == &segdev_ops &&
	    ((SEGOP_GETTYPE(seg, seg->s_base) &
	    (MAP_SHARED | MAP_PRIVATE)) == 0))
		return (0);

	/*
	 * If this segment doesn't match one of the special types we handle,
	 * just return the size of the segment itself.
	 */
	return (size);
}

uint_t
pr_getprot(struct seg *seg, int reserved, void **tmp,
    caddr_t *saddrp, caddr_t *naddrp, caddr_t eaddr)
{
	struct as *as = seg->s_as;

	caddr_t saddr = *saddrp;
	caddr_t naddr;

	int check_noreserve;
	uint_t prot;

	union {
		struct segvn_data *svd;
		struct segdev_data *sdp;
		void *data;
	} s;

	s.data = seg->s_data;

	ASSERT(AS_WRITE_HELD(as));
	ASSERT(saddr >= seg->s_base && saddr < eaddr);
	ASSERT(eaddr <= seg->s_base + seg->s_size);

	/*
	 * Don't include MAP_NORESERVE pages in the address range
	 * unless their mappings have actually materialized.
	 * We cheat by knowing that segvn is the only segment
	 * driver that supports MAP_NORESERVE.
	 */
	check_noreserve =
	    (!reserved && seg->s_ops == &segvn_ops && s.svd != NULL &&
	    (s.svd->vp == NULL || s.svd->vp->v_type != VREG) &&
	    (s.svd->flags & MAP_NORESERVE));

	/*
	 * Examine every page only as a last resort.  We use guilty knowledge
	 * of segvn and segdev to avoid this: if there are no per-page
	 * protections present in the segment and we don't care about
	 * MAP_NORESERVE, then s_data->prot is the prot for the whole segment.
	 */
	if (!check_noreserve && saddr == seg->s_base &&
	    seg->s_ops == &segvn_ops && s.svd != NULL && s.svd->pageprot == 0) {
		prot = s.svd->prot;
		getwatchprot(as, saddr, &prot);
		naddr = eaddr;

	} else if (saddr == seg->s_base && seg->s_ops == &segdev_ops &&
	    s.sdp != NULL && s.sdp->pageprot == 0) {
		prot = s.sdp->prot;
		getwatchprot(as, saddr, &prot);
		naddr = eaddr;

	} else {
		prpagev_t *pagev;

		/*
		 * If addr is sitting at the start of the segment, then
		 * create a page vector to store protection and incore
		 * information for pages in the segment, and fill it.
		 * Otherwise, we expect *tmp to address the prpagev_t
		 * allocated by a previous call to this function.
		 */
		if (saddr == seg->s_base) {
			pagev = pr_pagev_create(seg, check_noreserve);
			saddr = pr_pagev_fill(pagev, seg, saddr, eaddr);

			ASSERT(*tmp == NULL);
			*tmp = pagev;

			ASSERT(saddr <= eaddr);
			*saddrp = saddr;

			if (saddr == eaddr) {
				naddr = saddr;
				prot = 0;
				goto out;
			}

		} else {
			ASSERT(*tmp != NULL);
			pagev = (prpagev_t *)*tmp;
		}

		naddr = pr_pagev_nextprot(pagev, seg, saddrp, eaddr, &prot);
		ASSERT(naddr <= eaddr);
	}

out:
	if (naddr == eaddr)
		pr_getprot_done(tmp);
	*naddrp = naddr;
	return (prot);
}

void
pr_getprot_done(void **tmp)
{
	if (*tmp != NULL) {
		pr_pagev_destroy((prpagev_t *)*tmp);
		*tmp = NULL;
	}
}

/*
 * Return true iff the vnode is a /proc file from the object directory.
 */
int
pr_isobject(vnode_t *vp)
{
	return (vn_matchops(vp, prvnodeops) && VTOP(vp)->pr_type == PR_OBJECT);
}

/*
 * Return true iff the vnode is a /proc file opened by the process itself.
 */
int
pr_isself(vnode_t *vp)
{
	/*
	 * XXX: To retain binary compatibility with the old
	 * ioctl()-based version of /proc, we exempt self-opens
	 * of /proc/<pid> from being marked close-on-exec.
	 */
	return (vn_matchops(vp, prvnodeops) &&
	    (VTOP(vp)->pr_flags & PR_ISSELF) &&
	    VTOP(vp)->pr_type != PR_PIDDIR);
}

static ssize_t
pr_getpagesize(struct seg *seg, caddr_t saddr, caddr_t *naddrp, caddr_t eaddr)
{
	ssize_t pagesize, hatsize;

	ASSERT(AS_WRITE_HELD(seg->s_as));
	ASSERT(IS_P2ALIGNED(saddr, PAGESIZE));
	ASSERT(IS_P2ALIGNED(eaddr, PAGESIZE));
	ASSERT(saddr < eaddr);

	pagesize = hatsize = hat_getpagesize(seg->s_as->a_hat, saddr);
	ASSERT(pagesize == -1 || IS_P2ALIGNED(pagesize, pagesize));
	ASSERT(pagesize != 0);

	if (pagesize == -1)
		pagesize = PAGESIZE;

	saddr += P2NPHASE((uintptr_t)saddr, pagesize);

	while (saddr < eaddr) {
		if (hatsize != hat_getpagesize(seg->s_as->a_hat, saddr))
			break;
		ASSERT(IS_P2ALIGNED(saddr, pagesize));
		saddr += pagesize;
	}

	*naddrp = ((saddr < eaddr) ? saddr : eaddr);
	return (hatsize);
}

/*
 * Return an array of structures with extended memory map information.
 * We allocate here; the caller must deallocate.
 */
int
prgetxmap(proc_t *p, list_t *iolhead)
{
	struct as *as = p->p_as;
	prxmap_t *mp;
	struct seg *seg;
	struct seg *brkseg, *stkseg;
	struct vnode *vp;
	struct vattr vattr;
	uint_t prot;

	ASSERT(as != &kas && AS_WRITE_HELD(as));

	/*
	 * Request an initial buffer size that doesn't waste memory
	 * if the address space has only a small number of segments.
	 */
	pr_iol_initlist(iolhead, sizeof (*mp), avl_numnodes(&as->a_segtree));

	if ((seg = AS_SEGFIRST(as)) == NULL)
		return (0);

	brkseg = break_seg(p);
	stkseg = as_segat(as, prgetstackbase(p));

	do {
		caddr_t eaddr = seg->s_base + pr_getsegsize(seg, 0);
		caddr_t saddr, naddr, baddr;
		void *tmp = NULL;
		ssize_t psz;
		char *parr;
		uint64_t npages;
		uint64_t pagenum;

		if ((seg->s_flags & S_HOLE) != 0) {
			continue;
		}
		/*
		 * Segment loop part one: iterate from the base of the segment
		 * to its end, pausing at each address boundary (baddr) between
		 * ranges that have different virtual memory protections.
		 */
		for (saddr = seg->s_base; saddr < eaddr; saddr = baddr) {
			prot = pr_getprot(seg, 0, &tmp, &saddr, &baddr, eaddr);
			ASSERT(baddr >= saddr && baddr <= eaddr);

			/*
			 * Segment loop part two: iterate from the current
			 * position to the end of the protection boundary,
			 * pausing at each address boundary (naddr) between
			 * ranges that have different underlying page sizes.
			 */
			for (; saddr < baddr; saddr = naddr) {
				psz = pr_getpagesize(seg, saddr, &naddr, baddr);
				ASSERT(naddr >= saddr && naddr <= baddr);

				mp = pr_iol_newbuf(iolhead, sizeof (*mp));

				mp->pr_vaddr = (uintptr_t)saddr;
				mp->pr_size = naddr - saddr;
				mp->pr_offset = SEGOP_GETOFFSET(seg, saddr);
				mp->pr_mflags = 0;
				if (prot & PROT_READ)
					mp->pr_mflags |= MA_READ;
				if (prot & PROT_WRITE)
					mp->pr_mflags |= MA_WRITE;
				if (prot & PROT_EXEC)
					mp->pr_mflags |= MA_EXEC;
				if (SEGOP_GETTYPE(seg, saddr) & MAP_SHARED)
					mp->pr_mflags |= MA_SHARED;
				if (SEGOP_GETTYPE(seg, saddr) & MAP_NORESERVE)
					mp->pr_mflags |= MA_NORESERVE;
				if (seg->s_ops == &segspt_shmops ||
				    (seg->s_ops == &segvn_ops &&
				    (SEGOP_GETVP(seg, saddr, &vp) != 0 ||
				    vp == NULL)))
					mp->pr_mflags |= MA_ANON;
				if (seg == brkseg)
					mp->pr_mflags |= MA_BREAK;
				else if (seg == stkseg)
					mp->pr_mflags |= MA_STACK;
				if (seg->s_ops == &segspt_shmops)
					mp->pr_mflags |= MA_ISM | MA_SHM;

				mp->pr_pagesize = PAGESIZE;
				if (psz == -1) {
					mp->pr_hatpagesize = 0;
				} else {
					mp->pr_hatpagesize = psz;
				}

				/*
				 * Manufacture a filename for the "object" dir.
				 */
				mp->pr_dev = PRNODEV;
				vattr.va_mask = AT_FSID|AT_NODEID;
				if (seg->s_ops == &segvn_ops &&
				    SEGOP_GETVP(seg, saddr, &vp) == 0 &&
				    vp != NULL && vp->v_type == VREG &&
				    VOP_GETATTR(vp, &vattr, 0, CRED(),
				    NULL) == 0) {
					mp->pr_dev = vattr.va_fsid;
					mp->pr_ino = vattr.va_nodeid;
					if (vp == p->p_exec)
						(void) strcpy(mp->pr_mapname,
						    "a.out");
					else
						pr_object_name(mp->pr_mapname,
						    vp, &vattr);
				}

				/*
				 * Get the SysV shared memory id, if any.
				 */
				if ((mp->pr_mflags & MA_SHARED) &&
				    p->p_segacct && (mp->pr_shmid = shmgetid(p,
				    seg->s_base)) != SHMID_NONE) {
					if (mp->pr_shmid == SHMID_FREE)
						mp->pr_shmid = -1;

					mp->pr_mflags |= MA_SHM;
				} else {
					mp->pr_shmid = -1;
				}

				npages = ((uintptr_t)(naddr - saddr)) >>
				    PAGESHIFT;
				parr = kmem_zalloc(npages, KM_SLEEP);

				SEGOP_INCORE(seg, saddr, naddr - saddr, parr);

				for (pagenum = 0; pagenum < npages; pagenum++) {
					if (parr[pagenum] & SEG_PAGE_INCORE)
						mp->pr_rss++;
					if (parr[pagenum] & SEG_PAGE_ANON)
						mp->pr_anon++;
					if (parr[pagenum] & SEG_PAGE_LOCKED)
						mp->pr_locked++;
				}
				kmem_free(parr, npages);
			}
		}
		ASSERT(tmp == NULL);
	} while ((seg = AS_SEGNEXT(as, seg)) != NULL);

	return (0);
}

/*
 * Return the process's credentials.  We don't need a 32-bit equivalent of
 * this function because prcred_t and prcred32_t are actually the same.
 */
void
prgetcred(proc_t *p, prcred_t *pcrp)
{
	mutex_enter(&p->p_crlock);
	cred2prcred(p->p_cred, pcrp);
	mutex_exit(&p->p_crlock);
}

void
prgetsecflags(proc_t *p, prsecflags_t *psfp)
{
	ASSERT(psfp != NULL);

	psfp->pr_version = PRSECFLAGS_VERSION_CURRENT;
	psfp->pr_lower = p->p_secflags.psf_lower;
	psfp->pr_upper = p->p_secflags.psf_upper;
	psfp->pr_effective = p->p_secflags.psf_effective;
	psfp->pr_inherit = p->p_secflags.psf_inherit;
}

/*
 * Compute actual size of the prpriv_t structure.
 */

size_t
prgetprivsize(void)
{
	return (priv_prgetprivsize(NULL));
}

/*
 * Return the process's privileges.  We don't need a 32-bit equivalent of
 * this function because prpriv_t and prpriv32_t are actually the same.
 */
void
prgetpriv(proc_t *p, prpriv_t *pprp)
{
	mutex_enter(&p->p_crlock);
	cred2prpriv(p->p_cred, pprp);
	mutex_exit(&p->p_crlock);
}

#ifdef _SYSCALL32_IMPL
/*
 * Return an array of structures with HAT memory map information.
 * We allocate here; the caller must deallocate.
 */
int
prgetxmap32(proc_t *p, list_t *iolhead)
{
	struct as *as = p->p_as;
	prxmap32_t *mp;
	struct seg *seg;
	struct seg *brkseg, *stkseg;
	struct vnode *vp;
	struct vattr vattr;
	uint_t prot;

	ASSERT(as != &kas && AS_WRITE_HELD(as));

	/*
	 * Request an initial buffer size that doesn't waste memory
	 * if the address space has only a small number of segments.
	 */
	pr_iol_initlist(iolhead, sizeof (*mp), avl_numnodes(&as->a_segtree));

	if ((seg = AS_SEGFIRST(as)) == NULL)
		return (0);

	brkseg = break_seg(p);
	stkseg = as_segat(as, prgetstackbase(p));

	do {
		caddr_t eaddr = seg->s_base + pr_getsegsize(seg, 0);
		caddr_t saddr, naddr, baddr;
		void *tmp = NULL;
		ssize_t psz;
		char *parr;
		uint64_t npages;
		uint64_t pagenum;

		if ((seg->s_flags & S_HOLE) != 0) {
			continue;
		}

		/*
		 * Segment loop part one: iterate from the base of the segment
		 * to its end, pausing at each address boundary (baddr) between
		 * ranges that have different virtual memory protections.
		 */
		for (saddr = seg->s_base; saddr < eaddr; saddr = baddr) {
			prot = pr_getprot(seg, 0, &tmp, &saddr, &baddr, eaddr);
			ASSERT(baddr >= saddr && baddr <= eaddr);

			/*
			 * Segment loop part two: iterate from the current
			 * position to the end of the protection boundary,
			 * pausing at each address boundary (naddr) between
			 * ranges that have different underlying page sizes.
			 */
			for (; saddr < baddr; saddr = naddr) {
				psz = pr_getpagesize(seg, saddr, &naddr, baddr);
				ASSERT(naddr >= saddr && naddr <= baddr);

				mp = pr_iol_newbuf(iolhead, sizeof (*mp));

				mp->pr_vaddr = (caddr32_t)(uintptr_t)saddr;
				mp->pr_size = (size32_t)(naddr - saddr);
				mp->pr_offset = SEGOP_GETOFFSET(seg, saddr);
				mp->pr_mflags = 0;
				if (prot & PROT_READ)
					mp->pr_mflags |= MA_READ;
				if (prot & PROT_WRITE)
					mp->pr_mflags |= MA_WRITE;
				if (prot & PROT_EXEC)
					mp->pr_mflags |= MA_EXEC;
				if (SEGOP_GETTYPE(seg, saddr) & MAP_SHARED)
					mp->pr_mflags |= MA_SHARED;
				if (SEGOP_GETTYPE(seg, saddr) & MAP_NORESERVE)
					mp->pr_mflags |= MA_NORESERVE;
				if (seg->s_ops == &segspt_shmops ||
				    (seg->s_ops == &segvn_ops &&
				    (SEGOP_GETVP(seg, saddr, &vp) != 0 ||
				    vp == NULL)))
					mp->pr_mflags |= MA_ANON;
				if (seg == brkseg)
					mp->pr_mflags |= MA_BREAK;
				else if (seg == stkseg)
					mp->pr_mflags |= MA_STACK;
				if (seg->s_ops == &segspt_shmops)
					mp->pr_mflags |= MA_ISM | MA_SHM;

				mp->pr_pagesize = PAGESIZE;
				if (psz == -1) {
					mp->pr_hatpagesize = 0;
				} else {
					mp->pr_hatpagesize = psz;
				}

				/*
				 * Manufacture a filename for the "object" dir.
				 */
				mp->pr_dev = PRNODEV32;
				vattr.va_mask = AT_FSID|AT_NODEID;
				if (seg->s_ops == &segvn_ops &&
				    SEGOP_GETVP(seg, saddr, &vp) == 0 &&
				    vp != NULL && vp->v_type == VREG &&
				    VOP_GETATTR(vp, &vattr, 0, CRED(),
				    NULL) == 0) {
					(void) cmpldev(&mp->pr_dev,
					    vattr.va_fsid);
					mp->pr_ino = vattr.va_nodeid;
					if (vp == p->p_exec)
						(void) strcpy(mp->pr_mapname,
						    "a.out");
					else
						pr_object_name(mp->pr_mapname,
						    vp, &vattr);
				}

				/*
				 * Get the SysV shared memory id, if any.
				 */
				if ((mp->pr_mflags & MA_SHARED) &&
				    p->p_segacct && (mp->pr_shmid = shmgetid(p,
				    seg->s_base)) != SHMID_NONE) {
					if (mp->pr_shmid == SHMID_FREE)
						mp->pr_shmid = -1;

					mp->pr_mflags |= MA_SHM;
				} else {
					mp->pr_shmid = -1;
				}

				npages = ((uintptr_t)(naddr - saddr)) >>
				    PAGESHIFT;
				parr = kmem_zalloc(npages, KM_SLEEP);

				SEGOP_INCORE(seg, saddr, naddr - saddr, parr);

				for (pagenum = 0; pagenum < npages; pagenum++) {
					if (parr[pagenum] & SEG_PAGE_INCORE)
						mp->pr_rss++;
					if (parr[pagenum] & SEG_PAGE_ANON)
						mp->pr_anon++;
					if (parr[pagenum] & SEG_PAGE_LOCKED)
						mp->pr_locked++;
				}
				kmem_free(parr, npages);
			}
		}
		ASSERT(tmp == NULL);
	} while ((seg = AS_SEGNEXT(as, seg)) != NULL);

	return (0);
}
#endif	/* _SYSCALL32_IMPL */<|MERGE_RESOLUTION|>--- conflicted
+++ resolved
@@ -21,12 +21,8 @@
 
 /*
  * Copyright (c) 1989, 2010, Oracle and/or its affiliates. All rights reserved.
-<<<<<<< HEAD
  * Copyright 2019 Joyent, Inc.
-=======
- * Copyright (c) 2013, Joyent, Inc. All rights reserved.
  * Copyright 2020 OmniOS Community Edition (OmniOSce) Association.
->>>>>>> 1dd4766b
  */
 
 /*	Copyright (c) 1984, 1986, 1987, 1988, 1989 AT&T	*/
