--- conflicted
+++ resolved
@@ -2798,7 +2798,6 @@
 #endif
 }
 
-<<<<<<< HEAD
 /*
  * We make pr_write_psinfo_fname() somewhat simpler by asserting at compile
  * time that PRFNSZ has the same definition as MAXCOMLEN.
@@ -2896,8 +2895,6 @@
 }
 
 
-=======
->>>>>>> 05e627dc
 /* Note we intentionally don't handle partial writes/updates. */
 static int
 pr_write_lwpname(prnode_t *pnp, uio_t *uiop)
@@ -3024,12 +3021,9 @@
 			uiop->uio_resid = resid;
 		return (error);
 
-<<<<<<< HEAD
 	case PR_PSINFO:
 		return (pr_write_psinfo(pnp, uiop));
 
-=======
->>>>>>> 05e627dc
 	case PR_LWPNAME:
 		return (pr_write_lwpname(pnp, uiop));
 
