/*
 * CDDL HEADER START
 *
 * The contents of this file are subject to the terms of the
 * Common Development and Distribution License (the "License").
 * You may not use this file except in compliance with the License.
 *
 * You can obtain a copy of the license at usr/src/OPENSOLARIS.LICENSE
 * or http://www.opensolaris.org/os/licensing.
 * See the License for the specific language governing permissions
 * and limitations under the License.
 *
 * When distributing Covered Code, include this CDDL HEADER in each
 * file and include the License file at usr/src/OPENSOLARIS.LICENSE.
 * If applicable, add the following below this CDDL HEADER, with the
 * fields enclosed by brackets "[]" replaced with your own identifying
 * information: Portions Copyright [yyyy] [name of copyright owner]
 *
 * CDDL HEADER END
 */
/*
 * Copyright (c) 2003, 2010, Oracle and/or its affiliates. All rights reserved.
<<<<<<< HEAD
 * Copyright 2016 Joyent, Inc.
=======
>>>>>>> 3423c61d
 * Copyright 2019 OmniOS Community Edition (OmniOSce) Association.
 */

/*
 * IP PACKET CLASSIFIER
 *
 * The IP packet classifier provides mapping between IP packets and persistent
 * connection state for connection-oriented protocols. It also provides
 * interface for managing connection states.
 *
 * The connection state is kept in conn_t data structure and contains, among
 * other things:
 *
 *	o local/remote address and ports
 *	o Transport protocol
 *	o squeue for the connection (for TCP only)
 *	o reference counter
 *	o Connection state
 *	o hash table linkage
 *	o interface/ire information
 *	o credentials
 *	o ipsec policy
 *	o send and receive functions.
 *	o mutex lock.
 *
 * Connections use a reference counting scheme. They are freed when the
 * reference counter drops to zero. A reference is incremented when connection
 * is placed in a list or table, when incoming packet for the connection arrives
 * and when connection is processed via squeue (squeue processing may be
 * asynchronous and the reference protects the connection from being destroyed
 * before its processing is finished).
 *
 * conn_recv is used to pass up packets to the ULP.
 * For TCP conn_recv changes. It is tcp_input_listener_unbound initially for
 * a listener, and changes to tcp_input_listener as the listener has picked a
 * good squeue. For other cases it is set to tcp_input_data.
 *
 * conn_recvicmp is used to pass up ICMP errors to the ULP.
 *
 * Classifier uses several hash tables:
 *
 *	ipcl_conn_fanout:	contains all TCP connections in CONNECTED state
 *	ipcl_bind_fanout:	contains all connections in BOUND state
 *	ipcl_proto_fanout:	IPv4 protocol fanout
 *	ipcl_proto_fanout_v6:	IPv6 protocol fanout
 *	ipcl_udp_fanout:	contains all UDP connections
 *	ipcl_iptun_fanout:	contains all IP tunnel connections
 *	ipcl_globalhash_fanout:	contains all connections
 *
 * The ipcl_globalhash_fanout is used for any walkers (like snmp and Clustering)
 * which need to view all existing connections.
 *
 * All tables are protected by per-bucket locks. When both per-bucket lock and
 * connection lock need to be held, the per-bucket lock should be acquired
 * first, followed by the connection lock.
 *
 * All functions doing search in one of these tables increment a reference
 * counter on the connection found (if any). This reference should be dropped
 * when the caller has finished processing the connection.
 *
 *
 * INTERFACES:
 * ===========
 *
 * Connection Lookup:
 * ------------------
 *
 * conn_t *ipcl_classify_v4(mp, protocol, hdr_len, ira, ip_stack)
 * conn_t *ipcl_classify_v6(mp, protocol, hdr_len, ira, ip_stack)
 *
 * Finds connection for an incoming IPv4 or IPv6 packet. Returns NULL if
 * it can't find any associated connection. If the connection is found, its
 * reference counter is incremented.
 *
 *	mp:	mblock, containing packet header. The full header should fit
 *		into a single mblock. It should also contain at least full IP
 *		and TCP or UDP header.
 *
 *	protocol: Either IPPROTO_TCP or IPPROTO_UDP.
 *
 *	hdr_len: The size of IP header. It is used to find TCP or UDP header in
 *		 the packet.
 *
 *	ira->ira_zoneid: The zone in which the returned connection must be; the
 *		zoneid corresponding to the ire_zoneid on the IRE located for
 *		the packet's destination address.
 *
 *	ira->ira_flags: Contains the IRAF_TX_MAC_EXEMPTABLE and
 *		IRAF_TX_SHARED_ADDR flags
 *
 *	For TCP connections, the lookup order is as follows:
 *		5-tuple {src, dst, protocol, local port, remote port}
 *			lookup in ipcl_conn_fanout table.
 *		3-tuple {dst, remote port, protocol} lookup in
 *			ipcl_bind_fanout table.
 *
 *	For UDP connections, a 5-tuple {src, dst, protocol, local port,
 *	remote port} lookup is done on ipcl_udp_fanout. Note that,
 *	these interfaces do not handle cases where a packets belongs
 *	to multiple UDP clients, which is handled in IP itself.
 *
 * If the destination IRE is ALL_ZONES (indicated by zoneid), then we must
 * determine which actual zone gets the segment.  This is used only in a
 * labeled environment.  The matching rules are:
 *
 *	- If it's not a multilevel port, then the label on the packet selects
 *	  the zone.  Unlabeled packets are delivered to the global zone.
 *
 *	- If it's a multilevel port, then only the zone registered to receive
 *	  packets on that port matches.
 *
 * Also, in a labeled environment, packet labels need to be checked.  For fully
 * bound TCP connections, we can assume that the packet label was checked
 * during connection establishment, and doesn't need to be checked on each
 * packet.  For others, though, we need to check for strict equality or, for
 * multilevel ports, membership in the range or set.  This part currently does
 * a tnrh lookup on each packet, but could be optimized to use cached results
 * if that were necessary.  (SCTP doesn't come through here, but if it did,
 * we would apply the same rules as TCP.)
 *
 * An implication of the above is that fully-bound TCP sockets must always use
 * distinct 4-tuples; they can't be discriminated by label alone.
 *
 * Note that we cannot trust labels on packets sent to fully-bound UDP sockets,
 * as there's no connection set-up handshake and no shared state.
 *
 * Labels on looped-back packets within a single zone do not need to be
 * checked, as all processes in the same zone have the same label.
 *
 * Finally, for unlabeled packets received by a labeled system, special rules
 * apply.  We consider only the MLP if there is one.  Otherwise, we prefer a
 * socket in the zone whose label matches the default label of the sender, if
 * any.  In any event, the receiving socket must have SO_MAC_EXEMPT set and the
 * receiver's label must dominate the sender's default label.
 *
 * conn_t *ipcl_tcp_lookup_reversed_ipv4(ipha_t *, tcpha_t *, int, ip_stack);
 * conn_t *ipcl_tcp_lookup_reversed_ipv6(ip6_t *, tcpha_t *, int, uint_t,
 *					 ip_stack);
 *
 *	Lookup routine to find a exact match for {src, dst, local port,
 *	remote port) for TCP connections in ipcl_conn_fanout. The address and
 *	ports are read from the IP and TCP header respectively.
 *
 * conn_t	*ipcl_lookup_listener_v4(lport, laddr, protocol,
 *					 zoneid, ip_stack);
 * conn_t	*ipcl_lookup_listener_v6(lport, laddr, protocol, ifindex,
 *					 zoneid, ip_stack);
 *
 *	Lookup routine to find a listener with the tuple {lport, laddr,
 *	protocol} in the ipcl_bind_fanout table. For IPv6, an additional
 *	parameter interface index is also compared.
 *
 * void ipcl_walk(func, arg, ip_stack)
 *
 *	Apply 'func' to every connection available. The 'func' is called as
 *	(*func)(connp, arg). The walk is non-atomic so connections may be
 *	created and destroyed during the walk. The CONN_CONDEMNED and
 *	CONN_INCIPIENT flags ensure that connections which are newly created
 *	or being destroyed are not selected by the walker.
 *
 * Table Updates
 * -------------
 *
 * int ipcl_conn_insert(connp);
 * int ipcl_conn_insert_v4(connp);
 * int ipcl_conn_insert_v6(connp);
 *
 *	Insert 'connp' in the ipcl_conn_fanout.
 *	Arguments :
 *		connp		conn_t to be inserted
 *
 *	Return value :
 *		0		if connp was inserted
 *		EADDRINUSE	if the connection with the same tuple
 *				already exists.
 *
 * int ipcl_bind_insert(connp);
 * int ipcl_bind_insert_v4(connp);
 * int ipcl_bind_insert_v6(connp);
 *
 *	Insert 'connp' in ipcl_bind_fanout.
 *	Arguments :
 *		connp		conn_t to be inserted
 *
 *
 * void ipcl_hash_remove(connp);
 *
 *	Removes the 'connp' from the connection fanout table.
 *
 * Connection Creation/Destruction
 * -------------------------------
 *
 * conn_t *ipcl_conn_create(type, sleep, netstack_t *)
 *
 *	Creates a new conn based on the type flag, inserts it into
 *	globalhash table.
 *
 *	type:	This flag determines the type of conn_t which needs to be
 *		created i.e., which kmem_cache it comes from.
 *		IPCL_TCPCONN	indicates a TCP connection
 *		IPCL_SCTPCONN	indicates a SCTP connection
 *		IPCL_UDPCONN	indicates a UDP conn_t.
 *		IPCL_RAWIPCONN	indicates a RAWIP/ICMP conn_t.
 *		IPCL_RTSCONN	indicates a RTS conn_t.
 *		IPCL_IPCCONN	indicates all other connections.
 *
 * void ipcl_conn_destroy(connp)
 *
 *	Destroys the connection state, removes it from the global
 *	connection hash table and frees its memory.
 */

#include <sys/types.h>
#include <sys/stream.h>
#include <sys/stropts.h>
#include <sys/sysmacros.h>
#include <sys/strsubr.h>
#include <sys/strsun.h>
#define	_SUN_TPI_VERSION 2
#include <sys/ddi.h>
#include <sys/cmn_err.h>
#include <sys/debug.h>

#include <sys/systm.h>
#include <sys/param.h>
#include <sys/kmem.h>
#include <sys/isa_defs.h>
#include <inet/common.h>
#include <netinet/ip6.h>
#include <netinet/icmp6.h>

#include <inet/ip.h>
#include <inet/ip_if.h>
#include <inet/ip_ire.h>
#include <inet/ip6.h>
#include <inet/ip_ndp.h>
#include <inet/ip_impl.h>
#include <inet/udp_impl.h>
#include <inet/sctp_ip.h>
#include <inet/sctp/sctp_impl.h>
#include <inet/rawip_impl.h>
#include <inet/rts_impl.h>
#include <inet/iptun/iptun_impl.h>

#include <sys/cpuvar.h>

#include <inet/ipclassifier.h>
#include <inet/tcp.h>
#include <inet/ipsec_impl.h>

#include <sys/tsol/tnet.h>
#include <sys/sockio.h>

/* Old value for compatibility. Setable in /etc/system */
uint_t tcp_conn_hash_size = 0;

/* New value. Zero means choose automatically.  Setable in /etc/system */
uint_t ipcl_conn_hash_size = 0;
uint_t ipcl_conn_hash_memfactor = 8192;
uint_t ipcl_conn_hash_maxsize = 82500;

/* bind/udp fanout table size */
uint_t ipcl_bind_fanout_size = 512;
uint_t ipcl_udp_fanout_size = 16384;

/* Raw socket fanout size.  Must be a power of 2. */
uint_t ipcl_raw_fanout_size = 256;

/*
 * The IPCL_IPTUN_HASH() function works best with a prime table size.  We
 * expect that most large deployments would have hundreds of tunnels, and
 * thousands in the extreme case.
 */
uint_t ipcl_iptun_fanout_size = 6143;

/*
 * Power of 2^N Primes useful for hashing for N of 0-28,
 * these primes are the nearest prime <= 2^N - 2^(N-2).
 */

#define	P2Ps() {0, 0, 0, 5, 11, 23, 47, 89, 191, 383, 761, 1531, 3067,	\
		6143, 12281, 24571, 49139, 98299, 196597, 393209,	\
		786431, 1572853, 3145721, 6291449, 12582893, 25165813,	\
		50331599, 100663291, 201326557, 0}

/*
 * wrapper structure to ensure that conn and what follows it (tcp_t, etc)
 * are aligned on cache lines.
 */
typedef union itc_s {
	conn_t	itc_conn;
	char	itcu_filler[CACHE_ALIGN(conn_s)];
} itc_t;

struct kmem_cache  *tcp_conn_cache;
struct kmem_cache  *ip_conn_cache;
extern struct kmem_cache  *sctp_conn_cache;
struct kmem_cache  *udp_conn_cache;
struct kmem_cache  *rawip_conn_cache;
struct kmem_cache  *rts_conn_cache;

extern void	tcp_timermp_free(tcp_t *);
extern mblk_t	*tcp_timermp_alloc(int);

static int	ip_conn_constructor(void *, void *, int);
static void	ip_conn_destructor(void *, void *);

static int	tcp_conn_constructor(void *, void *, int);
static void	tcp_conn_destructor(void *, void *);

static int	udp_conn_constructor(void *, void *, int);
static void	udp_conn_destructor(void *, void *);

static int	rawip_conn_constructor(void *, void *, int);
static void	rawip_conn_destructor(void *, void *);

static int	rts_conn_constructor(void *, void *, int);
static void	rts_conn_destructor(void *, void *);

/*
 * Global (for all stack instances) init routine
 */
void
ipcl_g_init(void)
{
	ip_conn_cache = kmem_cache_create("ip_conn_cache",
	    sizeof (conn_t), CACHE_ALIGN_SIZE,
	    ip_conn_constructor, ip_conn_destructor,
	    NULL, NULL, NULL, 0);

	tcp_conn_cache = kmem_cache_create("tcp_conn_cache",
	    sizeof (itc_t) + sizeof (tcp_t), CACHE_ALIGN_SIZE,
	    tcp_conn_constructor, tcp_conn_destructor,
	    tcp_conn_reclaim, NULL, NULL, 0);

	udp_conn_cache = kmem_cache_create("udp_conn_cache",
	    sizeof (itc_t) + sizeof (udp_t), CACHE_ALIGN_SIZE,
	    udp_conn_constructor, udp_conn_destructor,
	    NULL, NULL, NULL, 0);

	rawip_conn_cache = kmem_cache_create("rawip_conn_cache",
	    sizeof (itc_t) + sizeof (icmp_t), CACHE_ALIGN_SIZE,
	    rawip_conn_constructor, rawip_conn_destructor,
	    NULL, NULL, NULL, 0);

	rts_conn_cache = kmem_cache_create("rts_conn_cache",
	    sizeof (itc_t) + sizeof (rts_t), CACHE_ALIGN_SIZE,
	    rts_conn_constructor, rts_conn_destructor,
	    NULL, NULL, NULL, 0);
}

/*
 * ipclassifier intialization routine, sets up hash tables.
 */
void
ipcl_init(ip_stack_t *ipst)
{
	int i;
	int sizes[] = P2Ps();

	/*
	 * Calculate size of conn fanout table from /etc/system settings
	 */
	if (ipcl_conn_hash_size != 0) {
		ipst->ips_ipcl_conn_fanout_size = ipcl_conn_hash_size;
	} else if (tcp_conn_hash_size != 0) {
		ipst->ips_ipcl_conn_fanout_size = tcp_conn_hash_size;
	} else {
		extern pgcnt_t freemem;

		ipst->ips_ipcl_conn_fanout_size =
		    (freemem * PAGESIZE) / ipcl_conn_hash_memfactor;

		if (ipst->ips_ipcl_conn_fanout_size > ipcl_conn_hash_maxsize) {
			ipst->ips_ipcl_conn_fanout_size =
			    ipcl_conn_hash_maxsize;
		}
	}

	for (i = 9; i < sizeof (sizes) / sizeof (*sizes) - 1; i++) {
		if (sizes[i] >= ipst->ips_ipcl_conn_fanout_size) {
			break;
		}
	}
	if ((ipst->ips_ipcl_conn_fanout_size = sizes[i]) == 0) {
		/* Out of range, use the 2^16 value */
		ipst->ips_ipcl_conn_fanout_size = sizes[16];
	}

	/* Take values from /etc/system */
	ipst->ips_ipcl_bind_fanout_size = ipcl_bind_fanout_size;
	ipst->ips_ipcl_udp_fanout_size = ipcl_udp_fanout_size;
	ipst->ips_ipcl_raw_fanout_size = ipcl_raw_fanout_size;
	ipst->ips_ipcl_iptun_fanout_size = ipcl_iptun_fanout_size;

	ASSERT(ipst->ips_ipcl_conn_fanout == NULL);

	ipst->ips_ipcl_conn_fanout = kmem_zalloc(
	    ipst->ips_ipcl_conn_fanout_size * sizeof (connf_t), KM_SLEEP);

	for (i = 0; i < ipst->ips_ipcl_conn_fanout_size; i++) {
		mutex_init(&ipst->ips_ipcl_conn_fanout[i].connf_lock, NULL,
		    MUTEX_DEFAULT, NULL);
	}

	ipst->ips_ipcl_bind_fanout = kmem_zalloc(
	    ipst->ips_ipcl_bind_fanout_size * sizeof (connf_t), KM_SLEEP);

	for (i = 0; i < ipst->ips_ipcl_bind_fanout_size; i++) {
		mutex_init(&ipst->ips_ipcl_bind_fanout[i].connf_lock, NULL,
		    MUTEX_DEFAULT, NULL);
	}

	ipst->ips_ipcl_proto_fanout_v4 = kmem_zalloc(IPPROTO_MAX *
	    sizeof (connf_t), KM_SLEEP);
	for (i = 0; i < IPPROTO_MAX; i++) {
		mutex_init(&ipst->ips_ipcl_proto_fanout_v4[i].connf_lock, NULL,
		    MUTEX_DEFAULT, NULL);
	}

	ipst->ips_ipcl_proto_fanout_v6 = kmem_zalloc(IPPROTO_MAX *
	    sizeof (connf_t), KM_SLEEP);
	for (i = 0; i < IPPROTO_MAX; i++) {
		mutex_init(&ipst->ips_ipcl_proto_fanout_v6[i].connf_lock, NULL,
		    MUTEX_DEFAULT, NULL);
	}

	ipst->ips_rts_clients = kmem_zalloc(sizeof (connf_t), KM_SLEEP);
	mutex_init(&ipst->ips_rts_clients->connf_lock,
	    NULL, MUTEX_DEFAULT, NULL);

	ipst->ips_ipcl_udp_fanout = kmem_zalloc(
	    ipst->ips_ipcl_udp_fanout_size * sizeof (connf_t), KM_SLEEP);
	for (i = 0; i < ipst->ips_ipcl_udp_fanout_size; i++) {
		mutex_init(&ipst->ips_ipcl_udp_fanout[i].connf_lock, NULL,
		    MUTEX_DEFAULT, NULL);
	}

	ipst->ips_ipcl_iptun_fanout = kmem_zalloc(
	    ipst->ips_ipcl_iptun_fanout_size * sizeof (connf_t), KM_SLEEP);
	for (i = 0; i < ipst->ips_ipcl_iptun_fanout_size; i++) {
		mutex_init(&ipst->ips_ipcl_iptun_fanout[i].connf_lock, NULL,
		    MUTEX_DEFAULT, NULL);
	}

	ipst->ips_ipcl_raw_fanout = kmem_zalloc(
	    ipst->ips_ipcl_raw_fanout_size * sizeof (connf_t), KM_SLEEP);
	for (i = 0; i < ipst->ips_ipcl_raw_fanout_size; i++) {
		mutex_init(&ipst->ips_ipcl_raw_fanout[i].connf_lock, NULL,
		    MUTEX_DEFAULT, NULL);
	}

	ipst->ips_ipcl_globalhash_fanout = kmem_zalloc(
	    sizeof (connf_t) * CONN_G_HASH_SIZE, KM_SLEEP);
	for (i = 0; i < CONN_G_HASH_SIZE; i++) {
		mutex_init(&ipst->ips_ipcl_globalhash_fanout[i].connf_lock,
		    NULL, MUTEX_DEFAULT, NULL);
	}
}

void
ipcl_g_destroy(void)
{
	kmem_cache_destroy(ip_conn_cache);
	kmem_cache_destroy(tcp_conn_cache);
	kmem_cache_destroy(udp_conn_cache);
	kmem_cache_destroy(rawip_conn_cache);
	kmem_cache_destroy(rts_conn_cache);
}

/*
 * All user-level and kernel use of the stack must be gone
 * by now.
 */
void
ipcl_destroy(ip_stack_t *ipst)
{
	int i;

	for (i = 0; i < ipst->ips_ipcl_conn_fanout_size; i++) {
		ASSERT(ipst->ips_ipcl_conn_fanout[i].connf_head == NULL);
		mutex_destroy(&ipst->ips_ipcl_conn_fanout[i].connf_lock);
	}
	kmem_free(ipst->ips_ipcl_conn_fanout, ipst->ips_ipcl_conn_fanout_size *
	    sizeof (connf_t));
	ipst->ips_ipcl_conn_fanout = NULL;

	for (i = 0; i < ipst->ips_ipcl_bind_fanout_size; i++) {
		ASSERT(ipst->ips_ipcl_bind_fanout[i].connf_head == NULL);
		mutex_destroy(&ipst->ips_ipcl_bind_fanout[i].connf_lock);
	}
	kmem_free(ipst->ips_ipcl_bind_fanout, ipst->ips_ipcl_bind_fanout_size *
	    sizeof (connf_t));
	ipst->ips_ipcl_bind_fanout = NULL;

	for (i = 0; i < IPPROTO_MAX; i++) {
		ASSERT(ipst->ips_ipcl_proto_fanout_v4[i].connf_head == NULL);
		mutex_destroy(&ipst->ips_ipcl_proto_fanout_v4[i].connf_lock);
	}
	kmem_free(ipst->ips_ipcl_proto_fanout_v4,
	    IPPROTO_MAX * sizeof (connf_t));
	ipst->ips_ipcl_proto_fanout_v4 = NULL;

	for (i = 0; i < IPPROTO_MAX; i++) {
		ASSERT(ipst->ips_ipcl_proto_fanout_v6[i].connf_head == NULL);
		mutex_destroy(&ipst->ips_ipcl_proto_fanout_v6[i].connf_lock);
	}
	kmem_free(ipst->ips_ipcl_proto_fanout_v6,
	    IPPROTO_MAX * sizeof (connf_t));
	ipst->ips_ipcl_proto_fanout_v6 = NULL;

	for (i = 0; i < ipst->ips_ipcl_udp_fanout_size; i++) {
		ASSERT(ipst->ips_ipcl_udp_fanout[i].connf_head == NULL);
		mutex_destroy(&ipst->ips_ipcl_udp_fanout[i].connf_lock);
	}
	kmem_free(ipst->ips_ipcl_udp_fanout, ipst->ips_ipcl_udp_fanout_size *
	    sizeof (connf_t));
	ipst->ips_ipcl_udp_fanout = NULL;

	for (i = 0; i < ipst->ips_ipcl_iptun_fanout_size; i++) {
		ASSERT(ipst->ips_ipcl_iptun_fanout[i].connf_head == NULL);
		mutex_destroy(&ipst->ips_ipcl_iptun_fanout[i].connf_lock);
	}
	kmem_free(ipst->ips_ipcl_iptun_fanout,
	    ipst->ips_ipcl_iptun_fanout_size * sizeof (connf_t));
	ipst->ips_ipcl_iptun_fanout = NULL;

	for (i = 0; i < ipst->ips_ipcl_raw_fanout_size; i++) {
		ASSERT(ipst->ips_ipcl_raw_fanout[i].connf_head == NULL);
		mutex_destroy(&ipst->ips_ipcl_raw_fanout[i].connf_lock);
	}
	kmem_free(ipst->ips_ipcl_raw_fanout, ipst->ips_ipcl_raw_fanout_size *
	    sizeof (connf_t));
	ipst->ips_ipcl_raw_fanout = NULL;

	for (i = 0; i < CONN_G_HASH_SIZE; i++) {
		ASSERT(ipst->ips_ipcl_globalhash_fanout[i].connf_head == NULL);
		mutex_destroy(&ipst->ips_ipcl_globalhash_fanout[i].connf_lock);
	}
	kmem_free(ipst->ips_ipcl_globalhash_fanout,
	    sizeof (connf_t) * CONN_G_HASH_SIZE);
	ipst->ips_ipcl_globalhash_fanout = NULL;

	ASSERT(ipst->ips_rts_clients->connf_head == NULL);
	mutex_destroy(&ipst->ips_rts_clients->connf_lock);
	kmem_free(ipst->ips_rts_clients, sizeof (connf_t));
	ipst->ips_rts_clients = NULL;
}

/*
 * conn creation routine. initialize the conn, sets the reference
 * and inserts it in the global hash table.
 */
conn_t *
ipcl_conn_create(uint32_t type, int sleep, netstack_t *ns)
{
	conn_t	*connp;
	struct kmem_cache *conn_cache;

	switch (type) {
	case IPCL_SCTPCONN:
		if ((connp = kmem_cache_alloc(sctp_conn_cache, sleep)) == NULL)
			return (NULL);
		sctp_conn_init(connp);
		netstack_hold(ns);
		connp->conn_netstack = ns;
		connp->conn_ixa->ixa_ipst = ns->netstack_ip;
		connp->conn_ixa->ixa_conn_id = (long)connp;
		ipcl_globalhash_insert(connp);
		return (connp);

	case IPCL_TCPCONN:
		conn_cache = tcp_conn_cache;
		break;

	case IPCL_UDPCONN:
		conn_cache = udp_conn_cache;
		break;

	case IPCL_RAWIPCONN:
		conn_cache = rawip_conn_cache;
		break;

	case IPCL_RTSCONN:
		conn_cache = rts_conn_cache;
		break;

	case IPCL_IPCCONN:
		conn_cache = ip_conn_cache;
		break;

	default:
		connp = NULL;
		ASSERT(0);
	}

	if ((connp = kmem_cache_alloc(conn_cache, sleep)) == NULL)
		return (NULL);

	connp->conn_ref = 1;
	netstack_hold(ns);
	connp->conn_netstack = ns;
	connp->conn_ixa->ixa_ipst = ns->netstack_ip;
	connp->conn_ixa->ixa_conn_id = (long)connp;
	ipcl_globalhash_insert(connp);
	return (connp);
}

void
ipcl_conn_destroy(conn_t *connp)
{
	mblk_t	*mp;
	netstack_t	*ns = connp->conn_netstack;

	ASSERT(!MUTEX_HELD(&connp->conn_lock));
	ASSERT(connp->conn_ref == 0);
	ASSERT(connp->conn_ioctlref == 0);

	DTRACE_PROBE1(conn__destroy, conn_t *, connp);

	if (connp->conn_cred != NULL) {
		crfree(connp->conn_cred);
		connp->conn_cred = NULL;
		/* ixa_cred done in ipcl_conn_cleanup below */
	}

	if (connp->conn_ht_iphc != NULL) {
		kmem_free(connp->conn_ht_iphc, connp->conn_ht_iphc_allocated);
		connp->conn_ht_iphc = NULL;
		connp->conn_ht_iphc_allocated = 0;
		connp->conn_ht_iphc_len = 0;
		connp->conn_ht_ulp = NULL;
		connp->conn_ht_ulp_len = 0;
	}
	ip_pkt_free(&connp->conn_xmit_ipp);

	ipcl_globalhash_remove(connp);

	if (connp->conn_latch != NULL) {
		IPLATCH_REFRELE(connp->conn_latch);
		connp->conn_latch = NULL;
	}
	if (connp->conn_latch_in_policy != NULL) {
		IPPOL_REFRELE(connp->conn_latch_in_policy);
		connp->conn_latch_in_policy = NULL;
	}
	if (connp->conn_latch_in_action != NULL) {
		IPACT_REFRELE(connp->conn_latch_in_action);
		connp->conn_latch_in_action = NULL;
	}
	if (connp->conn_policy != NULL) {
		IPPH_REFRELE(connp->conn_policy, ns);
		connp->conn_policy = NULL;
	}

	if (connp->conn_ipsec_opt_mp != NULL) {
		freemsg(connp->conn_ipsec_opt_mp);
		connp->conn_ipsec_opt_mp = NULL;
	}

	if (connp->conn_flags & IPCL_TCPCONN) {
		tcp_t *tcp = connp->conn_tcp;

		tcp_free(tcp);
		mp = tcp->tcp_timercache;

		tcp->tcp_tcps = NULL;

		/*
		 * tcp_rsrv_mp can be NULL if tcp_get_conn() fails to allocate
		 * the mblk.
		 */
		if (tcp->tcp_rsrv_mp != NULL) {
			freeb(tcp->tcp_rsrv_mp);
			tcp->tcp_rsrv_mp = NULL;
			mutex_destroy(&tcp->tcp_rsrv_mp_lock);
		}

		ipcl_conn_cleanup(connp);
		connp->conn_flags = IPCL_TCPCONN;
		if (ns != NULL) {
			ASSERT(tcp->tcp_tcps == NULL);
			connp->conn_netstack = NULL;
			connp->conn_ixa->ixa_ipst = NULL;
			netstack_rele(ns);
		}

		bzero(tcp, sizeof (tcp_t));

		tcp->tcp_timercache = mp;
		tcp->tcp_connp = connp;
		kmem_cache_free(tcp_conn_cache, connp);
		return;
	}

	if (connp->conn_flags & IPCL_SCTPCONN) {
		ASSERT(ns != NULL);
		sctp_free(connp);
		return;
	}

	ipcl_conn_cleanup(connp);
	if (ns != NULL) {
		connp->conn_netstack = NULL;
		connp->conn_ixa->ixa_ipst = NULL;
		netstack_rele(ns);
	}

	/* leave conn_priv aka conn_udp, conn_icmp, etc in place. */
	if (connp->conn_flags & IPCL_UDPCONN) {
		connp->conn_flags = IPCL_UDPCONN;
		kmem_cache_free(udp_conn_cache, connp);
	} else if (connp->conn_flags & IPCL_RAWIPCONN) {
		connp->conn_flags = IPCL_RAWIPCONN;
		connp->conn_proto = IPPROTO_ICMP;
		connp->conn_ixa->ixa_protocol = connp->conn_proto;
		kmem_cache_free(rawip_conn_cache, connp);
	} else if (connp->conn_flags & IPCL_RTSCONN) {
		connp->conn_flags = IPCL_RTSCONN;
		kmem_cache_free(rts_conn_cache, connp);
	} else {
		connp->conn_flags = IPCL_IPCCONN;
		ASSERT(connp->conn_flags & IPCL_IPCCONN);
		ASSERT(connp->conn_priv == NULL);
		kmem_cache_free(ip_conn_cache, connp);
	}
}

/*
 * Running in cluster mode - deregister listener information
 */
static void
ipcl_conn_unlisten(conn_t *connp)
{
	ASSERT((connp->conn_flags & IPCL_CL_LISTENER) != 0);
	ASSERT(connp->conn_lport != 0);

	if (cl_inet_unlisten != NULL) {
		sa_family_t	addr_family;
		uint8_t		*laddrp;

		if (connp->conn_ipversion == IPV6_VERSION) {
			addr_family = AF_INET6;
			laddrp = (uint8_t *)&connp->conn_bound_addr_v6;
		} else {
			addr_family = AF_INET;
			laddrp = (uint8_t *)&connp->conn_bound_addr_v4;
		}
		(*cl_inet_unlisten)(connp->conn_netstack->netstack_stackid,
		    IPPROTO_TCP, addr_family, laddrp, connp->conn_lport, NULL);
	}
	connp->conn_flags &= ~IPCL_CL_LISTENER;
}

/*
 * We set the IPCL_REMOVED flag (instead of clearing the flag indicating
 * which table the conn belonged to). So for debugging we can see which hash
 * table this connection was in.
 */
#define	IPCL_HASH_REMOVE(connp)	{					\
	connf_t	*connfp = (connp)->conn_fanout;				\
	ASSERT(!MUTEX_HELD(&((connp)->conn_lock)));			\
	if (connfp != NULL) {						\
		mutex_enter(&connfp->connf_lock);			\
		if ((connp)->conn_next != NULL)				\
			(connp)->conn_next->conn_prev =			\
			    (connp)->conn_prev;				\
		if ((connp)->conn_prev != NULL)				\
			(connp)->conn_prev->conn_next =			\
			    (connp)->conn_next;				\
		else							\
			connfp->connf_head = (connp)->conn_next;	\
		(connp)->conn_fanout = NULL;				\
		(connp)->conn_next = NULL;				\
		(connp)->conn_prev = NULL;				\
		(connp)->conn_flags |= IPCL_REMOVED;			\
		if (((connp)->conn_flags & IPCL_CL_LISTENER) != 0)	\
			ipcl_conn_unlisten((connp));			\
		CONN_DEC_REF((connp));					\
		mutex_exit(&connfp->connf_lock);			\
	}								\
}

void
ipcl_hash_remove(conn_t *connp)
{
	uint8_t		protocol = connp->conn_proto;

	IPCL_HASH_REMOVE(connp);
	if (protocol == IPPROTO_RSVP)
		ill_set_inputfn_all(connp->conn_netstack->netstack_ip);
}

/*
 * The whole purpose of this function is allow removal of
 * a conn_t from the connected hash for timewait reclaim.
 * This is essentially a TW reclaim fastpath where timewait
 * collector checks under fanout lock (so no one else can
 * get access to the conn_t) that refcnt is 2 i.e. one for
 * TCP and one for the classifier hash list. If ref count
 * is indeed 2, we can just remove the conn under lock and
 * avoid cleaning up the conn under squeue. This gives us
 * improved performance.
 */
void
ipcl_hash_remove_locked(conn_t *connp, connf_t	*connfp)
{
	ASSERT(MUTEX_HELD(&connfp->connf_lock));
	ASSERT(MUTEX_HELD(&connp->conn_lock));
	ASSERT((connp->conn_flags & IPCL_CL_LISTENER) == 0);

	if ((connp)->conn_next != NULL) {
		(connp)->conn_next->conn_prev = (connp)->conn_prev;
	}
	if ((connp)->conn_prev != NULL) {
		(connp)->conn_prev->conn_next = (connp)->conn_next;
	} else {
		connfp->connf_head = (connp)->conn_next;
	}
	(connp)->conn_fanout = NULL;
	(connp)->conn_next = NULL;
	(connp)->conn_prev = NULL;
	(connp)->conn_flags |= IPCL_REMOVED;
	ASSERT((connp)->conn_ref == 2);
	(connp)->conn_ref--;
}

#define	IPCL_HASH_INSERT_CONNECTED_LOCKED(connfp, connp) {		\
	ASSERT((connp)->conn_fanout == NULL);				\
	ASSERT((connp)->conn_next == NULL);				\
	ASSERT((connp)->conn_prev == NULL);				\
	if ((connfp)->connf_head != NULL) {				\
		(connfp)->connf_head->conn_prev = (connp);		\
		(connp)->conn_next = (connfp)->connf_head;		\
	}								\
	(connp)->conn_fanout = (connfp);				\
	(connfp)->connf_head = (connp);					\
	(connp)->conn_flags = ((connp)->conn_flags & ~IPCL_REMOVED) |	\
	    IPCL_CONNECTED;						\
	CONN_INC_REF(connp);						\
}

#define	IPCL_HASH_INSERT_CONNECTED(connfp, connp) {			\
	IPCL_HASH_REMOVE((connp));					\
	mutex_enter(&(connfp)->connf_lock);				\
	IPCL_HASH_INSERT_CONNECTED_LOCKED(connfp, connp);		\
	mutex_exit(&(connfp)->connf_lock);				\
}

/*
 * When inserting bound or wildcard entries into the hash, ordering rules are
 * used to facilitate timely and correct lookups.  The order is as follows:
 * 1. Entries bound to a specific address
 * 2. Entries bound to INADDR_ANY
 * 3. Entries bound to ADDR_UNSPECIFIED
 * Entries in a category which share conn_lport (such as those using
 * SO_REUSEPORT) will be ordered such that the newest inserted is first.
 */

void
ipcl_hash_insert_bound(connf_t *connfp, conn_t *connp)
{
	conn_t *pconnp, *nconnp;

	IPCL_HASH_REMOVE(connp);
	mutex_enter(&connfp->connf_lock);
	nconnp = connfp->connf_head;
	pconnp = NULL;
	while (nconnp != NULL) {
		/*
		 * Walk though entries associated with the fanout until one is
		 * found which fulfills any of these conditions:
		 * 1. Listen address of ADDR_ANY/ADDR_UNSPECIFIED
		 * 2. Listen port the same as connp
		 */
		if (_IPCL_V4_MATCH_ANY(nconnp->conn_laddr_v6) ||
		    connp->conn_lport == nconnp->conn_lport)
			break;
		pconnp = nconnp;
		nconnp = nconnp->conn_next;
	}
	if (pconnp != NULL) {
		pconnp->conn_next = connp;
		connp->conn_prev = pconnp;
	} else {
		connfp->connf_head = connp;
	}
	if (nconnp != NULL) {
		connp->conn_next = nconnp;
		nconnp->conn_prev = connp;
	}
	connp->conn_fanout = connfp;
	connp->conn_flags = (connp->conn_flags & ~IPCL_REMOVED) | IPCL_BOUND;
	CONN_INC_REF(connp);
	mutex_exit(&connfp->connf_lock);
}

void
ipcl_hash_insert_wildcard(connf_t *connfp, conn_t *connp)
{
	conn_t *pconnp = NULL, *nconnp;
	boolean_t isv4mapped = IN6_IS_ADDR_V4MAPPED(&connp->conn_laddr_v6);

	IPCL_HASH_REMOVE(connp);
	mutex_enter(&connfp->connf_lock);
	nconnp = connfp->connf_head;
	pconnp = NULL;
	while (nconnp != NULL) {
		if (IN6_IS_ADDR_V4MAPPED_ANY(&nconnp->conn_laddr_v6) &&
		    isv4mapped && connp->conn_lport == nconnp->conn_lport)
			break;
		if (IN6_IS_ADDR_UNSPECIFIED(&nconnp->conn_laddr_v6) &&
		    (isv4mapped ||
		    connp->conn_lport == nconnp->conn_lport))
			break;

		pconnp = nconnp;
		nconnp = nconnp->conn_next;
	}
	if (pconnp != NULL) {
		pconnp->conn_next = connp;
		connp->conn_prev = pconnp;
	} else {
		connfp->connf_head = connp;
	}
	if (nconnp != NULL) {
		connp->conn_next = nconnp;
		nconnp->conn_prev = connp;
	}
	connp->conn_fanout = connfp;
	connp->conn_flags = (connp->conn_flags & ~IPCL_REMOVED) | IPCL_BOUND;
	CONN_INC_REF(connp);
	mutex_exit(&connfp->connf_lock);
}

/*
 * Because the classifier is used to classify inbound packets, the destination
 * address is meant to be our local tunnel address (tunnel source), and the
 * source the remote tunnel address (tunnel destination).
 *
 * Note that conn_proto can't be used for fanout since the upper protocol
 * can be both 41 and 4 when IPv6 and IPv4 are over the same tunnel.
 */
conn_t *
ipcl_iptun_classify_v4(ipaddr_t *src, ipaddr_t *dst, ip_stack_t *ipst)
{
	connf_t	*connfp;
	conn_t	*connp;

	/* first look for IPv4 tunnel links */
	connfp = &ipst->ips_ipcl_iptun_fanout[IPCL_IPTUN_HASH(*dst, *src)];
	mutex_enter(&connfp->connf_lock);
	for (connp = connfp->connf_head; connp != NULL;
	    connp = connp->conn_next) {
		if (IPCL_IPTUN_MATCH(connp, *dst, *src))
			break;
	}
	if (connp != NULL)
		goto done;

	mutex_exit(&connfp->connf_lock);

	/* We didn't find an IPv4 tunnel, try a 6to4 tunnel */
	connfp = &ipst->ips_ipcl_iptun_fanout[IPCL_IPTUN_HASH(*dst,
	    INADDR_ANY)];
	mutex_enter(&connfp->connf_lock);
	for (connp = connfp->connf_head; connp != NULL;
	    connp = connp->conn_next) {
		if (IPCL_IPTUN_MATCH(connp, *dst, INADDR_ANY))
			break;
	}
done:
	if (connp != NULL)
		CONN_INC_REF(connp);
	mutex_exit(&connfp->connf_lock);
	return (connp);
}

conn_t *
ipcl_iptun_classify_v6(in6_addr_t *src, in6_addr_t *dst, ip_stack_t *ipst)
{
	connf_t	*connfp;
	conn_t	*connp;

	/* Look for an IPv6 tunnel link */
	connfp = &ipst->ips_ipcl_iptun_fanout[IPCL_IPTUN_HASH_V6(dst, src)];
	mutex_enter(&connfp->connf_lock);
	for (connp = connfp->connf_head; connp != NULL;
	    connp = connp->conn_next) {
		if (IPCL_IPTUN_MATCH_V6(connp, dst, src)) {
			CONN_INC_REF(connp);
			break;
		}
	}
	mutex_exit(&connfp->connf_lock);
	return (connp);
}

/*
 * This function is used only for inserting SCTP raw socket now.
 * This may change later.
 *
 * Note that only one raw socket can be bound to a port.  The param
 * lport is in network byte order.
 */
static int
ipcl_sctp_hash_insert(conn_t *connp, in_port_t lport)
{
	connf_t	*connfp;
	conn_t	*oconnp;
	ip_stack_t	*ipst = connp->conn_netstack->netstack_ip;

	connfp = &ipst->ips_ipcl_raw_fanout[IPCL_RAW_HASH(ntohs(lport), ipst)];

	/* Check for existing raw socket already bound to the port. */
	mutex_enter(&connfp->connf_lock);
	for (oconnp = connfp->connf_head; oconnp != NULL;
	    oconnp = oconnp->conn_next) {
		if (oconnp->conn_lport == lport &&
		    oconnp->conn_zoneid == connp->conn_zoneid &&
		    oconnp->conn_family == connp->conn_family &&
		    ((IN6_IS_ADDR_UNSPECIFIED(&connp->conn_laddr_v6) ||
		    IN6_IS_ADDR_UNSPECIFIED(&oconnp->conn_laddr_v6) ||
		    IN6_IS_ADDR_V4MAPPED_ANY(&connp->conn_laddr_v6) ||
		    IN6_IS_ADDR_V4MAPPED_ANY(&oconnp->conn_laddr_v6)) ||
		    IN6_ARE_ADDR_EQUAL(&oconnp->conn_laddr_v6,
		    &connp->conn_laddr_v6))) {
			break;
		}
	}
	mutex_exit(&connfp->connf_lock);
	if (oconnp != NULL)
		return (EADDRNOTAVAIL);

	if (IN6_IS_ADDR_UNSPECIFIED(&connp->conn_faddr_v6) ||
	    IN6_IS_ADDR_V4MAPPED_ANY(&connp->conn_faddr_v6)) {
		if (IN6_IS_ADDR_UNSPECIFIED(&connp->conn_laddr_v6) ||
		    IN6_IS_ADDR_V4MAPPED_ANY(&connp->conn_laddr_v6)) {
			ipcl_hash_insert_wildcard(connfp, connp);
		} else {
			ipcl_hash_insert_bound(connfp, connp);
		}
	} else {
		IPCL_HASH_INSERT_CONNECTED(connfp, connp);
	}
	return (0);
}

static int
ipcl_iptun_hash_insert(conn_t *connp, ip_stack_t *ipst)
{
	connf_t	*connfp;
	conn_t	*tconnp;
	ipaddr_t laddr = connp->conn_laddr_v4;
	ipaddr_t faddr = connp->conn_faddr_v4;

	connfp = &ipst->ips_ipcl_iptun_fanout[IPCL_IPTUN_HASH(laddr, faddr)];
	mutex_enter(&connfp->connf_lock);
	for (tconnp = connfp->connf_head; tconnp != NULL;
	    tconnp = tconnp->conn_next) {
		if (IPCL_IPTUN_MATCH(tconnp, laddr, faddr)) {
			/* A tunnel is already bound to these addresses. */
			mutex_exit(&connfp->connf_lock);
			return (EADDRINUSE);
		}
	}
	IPCL_HASH_INSERT_CONNECTED_LOCKED(connfp, connp);
	mutex_exit(&connfp->connf_lock);
	return (0);
}

static int
ipcl_iptun_hash_insert_v6(conn_t *connp, ip_stack_t *ipst)
{
	connf_t	*connfp;
	conn_t	*tconnp;
	in6_addr_t *laddr = &connp->conn_laddr_v6;
	in6_addr_t *faddr = &connp->conn_faddr_v6;

	connfp = &ipst->ips_ipcl_iptun_fanout[IPCL_IPTUN_HASH_V6(laddr, faddr)];
	mutex_enter(&connfp->connf_lock);
	for (tconnp = connfp->connf_head; tconnp != NULL;
	    tconnp = tconnp->conn_next) {
		if (IPCL_IPTUN_MATCH_V6(tconnp, laddr, faddr)) {
			/* A tunnel is already bound to these addresses. */
			mutex_exit(&connfp->connf_lock);
			return (EADDRINUSE);
		}
	}
	IPCL_HASH_INSERT_CONNECTED_LOCKED(connfp, connp);
	mutex_exit(&connfp->connf_lock);
	return (0);
}

/*
 * Check for a MAC exemption conflict on a labeled system.  Note that for
 * protocols that use port numbers (UDP, TCP, SCTP), we do this check up in the
 * transport layer.  This check is for binding all other protocols.
 *
 * Returns true if there's a conflict.
 */
static boolean_t
check_exempt_conflict_v4(conn_t *connp, ip_stack_t *ipst)
{
	connf_t	*connfp;
	conn_t *tconn;

	connfp = &ipst->ips_ipcl_proto_fanout_v4[connp->conn_proto];
	mutex_enter(&connfp->connf_lock);
	for (tconn = connfp->connf_head; tconn != NULL;
	    tconn = tconn->conn_next) {
		/* We don't allow v4 fallback for v6 raw socket */
		if (connp->conn_family != tconn->conn_family)
			continue;
		/* If neither is exempt, then there's no conflict */
		if ((connp->conn_mac_mode == CONN_MAC_DEFAULT) &&
		    (tconn->conn_mac_mode == CONN_MAC_DEFAULT))
			continue;
		/* We are only concerned about sockets for a different zone */
		if (connp->conn_zoneid == tconn->conn_zoneid)
			continue;
		/* If both are bound to different specific addrs, ok */
		if (connp->conn_laddr_v4 != INADDR_ANY &&
		    tconn->conn_laddr_v4 != INADDR_ANY &&
		    connp->conn_laddr_v4 != tconn->conn_laddr_v4)
			continue;
		/* These two conflict; fail */
		break;
	}
	mutex_exit(&connfp->connf_lock);
	return (tconn != NULL);
}

static boolean_t
check_exempt_conflict_v6(conn_t *connp, ip_stack_t *ipst)
{
	connf_t	*connfp;
	conn_t *tconn;

	connfp = &ipst->ips_ipcl_proto_fanout_v6[connp->conn_proto];
	mutex_enter(&connfp->connf_lock);
	for (tconn = connfp->connf_head; tconn != NULL;
	    tconn = tconn->conn_next) {
		/* We don't allow v4 fallback for v6 raw socket */
		if (connp->conn_family != tconn->conn_family)
			continue;
		/* If neither is exempt, then there's no conflict */
		if ((connp->conn_mac_mode == CONN_MAC_DEFAULT) &&
		    (tconn->conn_mac_mode == CONN_MAC_DEFAULT))
			continue;
		/* We are only concerned about sockets for a different zone */
		if (connp->conn_zoneid == tconn->conn_zoneid)
			continue;
		/* If both are bound to different addrs, ok */
		if (!IN6_IS_ADDR_UNSPECIFIED(&connp->conn_laddr_v6) &&
		    !IN6_IS_ADDR_UNSPECIFIED(&tconn->conn_laddr_v6) &&
		    !IN6_ARE_ADDR_EQUAL(&connp->conn_laddr_v6,
		    &tconn->conn_laddr_v6))
			continue;
		/* These two conflict; fail */
		break;
	}
	mutex_exit(&connfp->connf_lock);
	return (tconn != NULL);
}

/*
 * (v4, v6) bind hash insertion routines
 * The caller has already setup the conn (conn_proto, conn_laddr_v6, conn_lport)
 */

int
ipcl_bind_insert(conn_t *connp)
{
	if (connp->conn_ipversion == IPV6_VERSION)
		return (ipcl_bind_insert_v6(connp));
	else
		return (ipcl_bind_insert_v4(connp));
}

int
ipcl_bind_insert_v4(conn_t *connp)
{
	connf_t	*connfp;
	int	ret = 0;
	ip_stack_t	*ipst = connp->conn_netstack->netstack_ip;
	uint16_t	lport = connp->conn_lport;
	uint8_t		protocol = connp->conn_proto;

	if (IPCL_IS_IPTUN(connp))
		return (ipcl_iptun_hash_insert(connp, ipst));

	switch (protocol) {
	default:
		if (is_system_labeled() &&
		    check_exempt_conflict_v4(connp, ipst))
			return (EADDRINUSE);
		/* FALLTHROUGH */
	case IPPROTO_UDP:
		if (protocol == IPPROTO_UDP) {
			connfp = &ipst->ips_ipcl_udp_fanout[
			    IPCL_UDP_HASH(lport, ipst)];
		} else {
			connfp = &ipst->ips_ipcl_proto_fanout_v4[protocol];
		}

		if (connp->conn_faddr_v4 != INADDR_ANY) {
			IPCL_HASH_INSERT_CONNECTED(connfp, connp);
		} else if (connp->conn_laddr_v4 != INADDR_ANY) {
			ipcl_hash_insert_bound(connfp, connp);
		} else {
			ipcl_hash_insert_wildcard(connfp, connp);
		}
		if (protocol == IPPROTO_RSVP)
			ill_set_inputfn_all(ipst);
		break;

	case IPPROTO_TCP:
		/* Insert it in the Bind Hash */
		ASSERT(connp->conn_zoneid != ALL_ZONES);
		connfp = &ipst->ips_ipcl_bind_fanout[
		    IPCL_BIND_HASH(lport, ipst)];
		if (connp->conn_laddr_v4 != INADDR_ANY) {
			ipcl_hash_insert_bound(connfp, connp);
		} else {
			ipcl_hash_insert_wildcard(connfp, connp);
		}
		if (cl_inet_listen != NULL) {
			ASSERT(connp->conn_ipversion == IPV4_VERSION);
			connp->conn_flags |= IPCL_CL_LISTENER;
			(*cl_inet_listen)(
			    connp->conn_netstack->netstack_stackid,
			    IPPROTO_TCP, AF_INET,
			    (uint8_t *)&connp->conn_bound_addr_v4, lport, NULL);
		}
		break;

	case IPPROTO_SCTP:
		ret = ipcl_sctp_hash_insert(connp, lport);
		break;
	}

	return (ret);
}

int
ipcl_bind_insert_v6(conn_t *connp)
{
	connf_t		*connfp;
	int		ret = 0;
	ip_stack_t	*ipst = connp->conn_netstack->netstack_ip;
	uint16_t	lport = connp->conn_lport;
	uint8_t		protocol = connp->conn_proto;

	if (IPCL_IS_IPTUN(connp)) {
		return (ipcl_iptun_hash_insert_v6(connp, ipst));
	}

	switch (protocol) {
	default:
		if (is_system_labeled() &&
		    check_exempt_conflict_v6(connp, ipst))
			return (EADDRINUSE);
		/* FALLTHROUGH */
	case IPPROTO_UDP:
		if (protocol == IPPROTO_UDP) {
			connfp = &ipst->ips_ipcl_udp_fanout[
			    IPCL_UDP_HASH(lport, ipst)];
		} else {
			connfp = &ipst->ips_ipcl_proto_fanout_v6[protocol];
		}

		if (!IN6_IS_ADDR_UNSPECIFIED(&connp->conn_faddr_v6)) {
			IPCL_HASH_INSERT_CONNECTED(connfp, connp);
		} else if (!IN6_IS_ADDR_UNSPECIFIED(&connp->conn_laddr_v6)) {
			ipcl_hash_insert_bound(connfp, connp);
		} else {
			ipcl_hash_insert_wildcard(connfp, connp);
		}
		break;

	case IPPROTO_TCP:
		/* Insert it in the Bind Hash */
		ASSERT(connp->conn_zoneid != ALL_ZONES);
		connfp = &ipst->ips_ipcl_bind_fanout[
		    IPCL_BIND_HASH(lport, ipst)];
		if (!IN6_IS_ADDR_UNSPECIFIED(&connp->conn_laddr_v6)) {
			ipcl_hash_insert_bound(connfp, connp);
		} else {
			ipcl_hash_insert_wildcard(connfp, connp);
		}
		if (cl_inet_listen != NULL) {
			sa_family_t	addr_family;
			uint8_t		*laddrp;

			if (connp->conn_ipversion == IPV6_VERSION) {
				addr_family = AF_INET6;
				laddrp =
				    (uint8_t *)&connp->conn_bound_addr_v6;
			} else {
				addr_family = AF_INET;
				laddrp = (uint8_t *)&connp->conn_bound_addr_v4;
			}
			connp->conn_flags |= IPCL_CL_LISTENER;
			(*cl_inet_listen)(
			    connp->conn_netstack->netstack_stackid,
			    IPPROTO_TCP, addr_family, laddrp, lport, NULL);
		}
		break;

	case IPPROTO_SCTP:
		ret = ipcl_sctp_hash_insert(connp, lport);
		break;
	}

	return (ret);
}

/*
 * ipcl_conn_hash insertion routines.
 * The caller has already set conn_proto and the addresses/ports in the conn_t.
 */

int
ipcl_conn_insert(conn_t *connp)
{
	if (connp->conn_ipversion == IPV6_VERSION)
		return (ipcl_conn_insert_v6(connp));
	else
		return (ipcl_conn_insert_v4(connp));
}

int
ipcl_conn_insert_v4(conn_t *connp)
{
	connf_t		*connfp;
	conn_t		*tconnp;
	int		ret = 0;
	ip_stack_t	*ipst = connp->conn_netstack->netstack_ip;
	uint16_t	lport = connp->conn_lport;
	uint8_t		protocol = connp->conn_proto;

	if (IPCL_IS_IPTUN(connp))
		return (ipcl_iptun_hash_insert(connp, ipst));

	switch (protocol) {
	case IPPROTO_TCP:
		/*
		 * For TCP, we check whether the connection tuple already
		 * exists before allowing the connection to proceed.  We
		 * also allow indexing on the zoneid. This is to allow
		 * multiple shared stack zones to have the same tcp
		 * connection tuple. In practice this only happens for
		 * INADDR_LOOPBACK as it's the only local address which
		 * doesn't have to be unique.
		 */
		connfp = &ipst->ips_ipcl_conn_fanout[
		    IPCL_CONN_HASH(connp->conn_faddr_v4,
		    connp->conn_ports, ipst)];
		mutex_enter(&connfp->connf_lock);
		for (tconnp = connfp->connf_head; tconnp != NULL;
		    tconnp = tconnp->conn_next) {
			if (IPCL_CONN_MATCH(tconnp, connp->conn_proto,
			    connp->conn_faddr_v4, connp->conn_laddr_v4,
			    connp->conn_ports) &&
			    IPCL_ZONE_MATCH(tconnp, connp->conn_zoneid)) {
				/* Already have a conn. bail out */
				mutex_exit(&connfp->connf_lock);
				return (EADDRINUSE);
			}
		}
		if (connp->conn_fanout != NULL) {
			/*
			 * Probably a XTI/TLI application trying to do a
			 * rebind. Let it happen.
			 */
			mutex_exit(&connfp->connf_lock);
			IPCL_HASH_REMOVE(connp);
			mutex_enter(&connfp->connf_lock);
		}

		ASSERT(connp->conn_recv != NULL);
		ASSERT(connp->conn_recvicmp != NULL);

		IPCL_HASH_INSERT_CONNECTED_LOCKED(connfp, connp);
		mutex_exit(&connfp->connf_lock);
		break;

	case IPPROTO_SCTP:
		/*
		 * The raw socket may have already been bound, remove it
		 * from the hash first.
		 */
		IPCL_HASH_REMOVE(connp);
		ret = ipcl_sctp_hash_insert(connp, lport);
		break;

	default:
		/*
		 * Check for conflicts among MAC exempt bindings.  For
		 * transports with port numbers, this is done by the upper
		 * level per-transport binding logic.  For all others, it's
		 * done here.
		 */
		if (is_system_labeled() &&
		    check_exempt_conflict_v4(connp, ipst))
			return (EADDRINUSE);
		/* FALLTHROUGH */

	case IPPROTO_UDP:
		if (protocol == IPPROTO_UDP) {
			connfp = &ipst->ips_ipcl_udp_fanout[
			    IPCL_UDP_HASH(lport, ipst)];
		} else {
			connfp = &ipst->ips_ipcl_proto_fanout_v4[protocol];
		}

		if (connp->conn_faddr_v4 != INADDR_ANY) {
			IPCL_HASH_INSERT_CONNECTED(connfp, connp);
		} else if (connp->conn_laddr_v4 != INADDR_ANY) {
			ipcl_hash_insert_bound(connfp, connp);
		} else {
			ipcl_hash_insert_wildcard(connfp, connp);
		}
		break;
	}

	return (ret);
}

int
ipcl_conn_insert_v6(conn_t *connp)
{
	connf_t		*connfp;
	conn_t		*tconnp;
	int		ret = 0;
	ip_stack_t	*ipst = connp->conn_netstack->netstack_ip;
	uint16_t	lport = connp->conn_lport;
	uint8_t		protocol = connp->conn_proto;
	uint_t		ifindex = connp->conn_bound_if;

	if (IPCL_IS_IPTUN(connp))
		return (ipcl_iptun_hash_insert_v6(connp, ipst));

	switch (protocol) {
	case IPPROTO_TCP:

		/*
		 * For tcp, we check whether the connection tuple already
		 * exists before allowing the connection to proceed.  We
		 * also allow indexing on the zoneid. This is to allow
		 * multiple shared stack zones to have the same tcp
		 * connection tuple. In practice this only happens for
		 * ipv6_loopback as it's the only local address which
		 * doesn't have to be unique.
		 */
		connfp = &ipst->ips_ipcl_conn_fanout[
		    IPCL_CONN_HASH_V6(connp->conn_faddr_v6, connp->conn_ports,
		    ipst)];
		mutex_enter(&connfp->connf_lock);
		for (tconnp = connfp->connf_head; tconnp != NULL;
		    tconnp = tconnp->conn_next) {
			/* NOTE: need to match zoneid. Bug in onnv-gate */
			if (IPCL_CONN_MATCH_V6(tconnp, connp->conn_proto,
			    connp->conn_faddr_v6, connp->conn_laddr_v6,
			    connp->conn_ports) &&
			    (tconnp->conn_bound_if == 0 ||
			    tconnp->conn_bound_if == ifindex) &&
			    IPCL_ZONE_MATCH(tconnp, connp->conn_zoneid)) {
				/* Already have a conn. bail out */
				mutex_exit(&connfp->connf_lock);
				return (EADDRINUSE);
			}
		}
		if (connp->conn_fanout != NULL) {
			/*
			 * Probably a XTI/TLI application trying to do a
			 * rebind. Let it happen.
			 */
			mutex_exit(&connfp->connf_lock);
			IPCL_HASH_REMOVE(connp);
			mutex_enter(&connfp->connf_lock);
		}
		IPCL_HASH_INSERT_CONNECTED_LOCKED(connfp, connp);
		mutex_exit(&connfp->connf_lock);
		break;

	case IPPROTO_SCTP:
		IPCL_HASH_REMOVE(connp);
		ret = ipcl_sctp_hash_insert(connp, lport);
		break;

	default:
		if (is_system_labeled() &&
		    check_exempt_conflict_v6(connp, ipst))
			return (EADDRINUSE);
		/* FALLTHROUGH */
	case IPPROTO_UDP:
		if (protocol == IPPROTO_UDP) {
			connfp = &ipst->ips_ipcl_udp_fanout[
			    IPCL_UDP_HASH(lport, ipst)];
		} else {
			connfp = &ipst->ips_ipcl_proto_fanout_v6[protocol];
		}

		if (!IN6_IS_ADDR_UNSPECIFIED(&connp->conn_faddr_v6)) {
			IPCL_HASH_INSERT_CONNECTED(connfp, connp);
		} else if (!IN6_IS_ADDR_UNSPECIFIED(&connp->conn_laddr_v6)) {
			ipcl_hash_insert_bound(connfp, connp);
		} else {
			ipcl_hash_insert_wildcard(connfp, connp);
		}
		break;
	}

	return (ret);
}

/*
 * v4 packet classifying function. looks up the fanout table to
 * find the conn, the packet belongs to. returns the conn with
 * the reference held, null otherwise.
 *
 * If zoneid is ALL_ZONES, then the search rules described in the "Connection
 * Lookup" comment block are applied.  Labels are also checked as described
 * above.  If the packet is from the inside (looped back), and is from the same
 * zone, then label checks are omitted.
 */
conn_t *
ipcl_classify_v4(mblk_t *mp, uint8_t protocol, uint_t hdr_len,
    ip_recv_attr_t *ira, ip_stack_t *ipst)
{
	ipha_t	*ipha;
	connf_t	*connfp, *bind_connfp;
	uint16_t lport;
	uint16_t fport;
	uint32_t ports;
	conn_t	*connp;
	uint16_t  *up;
	zoneid_t	zoneid = ira->ira_zoneid;

	ipha = (ipha_t *)mp->b_rptr;
	up = (uint16_t *)((uchar_t *)ipha + hdr_len + TCP_PORTS_OFFSET);

	switch (protocol) {
	case IPPROTO_TCP:
		ports = *(uint32_t *)up;
		connfp =
		    &ipst->ips_ipcl_conn_fanout[IPCL_CONN_HASH(ipha->ipha_src,
		    ports, ipst)];
		mutex_enter(&connfp->connf_lock);
		for (connp = connfp->connf_head; connp != NULL;
		    connp = connp->conn_next) {
			if (IPCL_CONN_MATCH(connp, protocol,
			    ipha->ipha_src, ipha->ipha_dst, ports) &&
			    (connp->conn_zoneid == zoneid ||
			    connp->conn_allzones ||
			    ((connp->conn_mac_mode != CONN_MAC_DEFAULT) &&
			    (ira->ira_flags & IRAF_TX_MAC_EXEMPTABLE) &&
			    (ira->ira_flags & IRAF_TX_SHARED_ADDR))))
				break;
		}

		if (connp != NULL) {
			/*
			 * We have a fully-bound TCP connection.
			 *
			 * For labeled systems, there's no need to check the
			 * label here.  It's known to be good as we checked
			 * before allowing the connection to become bound.
			 */
			CONN_INC_REF(connp);
			mutex_exit(&connfp->connf_lock);
			return (connp);
		}

		mutex_exit(&connfp->connf_lock);
		lport = up[1];
		bind_connfp =
		    &ipst->ips_ipcl_bind_fanout[IPCL_BIND_HASH(lport, ipst)];
		mutex_enter(&bind_connfp->connf_lock);
		for (connp = bind_connfp->connf_head; connp != NULL;
		    connp = connp->conn_next) {
			if (IPCL_BIND_MATCH(connp, protocol, ipha->ipha_dst,
			    lport) &&
			    (connp->conn_zoneid == zoneid ||
			    connp->conn_allzones ||
			    ((connp->conn_mac_mode != CONN_MAC_DEFAULT) &&
			    (ira->ira_flags & IRAF_TX_MAC_EXEMPTABLE) &&
			    (ira->ira_flags & IRAF_TX_SHARED_ADDR))))
				break;
		}

		/*
		 * If the matching connection is SLP on a private address, then
		 * the label on the packet must match the local zone's label.
		 * Otherwise, it must be in the label range defined by tnrh.
		 * This is ensured by tsol_receive_local.
		 *
		 * Note that we don't check tsol_receive_local for
		 * the connected case.
		 */
		if (connp != NULL && (ira->ira_flags & IRAF_SYSTEM_LABELED) &&
		    !tsol_receive_local(mp, &ipha->ipha_dst, IPV4_VERSION,
		    ira, connp)) {
			DTRACE_PROBE3(tx__ip__log__info__classify__tcp,
			    char *, "connp(1) could not receive mp(2)",
			    conn_t *, connp, mblk_t *, mp);
			connp = NULL;
		}

		if (connp != NULL) {
			/* Have a listener at least */
			CONN_INC_REF(connp);
			mutex_exit(&bind_connfp->connf_lock);
			return (connp);
		}

		mutex_exit(&bind_connfp->connf_lock);
		break;

	case IPPROTO_UDP:
		lport = up[1];
		fport = up[0];
		connfp = &ipst->ips_ipcl_udp_fanout[IPCL_UDP_HASH(lport, ipst)];
		mutex_enter(&connfp->connf_lock);
		for (connp = connfp->connf_head; connp != NULL;
		    connp = connp->conn_next) {
			if (IPCL_UDP_MATCH(connp, lport, ipha->ipha_dst,
			    fport, ipha->ipha_src) &&
			    (connp->conn_zoneid == zoneid ||
			    connp->conn_allzones ||
			    ((connp->conn_mac_mode != CONN_MAC_DEFAULT) &&
			    (ira->ira_flags & IRAF_TX_MAC_EXEMPTABLE))))
				break;
		}

		if (connp != NULL && (ira->ira_flags & IRAF_SYSTEM_LABELED) &&
		    !tsol_receive_local(mp, &ipha->ipha_dst, IPV4_VERSION,
		    ira, connp)) {
			DTRACE_PROBE3(tx__ip__log__info__classify__udp,
			    char *, "connp(1) could not receive mp(2)",
			    conn_t *, connp, mblk_t *, mp);
			connp = NULL;
		}

		if (connp != NULL) {
			CONN_INC_REF(connp);
			mutex_exit(&connfp->connf_lock);
			return (connp);
		}

		/*
		 * We shouldn't come here for multicast/broadcast packets
		 */
		mutex_exit(&connfp->connf_lock);

		break;

	case IPPROTO_ENCAP:
	case IPPROTO_IPV6:
		return (ipcl_iptun_classify_v4(&ipha->ipha_src,
		    &ipha->ipha_dst, ipst));
	}

	return (NULL);
}

conn_t *
ipcl_classify_v6(mblk_t *mp, uint8_t protocol, uint_t hdr_len,
    ip_recv_attr_t *ira, ip_stack_t *ipst)
{
	ip6_t		*ip6h;
	connf_t		*connfp, *bind_connfp;
	uint16_t	lport;
	uint16_t	fport;
	tcpha_t		*tcpha;
	uint32_t	ports;
	conn_t		*connp;
	uint16_t	*up;
	zoneid_t	zoneid = ira->ira_zoneid;

	ip6h = (ip6_t *)mp->b_rptr;

	switch (protocol) {
	case IPPROTO_TCP:
		tcpha = (tcpha_t *)&mp->b_rptr[hdr_len];
		up = &tcpha->tha_lport;
		ports = *(uint32_t *)up;

		connfp =
		    &ipst->ips_ipcl_conn_fanout[IPCL_CONN_HASH_V6(ip6h->ip6_src,
		    ports, ipst)];
		mutex_enter(&connfp->connf_lock);
		for (connp = connfp->connf_head; connp != NULL;
		    connp = connp->conn_next) {
			if (IPCL_CONN_MATCH_V6(connp, protocol,
			    ip6h->ip6_src, ip6h->ip6_dst, ports) &&
			    (connp->conn_zoneid == zoneid ||
			    connp->conn_allzones ||
			    ((connp->conn_mac_mode != CONN_MAC_DEFAULT) &&
			    (ira->ira_flags & IRAF_TX_MAC_EXEMPTABLE) &&
			    (ira->ira_flags & IRAF_TX_SHARED_ADDR))))
				break;
		}

		if (connp != NULL) {
			/*
			 * We have a fully-bound TCP connection.
			 *
			 * For labeled systems, there's no need to check the
			 * label here.  It's known to be good as we checked
			 * before allowing the connection to become bound.
			 */
			CONN_INC_REF(connp);
			mutex_exit(&connfp->connf_lock);
			return (connp);
		}

		mutex_exit(&connfp->connf_lock);

		lport = up[1];
		bind_connfp =
		    &ipst->ips_ipcl_bind_fanout[IPCL_BIND_HASH(lport, ipst)];
		mutex_enter(&bind_connfp->connf_lock);
		for (connp = bind_connfp->connf_head; connp != NULL;
		    connp = connp->conn_next) {
			if (IPCL_BIND_MATCH_V6(connp, protocol,
			    ip6h->ip6_dst, lport) &&
			    (connp->conn_zoneid == zoneid ||
			    connp->conn_allzones ||
			    ((connp->conn_mac_mode != CONN_MAC_DEFAULT) &&
			    (ira->ira_flags & IRAF_TX_MAC_EXEMPTABLE) &&
			    (ira->ira_flags & IRAF_TX_SHARED_ADDR))))
				break;
		}

		if (connp != NULL && (ira->ira_flags & IRAF_SYSTEM_LABELED) &&
		    !tsol_receive_local(mp, &ip6h->ip6_dst, IPV6_VERSION,
		    ira, connp)) {
			DTRACE_PROBE3(tx__ip__log__info__classify__tcp6,
			    char *, "connp(1) could not receive mp(2)",
			    conn_t *, connp, mblk_t *, mp);
			connp = NULL;
		}

		if (connp != NULL) {
			/* Have a listner at least */
			CONN_INC_REF(connp);
			mutex_exit(&bind_connfp->connf_lock);
			return (connp);
		}

		mutex_exit(&bind_connfp->connf_lock);
		break;

	case IPPROTO_UDP:
		up = (uint16_t *)&mp->b_rptr[hdr_len];
		lport = up[1];
		fport = up[0];
		connfp = &ipst->ips_ipcl_udp_fanout[IPCL_UDP_HASH(lport, ipst)];
		mutex_enter(&connfp->connf_lock);
		for (connp = connfp->connf_head; connp != NULL;
		    connp = connp->conn_next) {
			if (IPCL_UDP_MATCH_V6(connp, lport, ip6h->ip6_dst,
			    fport, ip6h->ip6_src) &&
			    (connp->conn_zoneid == zoneid ||
			    connp->conn_allzones ||
			    ((connp->conn_mac_mode != CONN_MAC_DEFAULT) &&
			    (ira->ira_flags & IRAF_TX_MAC_EXEMPTABLE) &&
			    (ira->ira_flags & IRAF_TX_SHARED_ADDR))))
				break;
		}

		if (connp != NULL && (ira->ira_flags & IRAF_SYSTEM_LABELED) &&
		    !tsol_receive_local(mp, &ip6h->ip6_dst, IPV6_VERSION,
		    ira, connp)) {
			DTRACE_PROBE3(tx__ip__log__info__classify__udp6,
			    char *, "connp(1) could not receive mp(2)",
			    conn_t *, connp, mblk_t *, mp);
			connp = NULL;
		}

		if (connp != NULL) {
			CONN_INC_REF(connp);
			mutex_exit(&connfp->connf_lock);
			return (connp);
		}

		/*
		 * We shouldn't come here for multicast/broadcast packets
		 */
		mutex_exit(&connfp->connf_lock);
		break;
	case IPPROTO_ENCAP:
	case IPPROTO_IPV6:
		return (ipcl_iptun_classify_v6(&ip6h->ip6_src,
		    &ip6h->ip6_dst, ipst));
	}

	return (NULL);
}

/*
 * wrapper around ipcl_classify_(v4,v6) routines.
 */
conn_t *
ipcl_classify(mblk_t *mp, ip_recv_attr_t *ira, ip_stack_t *ipst)
{
	if (ira->ira_flags & IRAF_IS_IPV4) {
		return (ipcl_classify_v4(mp, ira->ira_protocol,
		    ira->ira_ip_hdr_length, ira, ipst));
	} else {
		return (ipcl_classify_v6(mp, ira->ira_protocol,
		    ira->ira_ip_hdr_length, ira, ipst));
	}
}

/*
 * Only used to classify SCTP RAW sockets
 */
conn_t *
ipcl_classify_raw(mblk_t *mp, uint8_t protocol, uint32_t ports,
    ipha_t *ipha, ip6_t *ip6h, ip_recv_attr_t *ira, ip_stack_t *ipst)
{
	connf_t		*connfp;
	conn_t		*connp;
	in_port_t	lport;
	int		ipversion;
	const void	*dst;
	zoneid_t	zoneid = ira->ira_zoneid;

	lport = ((uint16_t *)&ports)[1];
	if (ira->ira_flags & IRAF_IS_IPV4) {
		dst = (const void *)&ipha->ipha_dst;
		ipversion = IPV4_VERSION;
	} else {
		dst = (const void *)&ip6h->ip6_dst;
		ipversion = IPV6_VERSION;
	}

	connfp = &ipst->ips_ipcl_raw_fanout[IPCL_RAW_HASH(ntohs(lport), ipst)];
	mutex_enter(&connfp->connf_lock);
	for (connp = connfp->connf_head; connp != NULL;
	    connp = connp->conn_next) {
		/* We don't allow v4 fallback for v6 raw socket. */
		if (ipversion != connp->conn_ipversion)
			continue;
		if (!IN6_IS_ADDR_UNSPECIFIED(&connp->conn_faddr_v6) &&
		    !IN6_IS_ADDR_V4MAPPED_ANY(&connp->conn_faddr_v6)) {
			if (ipversion == IPV4_VERSION) {
				if (!IPCL_CONN_MATCH(connp, protocol,
				    ipha->ipha_src, ipha->ipha_dst, ports))
					continue;
			} else {
				if (!IPCL_CONN_MATCH_V6(connp, protocol,
				    ip6h->ip6_src, ip6h->ip6_dst, ports))
					continue;
			}
		} else {
			if (ipversion == IPV4_VERSION) {
				if (!IPCL_BIND_MATCH(connp, protocol,
				    ipha->ipha_dst, lport))
					continue;
			} else {
				if (!IPCL_BIND_MATCH_V6(connp, protocol,
				    ip6h->ip6_dst, lport))
					continue;
			}
		}

		if (connp->conn_zoneid == zoneid ||
		    connp->conn_allzones ||
		    ((connp->conn_mac_mode != CONN_MAC_DEFAULT) &&
		    (ira->ira_flags & IRAF_TX_MAC_EXEMPTABLE) &&
		    (ira->ira_flags & IRAF_TX_SHARED_ADDR)))
			break;
	}

	if (connp != NULL && (ira->ira_flags & IRAF_SYSTEM_LABELED) &&
	    !tsol_receive_local(mp, dst, ipversion, ira, connp)) {
		DTRACE_PROBE3(tx__ip__log__info__classify__rawip,
		    char *, "connp(1) could not receive mp(2)",
		    conn_t *, connp, mblk_t *, mp);
		connp = NULL;
	}

	if (connp != NULL)
		goto found;
	mutex_exit(&connfp->connf_lock);

	/* Try to look for a wildcard SCTP RAW socket match. */
	connfp = &ipst->ips_ipcl_raw_fanout[IPCL_RAW_HASH(0, ipst)];
	mutex_enter(&connfp->connf_lock);
	for (connp = connfp->connf_head; connp != NULL;
	    connp = connp->conn_next) {
		/* We don't allow v4 fallback for v6 raw socket. */
		if (ipversion != connp->conn_ipversion)
			continue;
		if (!IPCL_ZONE_MATCH(connp, zoneid))
			continue;

		if (ipversion == IPV4_VERSION) {
			if (IPCL_RAW_MATCH(connp, protocol, ipha->ipha_dst))
				break;
		} else {
			if (IPCL_RAW_MATCH_V6(connp, protocol, ip6h->ip6_dst)) {
				break;
			}
		}
	}

	if (connp != NULL)
		goto found;

	mutex_exit(&connfp->connf_lock);
	return (NULL);

found:
	ASSERT(connp != NULL);
	CONN_INC_REF(connp);
	mutex_exit(&connfp->connf_lock);
	return (connp);
}

/* ARGSUSED */
static int
tcp_conn_constructor(void *buf, void *cdrarg, int kmflags)
{
	itc_t	*itc = (itc_t *)buf;
	conn_t	*connp = &itc->itc_conn;
	tcp_t	*tcp = (tcp_t *)&itc[1];

	bzero(connp, sizeof (conn_t));
	bzero(tcp, sizeof (tcp_t));

	mutex_init(&connp->conn_lock, NULL, MUTEX_DEFAULT, NULL);
	cv_init(&connp->conn_cv, NULL, CV_DEFAULT, NULL);
	cv_init(&connp->conn_sq_cv, NULL, CV_DEFAULT, NULL);
	tcp->tcp_timercache = tcp_timermp_alloc(kmflags);
	if (tcp->tcp_timercache == NULL)
		return (ENOMEM);
	connp->conn_tcp = tcp;
	connp->conn_flags = IPCL_TCPCONN;
	connp->conn_proto = IPPROTO_TCP;
	tcp->tcp_connp = connp;
	rw_init(&connp->conn_ilg_lock, NULL, RW_DEFAULT, NULL);

	connp->conn_ixa = kmem_zalloc(sizeof (ip_xmit_attr_t), kmflags);
	if (connp->conn_ixa == NULL) {
		tcp_timermp_free(tcp);
		return (ENOMEM);
	}
	connp->conn_ixa->ixa_refcnt = 1;
	connp->conn_ixa->ixa_protocol = connp->conn_proto;
	connp->conn_ixa->ixa_xmit_hint = CONN_TO_XMIT_HINT(connp);
	return (0);
}

/* ARGSUSED */
static void
tcp_conn_destructor(void *buf, void *cdrarg)
{
	itc_t	*itc = (itc_t *)buf;
	conn_t	*connp = &itc->itc_conn;
	tcp_t	*tcp = (tcp_t *)&itc[1];

	ASSERT(connp->conn_flags & IPCL_TCPCONN);
	ASSERT(tcp->tcp_connp == connp);
	ASSERT(connp->conn_tcp == tcp);
	tcp_timermp_free(tcp);
	mutex_destroy(&connp->conn_lock);
	cv_destroy(&connp->conn_cv);
	cv_destroy(&connp->conn_sq_cv);
	rw_destroy(&connp->conn_ilg_lock);

	/* Can be NULL if constructor failed */
	if (connp->conn_ixa != NULL) {
		ASSERT(connp->conn_ixa->ixa_refcnt == 1);
		ASSERT(connp->conn_ixa->ixa_ire == NULL);
		ASSERT(connp->conn_ixa->ixa_nce == NULL);
		ixa_refrele(connp->conn_ixa);
	}
}

/* ARGSUSED */
static int
ip_conn_constructor(void *buf, void *cdrarg, int kmflags)
{
	itc_t	*itc = (itc_t *)buf;
	conn_t	*connp = &itc->itc_conn;

	bzero(connp, sizeof (conn_t));
	mutex_init(&connp->conn_lock, NULL, MUTEX_DEFAULT, NULL);
	cv_init(&connp->conn_cv, NULL, CV_DEFAULT, NULL);
	connp->conn_flags = IPCL_IPCCONN;
	rw_init(&connp->conn_ilg_lock, NULL, RW_DEFAULT, NULL);

	connp->conn_ixa = kmem_zalloc(sizeof (ip_xmit_attr_t), kmflags);
	if (connp->conn_ixa == NULL)
		return (ENOMEM);
	connp->conn_ixa->ixa_refcnt = 1;
	connp->conn_ixa->ixa_xmit_hint = CONN_TO_XMIT_HINT(connp);
	return (0);
}

/* ARGSUSED */
static void
ip_conn_destructor(void *buf, void *cdrarg)
{
	itc_t	*itc = (itc_t *)buf;
	conn_t	*connp = &itc->itc_conn;

	ASSERT(connp->conn_flags & IPCL_IPCCONN);
	ASSERT(connp->conn_priv == NULL);
	mutex_destroy(&connp->conn_lock);
	cv_destroy(&connp->conn_cv);
	rw_destroy(&connp->conn_ilg_lock);

	/* Can be NULL if constructor failed */
	if (connp->conn_ixa != NULL) {
		ASSERT(connp->conn_ixa->ixa_refcnt == 1);
		ASSERT(connp->conn_ixa->ixa_ire == NULL);
		ASSERT(connp->conn_ixa->ixa_nce == NULL);
		ixa_refrele(connp->conn_ixa);
	}
}

/* ARGSUSED */
static int
udp_conn_constructor(void *buf, void *cdrarg, int kmflags)
{
	itc_t	*itc = (itc_t *)buf;
	conn_t	*connp = &itc->itc_conn;
	udp_t	*udp = (udp_t *)&itc[1];

	bzero(connp, sizeof (conn_t));
	bzero(udp, sizeof (udp_t));

	mutex_init(&connp->conn_lock, NULL, MUTEX_DEFAULT, NULL);
	cv_init(&connp->conn_cv, NULL, CV_DEFAULT, NULL);
	connp->conn_udp = udp;
	connp->conn_flags = IPCL_UDPCONN;
	connp->conn_proto = IPPROTO_UDP;
	udp->udp_connp = connp;
	rw_init(&connp->conn_ilg_lock, NULL, RW_DEFAULT, NULL);
	connp->conn_ixa = kmem_zalloc(sizeof (ip_xmit_attr_t), kmflags);
	if (connp->conn_ixa == NULL)
		return (ENOMEM);
	connp->conn_ixa->ixa_refcnt = 1;
	connp->conn_ixa->ixa_protocol = connp->conn_proto;
	connp->conn_ixa->ixa_xmit_hint = CONN_TO_XMIT_HINT(connp);
	return (0);
}

/* ARGSUSED */
static void
udp_conn_destructor(void *buf, void *cdrarg)
{
	itc_t	*itc = (itc_t *)buf;
	conn_t	*connp = &itc->itc_conn;
	udp_t	*udp = (udp_t *)&itc[1];

	ASSERT(connp->conn_flags & IPCL_UDPCONN);
	ASSERT(udp->udp_connp == connp);
	ASSERT(connp->conn_udp == udp);
	mutex_destroy(&connp->conn_lock);
	cv_destroy(&connp->conn_cv);
	rw_destroy(&connp->conn_ilg_lock);

	/* Can be NULL if constructor failed */
	if (connp->conn_ixa != NULL) {
		ASSERT(connp->conn_ixa->ixa_refcnt == 1);
		ASSERT(connp->conn_ixa->ixa_ire == NULL);
		ASSERT(connp->conn_ixa->ixa_nce == NULL);
		ixa_refrele(connp->conn_ixa);
	}
}

/* ARGSUSED */
static int
rawip_conn_constructor(void *buf, void *cdrarg, int kmflags)
{
	itc_t	*itc = (itc_t *)buf;
	conn_t	*connp = &itc->itc_conn;
	icmp_t	*icmp = (icmp_t *)&itc[1];

	bzero(connp, sizeof (conn_t));
	bzero(icmp, sizeof (icmp_t));

	mutex_init(&connp->conn_lock, NULL, MUTEX_DEFAULT, NULL);
	cv_init(&connp->conn_cv, NULL, CV_DEFAULT, NULL);
	connp->conn_icmp = icmp;
	connp->conn_flags = IPCL_RAWIPCONN;
	connp->conn_proto = IPPROTO_ICMP;
	icmp->icmp_connp = connp;
	rw_init(&icmp->icmp_bpf_lock, NULL, RW_DEFAULT, NULL);
	rw_init(&connp->conn_ilg_lock, NULL, RW_DEFAULT, NULL);
	connp->conn_ixa = kmem_zalloc(sizeof (ip_xmit_attr_t), kmflags);
	if (connp->conn_ixa == NULL)
		return (ENOMEM);
	connp->conn_ixa->ixa_refcnt = 1;
	connp->conn_ixa->ixa_protocol = connp->conn_proto;
	connp->conn_ixa->ixa_xmit_hint = CONN_TO_XMIT_HINT(connp);
	return (0);
}

/* ARGSUSED */
static void
rawip_conn_destructor(void *buf, void *cdrarg)
{
	itc_t	*itc = (itc_t *)buf;
	conn_t	*connp = &itc->itc_conn;
	icmp_t	*icmp = (icmp_t *)&itc[1];

	ASSERT(connp->conn_flags & IPCL_RAWIPCONN);
	ASSERT(icmp->icmp_connp == connp);
	ASSERT(connp->conn_icmp == icmp);
	mutex_destroy(&connp->conn_lock);
	cv_destroy(&connp->conn_cv);
	rw_destroy(&connp->conn_ilg_lock);
	rw_destroy(&icmp->icmp_bpf_lock);

	/* Can be NULL if constructor failed */
	if (connp->conn_ixa != NULL) {
		ASSERT(connp->conn_ixa->ixa_refcnt == 1);
		ASSERT(connp->conn_ixa->ixa_ire == NULL);
		ASSERT(connp->conn_ixa->ixa_nce == NULL);
		ixa_refrele(connp->conn_ixa);
	}
}

/* ARGSUSED */
static int
rts_conn_constructor(void *buf, void *cdrarg, int kmflags)
{
	itc_t	*itc = (itc_t *)buf;
	conn_t	*connp = &itc->itc_conn;
	rts_t	*rts = (rts_t *)&itc[1];

	bzero(connp, sizeof (conn_t));
	bzero(rts, sizeof (rts_t));

	mutex_init(&connp->conn_lock, NULL, MUTEX_DEFAULT, NULL);
	cv_init(&connp->conn_cv, NULL, CV_DEFAULT, NULL);
	connp->conn_rts = rts;
	connp->conn_flags = IPCL_RTSCONN;
	rts->rts_connp = connp;
	rw_init(&connp->conn_ilg_lock, NULL, RW_DEFAULT, NULL);
	connp->conn_ixa = kmem_zalloc(sizeof (ip_xmit_attr_t), kmflags);
	if (connp->conn_ixa == NULL)
		return (ENOMEM);
	connp->conn_ixa->ixa_refcnt = 1;
	connp->conn_ixa->ixa_xmit_hint = CONN_TO_XMIT_HINT(connp);
	return (0);
}

/* ARGSUSED */
static void
rts_conn_destructor(void *buf, void *cdrarg)
{
	itc_t	*itc = (itc_t *)buf;
	conn_t	*connp = &itc->itc_conn;
	rts_t	*rts = (rts_t *)&itc[1];

	ASSERT(connp->conn_flags & IPCL_RTSCONN);
	ASSERT(rts->rts_connp == connp);
	ASSERT(connp->conn_rts == rts);
	mutex_destroy(&connp->conn_lock);
	cv_destroy(&connp->conn_cv);
	rw_destroy(&connp->conn_ilg_lock);

	/* Can be NULL if constructor failed */
	if (connp->conn_ixa != NULL) {
		ASSERT(connp->conn_ixa->ixa_refcnt == 1);
		ASSERT(connp->conn_ixa->ixa_ire == NULL);
		ASSERT(connp->conn_ixa->ixa_nce == NULL);
		ixa_refrele(connp->conn_ixa);
	}
}

/*
 * Called as part of ipcl_conn_destroy to assert and clear any pointers
 * in the conn_t.
 *
 * Below we list all the pointers in the conn_t as a documentation aid.
 * The ones that we can not ASSERT to be NULL are #ifdef'ed out.
 * If you add any pointers to the conn_t please add an ASSERT here
 * and #ifdef it out if it can't be actually asserted to be NULL.
 * In any case, we bzero most of the conn_t at the end of the function.
 */
void
ipcl_conn_cleanup(conn_t *connp)
{
	ip_xmit_attr_t	*ixa;

	ASSERT(connp->conn_latch == NULL);
	ASSERT(connp->conn_latch_in_policy == NULL);
	ASSERT(connp->conn_latch_in_action == NULL);
#ifdef notdef
	ASSERT(connp->conn_rq == NULL);
	ASSERT(connp->conn_wq == NULL);
#endif
	ASSERT(connp->conn_cred == NULL);
	ASSERT(connp->conn_g_fanout == NULL);
	ASSERT(connp->conn_g_next == NULL);
	ASSERT(connp->conn_g_prev == NULL);
	ASSERT(connp->conn_policy == NULL);
	ASSERT(connp->conn_fanout == NULL);
	ASSERT(connp->conn_next == NULL);
	ASSERT(connp->conn_prev == NULL);
	ASSERT(connp->conn_oper_pending_ill == NULL);
	ASSERT(connp->conn_ilg == NULL);
	ASSERT(connp->conn_drain_next == NULL);
	ASSERT(connp->conn_drain_prev == NULL);
#ifdef notdef
	/* conn_idl is not cleared when removed from idl list */
	ASSERT(connp->conn_idl == NULL);
#endif
	ASSERT(connp->conn_ipsec_opt_mp == NULL);
#ifdef notdef
	/* conn_netstack is cleared by the caller; needed by ixa_cleanup */
	ASSERT(connp->conn_netstack == NULL);
#endif

	ASSERT(connp->conn_helper_info == NULL);
	ASSERT(connp->conn_ixa != NULL);
	ixa = connp->conn_ixa;
	ASSERT(ixa->ixa_refcnt == 1);
	/* Need to preserve ixa_protocol */
	ixa_cleanup(ixa);
	ixa->ixa_flags = 0;

	/* Clear out the conn_t fields that are not preserved */
	bzero(&connp->conn_start_clr,
	    sizeof (conn_t) -
	    ((uchar_t *)&connp->conn_start_clr - (uchar_t *)connp));
}

/*
 * All conns are inserted in a global multi-list for the benefit of
 * walkers. The walk is guaranteed to walk all open conns at the time
 * of the start of the walk exactly once. This property is needed to
 * achieve some cleanups during unplumb of interfaces. This is achieved
 * as follows.
 *
 * ipcl_conn_create and ipcl_conn_destroy are the only functions that
 * call the insert and delete functions below at creation and deletion
 * time respectively. The conn never moves or changes its position in this
 * multi-list during its lifetime. CONN_CONDEMNED ensures that the refcnt
 * won't increase due to walkers, once the conn deletion has started. Note
 * that we can't remove the conn from the global list and then wait for
 * the refcnt to drop to zero, since walkers would then see a truncated
 * list. CONN_INCIPIENT ensures that walkers don't start looking at
 * conns until ip_open is ready to make them globally visible.
 * The global round robin multi-list locks are held only to get the
 * next member/insertion/deletion and contention should be negligible
 * if the multi-list is much greater than the number of cpus.
 */
void
ipcl_globalhash_insert(conn_t *connp)
{
	int	index;
	struct connf_s	*connfp;
	ip_stack_t	*ipst = connp->conn_netstack->netstack_ip;

	/*
	 * No need for atomic here. Approximate even distribution
	 * in the global lists is sufficient.
	 */
	ipst->ips_conn_g_index++;
	index = ipst->ips_conn_g_index & (CONN_G_HASH_SIZE - 1);

	connp->conn_g_prev = NULL;
	/*
	 * Mark as INCIPIENT, so that walkers will ignore this
	 * for now, till ip_open is ready to make it visible globally.
	 */
	connp->conn_state_flags |= CONN_INCIPIENT;

	connfp = &ipst->ips_ipcl_globalhash_fanout[index];
	/* Insert at the head of the list */
	mutex_enter(&connfp->connf_lock);
	connp->conn_g_next = connfp->connf_head;
	if (connp->conn_g_next != NULL)
		connp->conn_g_next->conn_g_prev = connp;
	connfp->connf_head = connp;

	/* The fanout bucket this conn points to */
	connp->conn_g_fanout = connfp;

	mutex_exit(&connfp->connf_lock);
}

void
ipcl_globalhash_remove(conn_t *connp)
{
	struct connf_s	*connfp;

	/*
	 * We were never inserted in the global multi list.
	 * IPCL_NONE variety is never inserted in the global multilist
	 * since it is presumed to not need any cleanup and is transient.
	 */
	if (connp->conn_g_fanout == NULL)
		return;

	connfp = connp->conn_g_fanout;
	mutex_enter(&connfp->connf_lock);
	if (connp->conn_g_prev != NULL)
		connp->conn_g_prev->conn_g_next = connp->conn_g_next;
	else
		connfp->connf_head = connp->conn_g_next;
	if (connp->conn_g_next != NULL)
		connp->conn_g_next->conn_g_prev = connp->conn_g_prev;
	mutex_exit(&connfp->connf_lock);

	/* Better to stumble on a null pointer than to corrupt memory */
	connp->conn_g_next = NULL;
	connp->conn_g_prev = NULL;
	connp->conn_g_fanout = NULL;
}

/*
 * Walk the list of all conn_t's in the system, calling the function provided
 * With the specified argument for each.
 * Applies to both IPv4 and IPv6.
 *
 * CONNs may hold pointers to ills (conn_dhcpinit_ill and
 * conn_oper_pending_ill). To guard against stale pointers
 * ipcl_walk() is called to cleanup the conn_t's, typically when an interface is
 * unplumbed or removed. New conn_t's that are created while we are walking
 * may be missed by this walk, because they are not necessarily inserted
 * at the tail of the list. They are new conn_t's and thus don't have any
 * stale pointers. The CONN_CLOSING flag ensures that no new reference
 * is created to the struct that is going away.
 */
void
ipcl_walk(pfv_t func, void *arg, ip_stack_t *ipst)
{
	int	i;
	conn_t	*connp;
	conn_t	*prev_connp;

	for (i = 0; i < CONN_G_HASH_SIZE; i++) {
		mutex_enter(&ipst->ips_ipcl_globalhash_fanout[i].connf_lock);
		prev_connp = NULL;
		connp = ipst->ips_ipcl_globalhash_fanout[i].connf_head;
		while (connp != NULL) {
			mutex_enter(&connp->conn_lock);
			if (connp->conn_state_flags &
			    (CONN_CONDEMNED | CONN_INCIPIENT)) {
				mutex_exit(&connp->conn_lock);
				connp = connp->conn_g_next;
				continue;
			}
			CONN_INC_REF_LOCKED(connp);
			mutex_exit(&connp->conn_lock);
			mutex_exit(
			    &ipst->ips_ipcl_globalhash_fanout[i].connf_lock);
			(*func)(connp, arg);
			if (prev_connp != NULL)
				CONN_DEC_REF(prev_connp);
			mutex_enter(
			    &ipst->ips_ipcl_globalhash_fanout[i].connf_lock);
			prev_connp = connp;
			connp = connp->conn_g_next;
		}
		mutex_exit(&ipst->ips_ipcl_globalhash_fanout[i].connf_lock);
		if (prev_connp != NULL)
			CONN_DEC_REF(prev_connp);
	}
}

/*
 * Search for a peer TCP/IPv4 loopback conn by doing a reverse lookup on
 * the {src, dst, lport, fport} quadruplet.  Returns with conn reference
 * held; caller must call CONN_DEC_REF.  Only checks for connected entries
 * (peer tcp in ESTABLISHED state).
 */
conn_t *
ipcl_conn_tcp_lookup_reversed_ipv4(conn_t *connp, ipha_t *ipha, tcpha_t *tcpha,
    ip_stack_t *ipst)
{
	uint32_t ports;
	uint16_t *pports = (uint16_t *)&ports;
	connf_t	*connfp;
	conn_t	*tconnp;
	boolean_t zone_chk;

	/*
	 * If either the source of destination address is loopback, then
	 * both endpoints must be in the same Zone.  Otherwise, both of
	 * the addresses are system-wide unique (tcp is in ESTABLISHED
	 * state) and the endpoints may reside in different Zones.
	 */
	zone_chk = (ipha->ipha_src == htonl(INADDR_LOOPBACK) ||
	    ipha->ipha_dst == htonl(INADDR_LOOPBACK));

	pports[0] = tcpha->tha_fport;
	pports[1] = tcpha->tha_lport;

	connfp = &ipst->ips_ipcl_conn_fanout[IPCL_CONN_HASH(ipha->ipha_dst,
	    ports, ipst)];

	mutex_enter(&connfp->connf_lock);
	for (tconnp = connfp->connf_head; tconnp != NULL;
	    tconnp = tconnp->conn_next) {

		if (IPCL_CONN_MATCH(tconnp, IPPROTO_TCP,
		    ipha->ipha_dst, ipha->ipha_src, ports) &&
		    tconnp->conn_tcp->tcp_state == TCPS_ESTABLISHED &&
		    (!zone_chk || tconnp->conn_zoneid == connp->conn_zoneid)) {

			ASSERT(tconnp != connp);
			CONN_INC_REF(tconnp);
			mutex_exit(&connfp->connf_lock);
			return (tconnp);
		}
	}
	mutex_exit(&connfp->connf_lock);
	return (NULL);
}

/*
 * Search for a peer TCP/IPv6 loopback conn by doing a reverse lookup on
 * the {src, dst, lport, fport} quadruplet.  Returns with conn reference
 * held; caller must call CONN_DEC_REF.  Only checks for connected entries
 * (peer tcp in ESTABLISHED state).
 */
conn_t *
ipcl_conn_tcp_lookup_reversed_ipv6(conn_t *connp, ip6_t *ip6h, tcpha_t *tcpha,
    ip_stack_t *ipst)
{
	uint32_t ports;
	uint16_t *pports = (uint16_t *)&ports;
	connf_t	*connfp;
	conn_t	*tconnp;
	boolean_t zone_chk;

	/*
	 * If either the source of destination address is loopback, then
	 * both endpoints must be in the same Zone.  Otherwise, both of
	 * the addresses are system-wide unique (tcp is in ESTABLISHED
	 * state) and the endpoints may reside in different Zones.  We
	 * don't do Zone check for link local address(es) because the
	 * current Zone implementation treats each link local address as
	 * being unique per system node, i.e. they belong to global Zone.
	 */
	zone_chk = (IN6_IS_ADDR_LOOPBACK(&ip6h->ip6_src) ||
	    IN6_IS_ADDR_LOOPBACK(&ip6h->ip6_dst));

	pports[0] = tcpha->tha_fport;
	pports[1] = tcpha->tha_lport;

	connfp = &ipst->ips_ipcl_conn_fanout[IPCL_CONN_HASH_V6(ip6h->ip6_dst,
	    ports, ipst)];

	mutex_enter(&connfp->connf_lock);
	for (tconnp = connfp->connf_head; tconnp != NULL;
	    tconnp = tconnp->conn_next) {

		/* We skip conn_bound_if check here as this is loopback tcp */
		if (IPCL_CONN_MATCH_V6(tconnp, IPPROTO_TCP,
		    ip6h->ip6_dst, ip6h->ip6_src, ports) &&
		    tconnp->conn_tcp->tcp_state == TCPS_ESTABLISHED &&
		    (!zone_chk || tconnp->conn_zoneid == connp->conn_zoneid)) {

			ASSERT(tconnp != connp);
			CONN_INC_REF(tconnp);
			mutex_exit(&connfp->connf_lock);
			return (tconnp);
		}
	}
	mutex_exit(&connfp->connf_lock);
	return (NULL);
}

/*
 * Find an exact {src, dst, lport, fport} match for a bounced datagram.
 * Returns with conn reference held. Caller must call CONN_DEC_REF.
 * Only checks for connected entries i.e. no INADDR_ANY checks.
 */
conn_t *
ipcl_tcp_lookup_reversed_ipv4(ipha_t *ipha, tcpha_t *tcpha, int min_state,
    ip_stack_t *ipst)
{
	uint32_t ports;
	uint16_t *pports;
	connf_t	*connfp;
	conn_t	*tconnp;

	pports = (uint16_t *)&ports;
	pports[0] = tcpha->tha_fport;
	pports[1] = tcpha->tha_lport;

	connfp = &ipst->ips_ipcl_conn_fanout[IPCL_CONN_HASH(ipha->ipha_dst,
	    ports, ipst)];

	mutex_enter(&connfp->connf_lock);
	for (tconnp = connfp->connf_head; tconnp != NULL;
	    tconnp = tconnp->conn_next) {

		if (IPCL_CONN_MATCH(tconnp, IPPROTO_TCP,
		    ipha->ipha_dst, ipha->ipha_src, ports) &&
		    tconnp->conn_tcp->tcp_state >= min_state) {

			CONN_INC_REF(tconnp);
			mutex_exit(&connfp->connf_lock);
			return (tconnp);
		}
	}
	mutex_exit(&connfp->connf_lock);
	return (NULL);
}

/*
 * Find an exact {src, dst, lport, fport} match for a bounced datagram.
 * Returns with conn reference held. Caller must call CONN_DEC_REF.
 * Only checks for connected entries i.e. no INADDR_ANY checks.
 * Match on ifindex in addition to addresses.
 */
conn_t *
ipcl_tcp_lookup_reversed_ipv6(ip6_t *ip6h, tcpha_t *tcpha, int min_state,
    uint_t ifindex, ip_stack_t *ipst)
{
	tcp_t	*tcp;
	uint32_t ports;
	uint16_t *pports;
	connf_t	*connfp;
	conn_t	*tconnp;

	pports = (uint16_t *)&ports;
	pports[0] = tcpha->tha_fport;
	pports[1] = tcpha->tha_lport;

	connfp = &ipst->ips_ipcl_conn_fanout[IPCL_CONN_HASH_V6(ip6h->ip6_dst,
	    ports, ipst)];

	mutex_enter(&connfp->connf_lock);
	for (tconnp = connfp->connf_head; tconnp != NULL;
	    tconnp = tconnp->conn_next) {

		tcp = tconnp->conn_tcp;
		if (IPCL_CONN_MATCH_V6(tconnp, IPPROTO_TCP,
		    ip6h->ip6_dst, ip6h->ip6_src, ports) &&
		    tcp->tcp_state >= min_state &&
		    (tconnp->conn_bound_if == 0 ||
		    tconnp->conn_bound_if == ifindex)) {

			CONN_INC_REF(tconnp);
			mutex_exit(&connfp->connf_lock);
			return (tconnp);
		}
	}
	mutex_exit(&connfp->connf_lock);
	return (NULL);
}

/*
 * Finds a TCP/IPv4 listening connection; called by tcp_disconnect to locate
 * a listener when changing state.
 */
conn_t *
ipcl_lookup_listener_v4(uint16_t lport, ipaddr_t laddr, zoneid_t zoneid,
    ip_stack_t *ipst)
{
	connf_t		*bind_connfp;
	conn_t		*connp;
	tcp_t		*tcp;

	/*
	 * Avoid false matches for packets sent to an IP destination of
	 * all zeros.
	 */
	if (laddr == 0)
		return (NULL);

	ASSERT(zoneid != ALL_ZONES);

	bind_connfp = &ipst->ips_ipcl_bind_fanout[IPCL_BIND_HASH(lport, ipst)];
	mutex_enter(&bind_connfp->connf_lock);
	for (connp = bind_connfp->connf_head; connp != NULL;
	    connp = connp->conn_next) {
		tcp = connp->conn_tcp;
		if (IPCL_BIND_MATCH(connp, IPPROTO_TCP, laddr, lport) &&
		    IPCL_ZONE_MATCH(connp, zoneid) &&
		    (tcp->tcp_listener == NULL)) {
			CONN_INC_REF(connp);
			mutex_exit(&bind_connfp->connf_lock);
			return (connp);
		}
	}
	mutex_exit(&bind_connfp->connf_lock);
	return (NULL);
}

/*
 * Finds a TCP/IPv6 listening connection; called by tcp_disconnect to locate
 * a listener when changing state.
 */
conn_t *
ipcl_lookup_listener_v6(uint16_t lport, in6_addr_t *laddr, uint_t ifindex,
    zoneid_t zoneid, ip_stack_t *ipst)
{
	connf_t		*bind_connfp;
	conn_t		*connp = NULL;
	tcp_t		*tcp;

	/*
	 * Avoid false matches for packets sent to an IP destination of
	 * all zeros.
	 */
	if (IN6_IS_ADDR_UNSPECIFIED(laddr))
		return (NULL);

	ASSERT(zoneid != ALL_ZONES);

	bind_connfp = &ipst->ips_ipcl_bind_fanout[IPCL_BIND_HASH(lport, ipst)];
	mutex_enter(&bind_connfp->connf_lock);
	for (connp = bind_connfp->connf_head; connp != NULL;
	    connp = connp->conn_next) {
		tcp = connp->conn_tcp;
		if (IPCL_BIND_MATCH_V6(connp, IPPROTO_TCP, *laddr, lport) &&
		    IPCL_ZONE_MATCH(connp, zoneid) &&
		    (connp->conn_bound_if == 0 ||
		    connp->conn_bound_if == ifindex) &&
		    tcp->tcp_listener == NULL) {
			CONN_INC_REF(connp);
			mutex_exit(&bind_connfp->connf_lock);
			return (connp);
		}
	}
	mutex_exit(&bind_connfp->connf_lock);
	return (NULL);
}

/*
 * ipcl_get_next_conn
 *	get the next entry in the conn global list
 *	and put a reference on the next_conn.
 *	decrement the reference on the current conn.
 *
 * This is an iterator based walker function that also provides for
 * some selection by the caller. It walks through the conn_hash bucket
 * searching for the next valid connp in the list, and selects connections
 * that are neither closed nor condemned. It also REFHOLDS the conn
 * thus ensuring that the conn exists when the caller uses the conn.
 */
conn_t *
ipcl_get_next_conn(connf_t *connfp, conn_t *connp, uint32_t conn_flags)
{
	conn_t	*next_connp;

	if (connfp == NULL)
		return (NULL);

	mutex_enter(&connfp->connf_lock);

	next_connp = (connp == NULL) ?
	    connfp->connf_head : connp->conn_g_next;

	while (next_connp != NULL) {
		mutex_enter(&next_connp->conn_lock);
		if (!(next_connp->conn_flags & conn_flags) ||
		    (next_connp->conn_state_flags &
		    (CONN_CONDEMNED | CONN_INCIPIENT))) {
			/*
			 * This conn has been condemned or
			 * is closing, or the flags don't match
			 */
			mutex_exit(&next_connp->conn_lock);
			next_connp = next_connp->conn_g_next;
			continue;
		}
		CONN_INC_REF_LOCKED(next_connp);
		mutex_exit(&next_connp->conn_lock);
		break;
	}

	mutex_exit(&connfp->connf_lock);

	if (connp != NULL)
		CONN_DEC_REF(connp);

	return (next_connp);
}

#ifdef CONN_DEBUG
/*
 * Trace of the last NBUF refhold/refrele
 */
int
conn_trace_ref(conn_t *connp)
{
	int	last;
	conn_trace_t	*ctb;

	ASSERT(MUTEX_HELD(&connp->conn_lock));
	last = connp->conn_trace_last;
	last++;
	if (last == CONN_TRACE_MAX)
		last = 0;

	ctb = &connp->conn_trace_buf[last];
	ctb->ctb_depth = getpcstack(ctb->ctb_stack, CONN_STACK_DEPTH);
	connp->conn_trace_last = last;
	return (1);
}

int
conn_untrace_ref(conn_t *connp)
{
	int	last;
	conn_trace_t	*ctb;

	ASSERT(MUTEX_HELD(&connp->conn_lock));
	last = connp->conn_trace_last;
	last++;
	if (last == CONN_TRACE_MAX)
		last = 0;

	ctb = &connp->conn_trace_buf[last];
	ctb->ctb_depth = getpcstack(ctb->ctb_stack, CONN_STACK_DEPTH);
	connp->conn_trace_last = last;
	return (1);
}
#endif

mib2_socketInfoEntry_t *
conn_get_socket_info(conn_t *connp, mib2_socketInfoEntry_t *sie)
{
	vnode_t *vn = NULL;
	vattr_t attr;
	uint64_t flags = 0;

	/*
	 * If the connection is closing, it is not safe to make an upcall or
	 * access the stream associated with the connection.
<<<<<<< HEAD
=======
	 * The callers of this function have a reference on connp itself
	 * so, as long as it is not closing, it's safe to continue.
>>>>>>> 3423c61d
	 */
	mutex_enter(&connp->conn_lock);

	if ((connp->conn_state_flags & CONN_CLOSING)) {
		mutex_exit(&connp->conn_lock);
		return (NULL);
	}

	mutex_exit(&connp->conn_lock);

	if (connp->conn_upper_handle != NULL) {
		vn = (*connp->conn_upcalls->su_get_vnode)
		    (connp->conn_upper_handle);
	} else if (!IPCL_IS_NONSTR(connp) && connp->conn_rq != NULL) {
		vn = STREAM(connp->conn_rq)->sd_pvnode;
		if (vn != NULL)
			VN_HOLD(vn);
		flags |= MIB2_SOCKINFO_STREAM;
	}

	if (vn == NULL || VOP_GETATTR(vn, &attr, 0, CRED(), NULL) != 0) {
		if (vn != NULL)
			VN_RELE(vn);
		return (NULL);
	}

	VN_RELE(vn);

	bzero(sie, sizeof (*sie));

	sie->sie_flags = flags;
	sie->sie_inode = attr.va_nodeid;
	sie->sie_dev = attr.va_rdev;

	return (sie);
}<|MERGE_RESOLUTION|>--- conflicted
+++ resolved
@@ -20,10 +20,7 @@
  */
 /*
  * Copyright (c) 2003, 2010, Oracle and/or its affiliates. All rights reserved.
-<<<<<<< HEAD
  * Copyright 2016 Joyent, Inc.
-=======
->>>>>>> 3423c61d
  * Copyright 2019 OmniOS Community Edition (OmniOSce) Association.
  */
 
@@ -2763,11 +2760,8 @@
 	/*
 	 * If the connection is closing, it is not safe to make an upcall or
 	 * access the stream associated with the connection.
-<<<<<<< HEAD
-=======
 	 * The callers of this function have a reference on connp itself
 	 * so, as long as it is not closing, it's safe to continue.
->>>>>>> 3423c61d
 	 */
 	mutex_enter(&connp->conn_lock);
 
