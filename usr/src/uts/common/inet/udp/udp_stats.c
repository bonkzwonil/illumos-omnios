/*
 * CDDL HEADER START
 *
 * The contents of this file are subject to the terms of the
 * Common Development and Distribution License (the "License").
 * You may not use this file except in compliance with the License.
 *
 * You can obtain a copy of the license at usr/src/OPENSOLARIS.LICENSE
 * or http://www.opensolaris.org/os/licensing.
 * See the License for the specific language governing permissions
 * and limitations under the License.
 *
 * When distributing Covered Code, include this CDDL HEADER in each
 * file and include the License file at usr/src/OPENSOLARIS.LICENSE.
 * If applicable, add the following below this CDDL HEADER, with the
 * fields enclosed by brackets "[]" replaced with your own identifying
 * information: Portions Copyright [yyyy] [name of copyright owner]
 *
 * CDDL HEADER END
 */

/*
 * Copyright (c) 2010, Oracle and/or its affiliates. All rights reserved.
 * Copyright 2019 OmniOS Community Edition (OmniOSce) Association.
 */

#include <sys/types.h>
#include <sys/tihdr.h>
#include <sys/policy.h>
#include <sys/tsol/tnet.h>
#include <sys/stropts.h>
#include <sys/strsubr.h>
#include <sys/socket.h>
#include <sys/socketvar.h>

#include <inet/common.h>
#include <inet/kstatcom.h>
#include <inet/snmpcom.h>
#include <inet/mib2.h>
#include <inet/optcom.h>
#include <inet/snmpcom.h>
#include <inet/kstatcom.h>
#include <inet/udp_impl.h>

static int	udp_kstat_update(kstat_t *, int);
static int	udp_kstat2_update(kstat_t *, int);
static void	udp_sum_mib(udp_stack_t *, mib2_udp_t *);
static void	udp_clr_stats(udp_stat_t *);
static void	udp_add_stats(udp_stat_counter_t *, udp_stat_t *);
static void	udp_add_mib(mib2_udp_t *, mib2_udp_t *);
/*
 * return SNMP stuff in buffer in mpdata. We don't hold any lock and report
 * information that can be changing beneath us.
 */
mblk_t *
udp_snmp_get(queue_t *q, mblk_t *mpctl, boolean_t legacy_req)
{
	mblk_t			*mpdata;
	mblk_t			*mp_conn_ctl;
	mblk_t			*mp_attr_ctl;
	mblk_t			*mp_info_ctl;
	mblk_t			*mp6_conn_ctl;
	mblk_t			*mp6_attr_ctl;
	mblk_t			*mp6_info_ctl;
	mblk_t			*mp_conn_tail;
	mblk_t			*mp_attr_tail;
	mblk_t			*mp_info_tail;
	mblk_t			*mp6_conn_tail;
	mblk_t			*mp6_attr_tail;
	mblk_t			*mp6_info_tail;
	struct opthdr		*optp;
	mib2_udpEntry_t		ude;
	mib2_udp6Entry_t	ude6;
	mib2_transportMLPEntry_t mlp;
	mib2_socketInfoEntry_t	*sie, psie;
	int			state;
	zoneid_t		zoneid;
	int			i;
	connf_t			*connfp;
	conn_t			*connp = Q_TO_CONN(q);
	int			v4_conn_idx;
	int			v6_conn_idx;
	boolean_t		needattr;
	udp_t			*udp;
	ip_stack_t		*ipst = connp->conn_netstack->netstack_ip;
	udp_stack_t		*us = connp->conn_netstack->netstack_udp;
	mblk_t			*mp2ctl;
	mib2_udp_t		udp_mib;
	size_t			udp_mib_size, ude_size, ude6_size;

	/*
	 * make a copy of the original message
	 */
	mp2ctl = copymsg(mpctl);

	mp_conn_ctl = mp_attr_ctl = mp6_conn_ctl = NULL;
	if (mpctl == NULL ||
	    (mpdata = mpctl->b_cont) == NULL ||
	    (mp_conn_ctl = copymsg(mpctl)) == NULL ||
	    (mp_attr_ctl = copymsg(mpctl)) == NULL ||
	    (mp_info_ctl = copymsg(mpctl)) == NULL ||
	    (mp6_conn_ctl = copymsg(mpctl)) == NULL ||
	    (mp6_attr_ctl = copymsg(mpctl)) == NULL ||
	    (mp6_info_ctl = copymsg(mpctl)) == NULL) {
		freemsg(mp_conn_ctl);
		freemsg(mp_attr_ctl);
		freemsg(mp_info_ctl);
		freemsg(mp6_conn_ctl);
		freemsg(mp6_attr_ctl);
		freemsg(mp6_info_ctl);
		freemsg(mpctl);
		freemsg(mp2ctl);
		return (0);
	}

	zoneid = connp->conn_zoneid;

	if (legacy_req) {
		udp_mib_size = LEGACY_MIB_SIZE(&udp_mib, mib2_udp_t);
		ude_size = LEGACY_MIB_SIZE(&ude, mib2_udpEntry_t);
		ude6_size = LEGACY_MIB_SIZE(&ude6, mib2_udp6Entry_t);
	} else {
		udp_mib_size = sizeof (mib2_udp_t);
		ude_size = sizeof (mib2_udpEntry_t);
		ude6_size = sizeof (mib2_udp6Entry_t);
	}

	bzero(&udp_mib, sizeof (udp_mib));
	/* fixed length structure for IPv4 and IPv6 counters */
	SET_MIB(udp_mib.udpEntrySize, ude_size);
	SET_MIB(udp_mib.udp6EntrySize, ude6_size);

	udp_sum_mib(us, &udp_mib);

	/*
	 * Synchronize 32- and 64-bit counters.  Note that udpInDatagrams and
	 * udpOutDatagrams are not updated anywhere in UDP.  The new 64 bits
	 * counters are used.  Hence the old counters' values in us_sc_mib
	 * are always 0.
	 */
	SYNC32_MIB(&udp_mib, udpInDatagrams, udpHCInDatagrams);
	SYNC32_MIB(&udp_mib, udpOutDatagrams, udpHCOutDatagrams);

	optp = (struct opthdr *)&mpctl->b_rptr[sizeof (struct T_optmgmt_ack)];
	optp->level = MIB2_UDP;
	optp->name = 0;
	(void) snmp_append_data(mpdata, (char *)&udp_mib, udp_mib_size);
	optp->len = msgdsize(mpdata);
	qreply(q, mpctl);

	mp_conn_tail = mp_attr_tail = mp6_conn_tail = mp6_attr_tail = NULL;
	mp_info_tail = mp6_info_tail = NULL;
	v4_conn_idx = v6_conn_idx = 0;

	for (i = 0; i < CONN_G_HASH_SIZE; i++) {
		connfp = &ipst->ips_ipcl_globalhash_fanout[i];
		connp = NULL;

		while ((connp = ipcl_get_next_conn(connfp, connp,
		    IPCL_UDPCONN))) {
			sonode_t *so = (sonode_t *)connp->conn_upper_handle;

			udp = connp->conn_udp;
			if (zoneid != connp->conn_zoneid)
				continue;

			/*
			 * Note that the port numbers are sent in
			 * host byte order
			 */

			if (udp->udp_state == TS_UNBND)
				state = MIB2_UDP_unbound;
			else if (udp->udp_state == TS_IDLE)
				state = MIB2_UDP_idle;
			else if (udp->udp_state == TS_DATA_XFER)
				state = MIB2_UDP_connected;
			else
				state = MIB2_UDP_unknown;

			needattr = B_FALSE;
			bzero(&mlp, sizeof (mlp));
			if (connp->conn_mlp_type != mlptSingle) {
				if (connp->conn_mlp_type == mlptShared ||
				    connp->conn_mlp_type == mlptBoth)
					mlp.tme_flags |= MIB2_TMEF_SHARED;
				if (connp->conn_mlp_type == mlptPrivate ||
				    connp->conn_mlp_type == mlptBoth)
					mlp.tme_flags |= MIB2_TMEF_PRIVATE;
				needattr = B_TRUE;
			}
			if (connp->conn_anon_mlp) {
				mlp.tme_flags |= MIB2_TMEF_ANONMLP;
				needattr = B_TRUE;
			}
			switch (connp->conn_mac_mode) {
			case CONN_MAC_DEFAULT:
				break;
			case CONN_MAC_AWARE:
				mlp.tme_flags |= MIB2_TMEF_MACEXEMPT;
				needattr = B_TRUE;
				break;
			case CONN_MAC_IMPLICIT:
				mlp.tme_flags |= MIB2_TMEF_MACIMPLICIT;
				needattr = B_TRUE;
				break;
			}
			mutex_enter(&connp->conn_lock);
			if (udp->udp_state == TS_DATA_XFER &&
			    connp->conn_ixa->ixa_tsl != NULL) {
				ts_label_t *tsl;

				tsl = connp->conn_ixa->ixa_tsl;
				mlp.tme_flags |= MIB2_TMEF_IS_LABELED;
				mlp.tme_doi = label2doi(tsl);
				mlp.tme_label = *label2bslabel(tsl);
				needattr = B_TRUE;
			}
			mutex_exit(&connp->conn_lock);

			/*
			 * Create an IPv4 table entry for IPv4 entries and also
			 * any IPv6 entries which are bound to in6addr_any
			 * (i.e. anything a IPv4 peer could connect/send to).
			 */
			if (connp->conn_ipversion == IPV4_VERSION ||
			    (udp->udp_state <= TS_IDLE &&
			    IN6_IS_ADDR_UNSPECIFIED(&connp->conn_laddr_v6))) {
				ude.udpEntryInfo.ue_state = state;
				/*
				 * If in6addr_any this will set it to
				 * INADDR_ANY
				 */
				ude.udpLocalAddress = connp->conn_laddr_v4;
				ude.udpLocalPort = ntohs(connp->conn_lport);
				if (udp->udp_state == TS_DATA_XFER) {
					/*
					 * Can potentially get here for
					 * v6 socket if another process
					 * (say, ping) has just done a
					 * sendto(), changing the state
					 * from the TS_IDLE above to
					 * TS_DATA_XFER by the time we hit
					 * this part of the code.
					 */
					ude.udpEntryInfo.ue_RemoteAddress =
					    connp->conn_faddr_v4;
					ude.udpEntryInfo.ue_RemotePort =
					    ntohs(connp->conn_fport);
				} else {
					ude.udpEntryInfo.ue_RemoteAddress = 0;
					ude.udpEntryInfo.ue_RemotePort = 0;
				}

				/*
				 * We make the assumption that all udp_t
				 * structs will be created within an address
				 * region no larger than 32-bits.
				 */
				ude.udpInstance = (uint32_t)(uintptr_t)udp;
				ude.udpCreationProcess =
				    (connp->conn_cpid < 0) ?
				    MIB2_UNKNOWN_PROCESS :
				    connp->conn_cpid;
				ude.udpCreationTime = connp->conn_open_time;

				(void) snmp_append_data2(mp_conn_ctl->b_cont,
				    &mp_conn_tail, (char *)&ude, ude_size);

				if (needattr) {
					mlp.tme_connidx = v4_conn_idx;
					(void) snmp_append_data2(
					    mp_attr_ctl->b_cont, &mp_attr_tail,
					    (char *)&mlp, sizeof (mlp));
				}

				if ((sie = conn_get_socket_info(connp, &psie))
				    != NULL) {
					sie->sie_connidx = v4_conn_idx;
					if (connp->conn_ipversion ==
					    IPV6_VERSION)
						sie->sie_flags |=
						    MIB2_SOCKINFO_IPV6;
					(void) snmp_append_data2(
					    mp_info_ctl->b_cont, &mp_info_tail,
					    (char *)sie, sizeof (*sie));
				}

				v4_conn_idx++;
			}
			if (connp->conn_ipversion == IPV6_VERSION) {
				ude6.udp6EntryInfo.ue_state  = state;
				ude6.udp6LocalAddress = connp->conn_laddr_v6;
				ude6.udp6LocalPort = ntohs(connp->conn_lport);
				mutex_enter(&connp->conn_lock);
				if (connp->conn_ixa->ixa_flags &
				    IXAF_SCOPEID_SET) {
					ude6.udp6IfIndex =
					    connp->conn_ixa->ixa_scopeid;
				} else {
					ude6.udp6IfIndex = connp->conn_bound_if;
				}
				mutex_exit(&connp->conn_lock);
				if (udp->udp_state == TS_DATA_XFER) {
					ude6.udp6EntryInfo.ue_RemoteAddress =
					    connp->conn_faddr_v6;
					ude6.udp6EntryInfo.ue_RemotePort =
					    ntohs(connp->conn_fport);
				} else {
					ude6.udp6EntryInfo.ue_RemoteAddress =
					    sin6_null.sin6_addr;
					ude6.udp6EntryInfo.ue_RemotePort = 0;
				}
				/*
				 * We make the assumption that all udp_t
				 * structs will be created within an address
				 * region no larger than 32-bits.
				 */
				ude6.udp6Instance = (uint32_t)(uintptr_t)udp;
				ude6.udp6CreationProcess =
				    (connp->conn_cpid < 0) ?
				    MIB2_UNKNOWN_PROCESS :
				    connp->conn_cpid;
				ude6.udp6CreationTime = connp->conn_open_time;

				(void) snmp_append_data2(mp6_conn_ctl->b_cont,
				    &mp6_conn_tail, (char *)&ude6, ude6_size);

				if (needattr) {
					mlp.tme_connidx = v6_conn_idx;
					(void) snmp_append_data2(
					    mp6_attr_ctl->b_cont,
					    &mp6_attr_tail, (char *)&mlp,
					    sizeof (mlp));
				}

				if ((sie = conn_get_socket_info(connp,
<<<<<<< HEAD
				    &psie)) !=
				    NULL) {
=======
				    &psie)) != NULL) {
>>>>>>> 3423c61d
					sie->sie_connidx = v6_conn_idx;
					(void) snmp_append_data2(
					    mp6_info_ctl->b_cont,
					    &mp6_info_tail,
					    (char *)sie, sizeof (*sie));
				}

				v6_conn_idx++;
			}
		}
	}

	/* IPv4 UDP endpoints */
	optp = (struct opthdr *)&mp_conn_ctl->b_rptr[
	    sizeof (struct T_optmgmt_ack)];
	optp->level = MIB2_UDP;
	optp->name = MIB2_UDP_ENTRY;
	optp->len = msgdsize(mp_conn_ctl->b_cont);
	qreply(q, mp_conn_ctl);

	/* table of MLP attributes... */
	optp = (struct opthdr *)&mp_attr_ctl->b_rptr[
	    sizeof (struct T_optmgmt_ack)];
	optp->level = MIB2_UDP;
	optp->name = EXPER_XPORT_MLP;
	optp->len = msgdsize(mp_attr_ctl->b_cont);
	if (optp->len == 0)
		freemsg(mp_attr_ctl);
	else
		qreply(q, mp_attr_ctl);

	/* table of socket info... */
	optp = (struct opthdr *)&mp_info_ctl->b_rptr[
	    sizeof (struct T_optmgmt_ack)];
	optp->level = MIB2_UDP;
	optp->name = EXPER_SOCK_INFO;
	optp->len = msgdsize(mp_info_ctl->b_cont);
	if (optp->len == 0)
		freemsg(mp_info_ctl);
	else
		qreply(q, mp_info_ctl);

	/* IPv6 UDP endpoints */
	optp = (struct opthdr *)&mp6_conn_ctl->b_rptr[
	    sizeof (struct T_optmgmt_ack)];
	optp->level = MIB2_UDP6;
	optp->name = MIB2_UDP6_ENTRY;
	optp->len = msgdsize(mp6_conn_ctl->b_cont);
	qreply(q, mp6_conn_ctl);

	/* table of MLP attributes... */
	optp = (struct opthdr *)&mp6_attr_ctl->b_rptr[
	    sizeof (struct T_optmgmt_ack)];
	optp->level = MIB2_UDP6;
	optp->name = EXPER_XPORT_MLP;
	optp->len = msgdsize(mp6_attr_ctl->b_cont);
	if (optp->len == 0)
		freemsg(mp6_attr_ctl);
	else
		qreply(q, mp6_attr_ctl);

	/* table of socket info... */
	optp = (struct opthdr *)&mp6_info_ctl->b_rptr[
	    sizeof (struct T_optmgmt_ack)];
	optp->level = MIB2_UDP6;
	optp->name = EXPER_SOCK_INFO;
	optp->len = msgdsize(mp6_info_ctl->b_cont);
	if (optp->len == 0)
		freemsg(mp6_info_ctl);
	else
		qreply(q, mp6_info_ctl);

	return (mp2ctl);
}

/*
 * Return 0 if invalid set request, 1 otherwise, including non-udp requests.
 * NOTE: Per MIB-II, UDP has no writable data.
 * TODO:  If this ever actually tries to set anything, it needs to be
 * to do the appropriate locking.
 */
/* ARGSUSED */
int
udp_snmp_set(queue_t *q, t_scalar_t level, t_scalar_t name,
    uchar_t *ptr, int len)
{
	switch (level) {
	case MIB2_UDP:
		return (0);
	default:
		return (1);
	}
}

void
udp_kstat_fini(netstackid_t stackid, kstat_t *ksp)
{
	if (ksp != NULL) {
		ASSERT(stackid == (netstackid_t)(uintptr_t)ksp->ks_private);
		kstat_delete_netstack(ksp, stackid);
	}
}

/*
 * To add stats from one mib2_udp_t to another.  Static fields are not added.
 * The caller should set them up propertly.
 */
static void
udp_add_mib(mib2_udp_t *from, mib2_udp_t *to)
{
	to->udpHCInDatagrams += from->udpHCInDatagrams;
	to->udpInErrors += from->udpInErrors;
	to->udpHCOutDatagrams += from->udpHCOutDatagrams;
	to->udpOutErrors += from->udpOutErrors;
}


void *
udp_kstat2_init(netstackid_t stackid)
{
	kstat_t *ksp;

	udp_stat_t template = {
		{ "udp_sock_fallback",		KSTAT_DATA_UINT64 },
		{ "udp_out_opt",		KSTAT_DATA_UINT64 },
		{ "udp_out_err_notconn",	KSTAT_DATA_UINT64 },
		{ "udp_out_err_output",		KSTAT_DATA_UINT64 },
		{ "udp_out_err_tudr",		KSTAT_DATA_UINT64 },
#ifdef DEBUG
		{ "udp_data_conn",		KSTAT_DATA_UINT64 },
		{ "udp_data_notconn",		KSTAT_DATA_UINT64 },
		{ "udp_out_lastdst",		KSTAT_DATA_UINT64 },
		{ "udp_out_diffdst",		KSTAT_DATA_UINT64 },
		{ "udp_out_ipv6",		KSTAT_DATA_UINT64 },
		{ "udp_out_mapped",		KSTAT_DATA_UINT64 },
		{ "udp_out_ipv4",		KSTAT_DATA_UINT64 },
#endif
	};

	ksp = kstat_create_netstack(UDP_MOD_NAME, 0, "udpstat", "net",
	    KSTAT_TYPE_NAMED, sizeof (template) / sizeof (kstat_named_t),
	    0, stackid);

	if (ksp == NULL)
		return (NULL);

	bcopy(&template, ksp->ks_data, sizeof (template));
	ksp->ks_update = udp_kstat2_update;
	ksp->ks_private = (void *)(uintptr_t)stackid;

	kstat_install(ksp);
	return (ksp);
}

void
udp_kstat2_fini(netstackid_t stackid, kstat_t *ksp)
{
	if (ksp != NULL) {
		ASSERT(stackid == (netstackid_t)(uintptr_t)ksp->ks_private);
		kstat_delete_netstack(ksp, stackid);
	}
}

/*
 * To copy counters from the per CPU udpp_stat_counter_t to the stack
 * udp_stat_t.
 */
static void
udp_add_stats(udp_stat_counter_t *from, udp_stat_t *to)
{
	to->udp_sock_fallback.value.ui64 += from->udp_sock_fallback;
	to->udp_out_opt.value.ui64 += from->udp_out_opt;
	to->udp_out_err_notconn.value.ui64 += from->udp_out_err_notconn;
	to->udp_out_err_output.value.ui64 += from->udp_out_err_output;
	to->udp_out_err_tudr.value.ui64 += from->udp_out_err_tudr;
#ifdef DEBUG
	to->udp_data_conn.value.ui64 += from->udp_data_conn;
	to->udp_data_notconn.value.ui64 += from->udp_data_notconn;
	to->udp_out_lastdst.value.ui64 += from->udp_out_lastdst;
	to->udp_out_diffdst.value.ui64 += from->udp_out_diffdst;
	to->udp_out_ipv6.value.ui64 += from->udp_out_ipv6;
	to->udp_out_mapped.value.ui64 += from->udp_out_mapped;
	to->udp_out_ipv4.value.ui64 += from->udp_out_ipv4;
#endif
}

/*
 * To set all udp_stat_t counters to 0.
 */
static void
udp_clr_stats(udp_stat_t *stats)
{
	stats->udp_sock_fallback.value.ui64 = 0;
	stats->udp_out_opt.value.ui64 = 0;
	stats->udp_out_err_notconn.value.ui64 = 0;
	stats->udp_out_err_output.value.ui64 = 0;
	stats->udp_out_err_tudr.value.ui64 = 0;
#ifdef DEBUG
	stats->udp_data_conn.value.ui64 = 0;
	stats->udp_data_notconn.value.ui64 = 0;
	stats->udp_out_lastdst.value.ui64 = 0;
	stats->udp_out_diffdst.value.ui64 = 0;
	stats->udp_out_ipv6.value.ui64 = 0;
	stats->udp_out_mapped.value.ui64 = 0;
	stats->udp_out_ipv4.value.ui64 = 0;
#endif
}

int
udp_kstat2_update(kstat_t *kp, int rw)
{
	udp_stat_t	*stats;
	netstackid_t	stackid = (netstackid_t)(uintptr_t)kp->ks_private;
	netstack_t	*ns;
	udp_stack_t	*us;
	int		i;
	int		cnt;

	if (rw == KSTAT_WRITE)
		return (EACCES);

	ns = netstack_find_by_stackid(stackid);
	if (ns == NULL)
		return (-1);
	us = ns->netstack_udp;
	if (us == NULL) {
		netstack_rele(ns);
		return (-1);
	}
	stats = (udp_stat_t *)kp->ks_data;
	udp_clr_stats(stats);

	cnt = us->us_sc_cnt;
	for (i = 0; i < cnt; i++)
		udp_add_stats(&us->us_sc[i]->udp_sc_stats, stats);

	netstack_rele(ns);
	return (0);
}

void *
udp_kstat_init(netstackid_t stackid)
{
	kstat_t	*ksp;

	udp_named_kstat_t template = {
		{ "inDatagrams",	KSTAT_DATA_UINT64, 0 },
		{ "inErrors",		KSTAT_DATA_UINT32, 0 },
		{ "outDatagrams",	KSTAT_DATA_UINT64, 0 },
		{ "entrySize",		KSTAT_DATA_INT32, 0 },
		{ "entry6Size",		KSTAT_DATA_INT32, 0 },
		{ "outErrors",		KSTAT_DATA_UINT32, 0 },
	};

	ksp = kstat_create_netstack(UDP_MOD_NAME, 0, UDP_MOD_NAME, "mib2",
	    KSTAT_TYPE_NAMED, NUM_OF_FIELDS(udp_named_kstat_t), 0, stackid);

	if (ksp == NULL)
		return (NULL);

	template.entrySize.value.ui32 = sizeof (mib2_udpEntry_t);
	template.entry6Size.value.ui32 = sizeof (mib2_udp6Entry_t);

	bcopy(&template, ksp->ks_data, sizeof (template));
	ksp->ks_update = udp_kstat_update;
	ksp->ks_private = (void *)(uintptr_t)stackid;

	kstat_install(ksp);
	return (ksp);
}

/*
 * To sum up all MIB2 stats for a udp_stack_t from all per CPU stats.  The
 * caller should initialize the target mib2_udp_t properly as this function
 * just adds up all the per CPU stats.
 */
static void
udp_sum_mib(udp_stack_t *us, mib2_udp_t *udp_mib)
{
	int i;
	int cnt;

	cnt = us->us_sc_cnt;
	for (i = 0; i < cnt; i++)
		udp_add_mib(&us->us_sc[i]->udp_sc_mib, udp_mib);
}

static int
udp_kstat_update(kstat_t *kp, int rw)
{
	udp_named_kstat_t *udpkp;
	netstackid_t	stackid = (netstackid_t)(uintptr_t)kp->ks_private;
	netstack_t	*ns;
	udp_stack_t	*us;
	mib2_udp_t	udp_mib;

	if (rw == KSTAT_WRITE)
		return (EACCES);

	ns = netstack_find_by_stackid(stackid);
	if (ns == NULL)
		return (-1);
	us = ns->netstack_udp;
	if (us == NULL) {
		netstack_rele(ns);
		return (-1);
	}
	udpkp = (udp_named_kstat_t *)kp->ks_data;

	bzero(&udp_mib, sizeof (udp_mib));
	udp_sum_mib(us, &udp_mib);

	udpkp->inDatagrams.value.ui64 =	udp_mib.udpHCInDatagrams;
	udpkp->inErrors.value.ui32 =	udp_mib.udpInErrors;
	udpkp->outDatagrams.value.ui64 = udp_mib.udpHCOutDatagrams;
	udpkp->outErrors.value.ui32 =	udp_mib.udpOutErrors;
	netstack_rele(ns);
	return (0);
}<|MERGE_RESOLUTION|>--- conflicted
+++ resolved
@@ -335,12 +335,7 @@
 				}
 
 				if ((sie = conn_get_socket_info(connp,
-<<<<<<< HEAD
-				    &psie)) !=
-				    NULL) {
-=======
 				    &psie)) != NULL) {
->>>>>>> 3423c61d
 					sie->sie_connidx = v6_conn_idx;
 					(void) snmp_append_data2(
 					    mp6_info_ctl->b_cont,
