/*
 * CDDL HEADER START
 *
 * The contents of this file are subject to the terms of the
 * Common Development and Distribution License (the "License").
 * You may not use this file except in compliance with the License.
 *
 * You can obtain a copy of the license at usr/src/OPENSOLARIS.LICENSE
 * or http://www.opensolaris.org/os/licensing.
 * See the License for the specific language governing permissions
 * and limitations under the License.
 *
 * When distributing Covered Code, include this CDDL HEADER in each
 * file and include the License file at usr/src/OPENSOLARIS.LICENSE.
 * If applicable, add the following below this CDDL HEADER, with the
 * fields enclosed by brackets "[]" replaced with your own identifying
 * information: Portions Copyright [yyyy] [name of copyright owner]
 *
 * CDDL HEADER END
 */

/*
 * Copyright (c) 1989, 2010, Oracle and/or its affiliates. All rights reserved.
 * Copyright (c) 2012 by Delphix. All rights reserved.
 * Copyright 2014 Igor Kozhukhov <ikozhukhov@gmail.com>.
 * Copyright 2018 Joyent, Inc.
 * Copyright 2017 RackTop Systems.
 * Copyright 2019 Joyent, Inc.
 */

#ifndef _SYS_CPUVAR_H
#define	_SYS_CPUVAR_H

#include <sys/thread.h>
#include <sys/sysinfo.h>	/* has cpu_stat_t definition */
#include <sys/disp.h>
#include <sys/processor.h>
#include <sys/kcpc.h>		/* has kcpc_ctx_t definition */

#include <sys/loadavg.h>
#if (defined(_KERNEL) || defined(_KMEMUSER)) && defined(_MACHDEP)
#include <sys/machcpuvar.h>
#endif

#include <sys/types.h>
#include <sys/file.h>
#include <sys/bitmap.h>
#include <sys/rwlock.h>
#include <sys/msacct.h>
#if defined(__GNUC__) && defined(_ASM_INLINES) && defined(_KERNEL) && \
	(defined(__i386) || defined(__amd64))
#include <asm/cpuvar.h>
#endif

#ifdef	__cplusplus
extern "C" {
#endif

struct squeue_set_s;

#define	CPU_CACHE_COHERENCE_SIZE	64

/*
 * For fast event tracing.
 */
struct ftrace_record;
typedef struct ftrace_data {
	int			ftd_state;	/* ftrace flags */
	kmutex_t		ftd_unused;	/* ftrace buffer lock, unused */
	struct ftrace_record	*ftd_cur;	/* current record */
	struct ftrace_record	*ftd_first;	/* first record */
	struct ftrace_record	*ftd_last;	/* last record */
} ftrace_data_t;

struct cyc_cpu;
struct nvlist;

/*
 * Per-CPU data.
 *
 * Be careful adding new members: if they are not the same in all modules (e.g.
 * change size depending on a #define), CTF uniquification can fail to work
 * properly.  Furthermore, this is transitive in that it applies recursively to
 * all types pointed to by cpu_t.
 */
typedef struct cpu {
	processorid_t	cpu_id;			/* CPU number */
	processorid_t	cpu_seqid;	/* sequential CPU id (0..ncpus-1) */
	volatile cpu_flag_t cpu_flags;		/* flags indicating CPU state */
	struct cpu	*cpu_self;		/* pointer to itself */
	kthread_t	*cpu_thread;		/* current thread */
	kthread_t	*cpu_idle_thread;	/* idle thread for this CPU */
	kthread_t	*cpu_pause_thread;	/* pause thread for this CPU */
	klwp_id_t	cpu_lwp;		/* current lwp (if any) */
	klwp_id_t	cpu_fpowner;		/* currently loaded fpu owner */
	struct cpupart	*cpu_part;		/* partition with this CPU */
	struct lgrp_ld	*cpu_lpl;		/* pointer to this cpu's load */
	int		cpu_cache_offset;	/* see kmem.c for details */

	/*
	 * Links to other CPUs.  It is safe to walk these lists if
	 * one of the following is true:
	 *	- cpu_lock held
	 *	- preemption disabled via kpreempt_disable
	 *	- PIL >= DISP_LEVEL
	 *	- acting thread is an interrupt thread
	 *	- all other CPUs are paused
	 */
	struct cpu	*cpu_next;		/* next existing CPU */
	struct cpu	*cpu_prev;		/* prev existing CPU */
	struct cpu	*cpu_next_onln;		/* next online (enabled) CPU */
	struct cpu	*cpu_prev_onln;		/* prev online (enabled) CPU */
	struct cpu	*cpu_next_part;		/* next CPU in partition */
	struct cpu	*cpu_prev_part;		/* prev CPU in partition */
	struct cpu	*cpu_next_lgrp;		/* next CPU in latency group */
	struct cpu	*cpu_prev_lgrp;		/* prev CPU in latency group */
	struct cpu	*cpu_next_lpl;		/* next CPU in lgrp partition */
	struct cpu	*cpu_prev_lpl;

	struct cpu_pg	*cpu_pg;		/* cpu's processor groups */

	void		*cpu_reserved[4];	/* reserved for future use */

	/*
	 * Scheduling variables.
	 */
	disp_t		*cpu_disp;		/* dispatch queue data */
	/*
	 * Note that cpu_disp is set before the CPU is added to the system
	 * and is never modified.  Hence, no additional locking is needed
	 * beyond what's necessary to access the cpu_t structure.
	 */
	char		cpu_runrun;	/* scheduling flag - set to preempt */
	char		cpu_kprunrun;		/* force kernel preemption */
	pri_t		cpu_chosen_level;	/* priority at which cpu */
						/* was chosen for scheduling */
	kthread_t	*cpu_dispthread; /* thread selected for dispatch */
	disp_lock_t	cpu_thread_lock; /* dispatcher lock on current thread */
	uint8_t		cpu_disp_flags;	/* flags used by dispatcher */
	/*
	 * The following field is updated when ever the cpu_dispthread
	 * changes. Also in places, where the current thread(cpu_dispthread)
	 * priority changes. This is used in disp_lowpri_cpu()
	 */
	pri_t		cpu_dispatch_pri; /* priority of cpu_dispthread */
	clock_t		cpu_last_swtch;	/* last time switched to new thread */

	/*
	 * Interrupt data.
	 */
	caddr_t		cpu_intr_stack;	/* interrupt stack */
	kthread_t	*cpu_intr_thread; /* interrupt thread list */
	uint_t		cpu_intr_actv;	/* interrupt levels active (bitmask) */
	int		cpu_base_spl;	/* priority for highest rupt active */

	/*
	 * Statistics.
	 */
	cpu_stats_t	cpu_stats;		/* per-CPU statistics */
	struct kstat	*cpu_info_kstat;	/* kstat for cpu info */

	uintptr_t	cpu_profile_pc;	/* kernel PC in profile interrupt */
	uintptr_t	cpu_profile_upc; /* user PC in profile interrupt */
	uintptr_t	cpu_profile_pil; /* PIL when profile interrupted */

	ftrace_data_t	cpu_ftrace;		/* per cpu ftrace data */

	clock_t		cpu_deadman_counter;	/* used by deadman() */
	uint_t		cpu_deadman_countdown;	/* used by deadman() */

	kmutex_t	cpu_cpc_ctxlock; /* protects context for idle thread */
	kcpc_ctx_t	*cpu_cpc_ctx;	/* performance counter context */

	/*
	 * Configuration information for the processor_info system call.
	 */
	processor_info_t cpu_type_info;	/* config info */
	time_t		cpu_state_begin; /* when CPU entered current state */
	char		cpu_cpr_flags;	/* CPR related info */
	struct cyc_cpu	*cpu_cyclic;	/* per cpu cyclic subsystem data */
	struct squeue_set_s *cpu_squeue_set;	/* per cpu squeue set */
	struct nvlist	*cpu_props;	/* pool-related properties */

	krwlock_t	cpu_ft_lock;		/* DTrace: fasttrap lock */
	uintptr_t	cpu_dtrace_caller;	/* DTrace: caller, if any */
	hrtime_t	cpu_dtrace_chillmark;	/* DTrace: chill mark time */
	hrtime_t	cpu_dtrace_chilled;	/* DTrace: total chill time */
	uint64_t	cpu_dtrace_probes;	/* DTrace: total probes fired */
	hrtime_t	cpu_dtrace_nsec;	/* DTrace: ns in dtrace_probe */

	volatile uint16_t cpu_mstate;		/* cpu microstate */
	volatile uint16_t cpu_mstate_gen;	/* generation counter */
	volatile hrtime_t cpu_mstate_start;	/* cpu microstate start time */
	volatile hrtime_t cpu_acct[NCMSTATES];	/* cpu microstate data */
	hrtime_t	cpu_intracct[NCMSTATES]; /* interrupt mstate data */
	hrtime_t	cpu_waitrq;		/* cpu run-queue wait time */
	struct loadavg_s cpu_loadavg;		/* loadavg info for this cpu */

	char		*cpu_idstr;	/* for printing and debugging */
	char		*cpu_brandstr;	/* for printing */

	/*
	 * Sum of all device interrupt weights that are currently directed at
	 * this cpu. Cleared at start of interrupt redistribution.
	 */
	int32_t		cpu_intr_weight;
	void		*cpu_vm_data;

	struct cpu_physid *cpu_physid;	/* physical associations */

	uint64_t	cpu_curr_clock;		/* current clock freq in Hz */
	char		*cpu_supp_freqs;	/* supported freqs in Hz */

	uintptr_t	cpu_cpcprofile_pc;	/* kernel PC in cpc interrupt */
	uintptr_t	cpu_cpcprofile_upc;	/* user PC in cpc interrupt */

	/*
	 * Interrupt load factor used by dispatcher & softcall
	 */
	hrtime_t	cpu_intrlast;   /* total interrupt time (nsec) */
	int		cpu_intrload;   /* interrupt load factor (0-99%) */

	uint_t		cpu_rotor;	/* for cheap pseudo-random numbers */

	struct cu_cpu_info	*cpu_cu_info;	/* capacity & util. info */

	/*
	 * cpu_generation is updated whenever CPU goes on-line or off-line.
	 * Updates to cpu_generation are protected by cpu_lock.
	 *
	 * See CPU_NEW_GENERATION() macro below.
	 */
	volatile uint_t		cpu_generation;	/* tracking on/off-line */

	/*
	 * New members must be added /before/ this member, as the CTF tools
	 * rely on this being the last field before cpu_m, so they can
	 * correctly calculate the offset when synthetically adding the cpu_m
	 * member in objects that do not have it.  This fixup is required for
	 * uniquification to work correctly.
	 */
	uintptr_t	cpu_m_pad;

#if (defined(_KERNEL) || defined(_KMEMUSER)) && defined(_MACHDEP)
	struct machcpu	cpu_m;		/* per architecture info */
#endif
} cpu_t;

/*
 * The cpu_core structure consists of per-CPU state available in any context.
 * On some architectures, this may mean that the page(s) containing the
 * NCPU-sized array of cpu_core structures must be locked in the TLB -- it
 * is up to the platform to assure that this is performed properly.  Note that
 * the structure is sized to avoid false sharing.
 */
#define	CPUC_SIZE		(sizeof (uint16_t) + sizeof (uint8_t) + \
				sizeof (uintptr_t) + sizeof (kmutex_t))
#define	CPUC_PADSIZE		CPU_CACHE_COHERENCE_SIZE - CPUC_SIZE

typedef struct cpu_core {
	uint16_t	cpuc_dtrace_flags;	/* DTrace flags */
	uint8_t		cpuc_dcpc_intr_state;	/* DCPC provider intr state */
	uint8_t		cpuc_pad[CPUC_PADSIZE];	/* padding */
	uintptr_t	cpuc_dtrace_illval;	/* DTrace illegal value */
	kmutex_t	cpuc_pid_lock;		/* DTrace pid provider lock */
} cpu_core_t;

#ifdef _KERNEL
extern cpu_core_t cpu_core[];
#endif /* _KERNEL */

/*
 * CPU_ON_INTR() macro. Returns non-zero if currently on interrupt stack.
 * Note that this isn't a test for a high PIL.  For example, cpu_intr_actv
 * does not get updated when we go through sys_trap from TL>0 at high PIL.
 * getpil() should be used instead to check for PIL levels.
 */
#define	CPU_ON_INTR(cpup) ((cpup)->cpu_intr_actv >> (LOCK_LEVEL + 1))

/*
 * Check to see if an interrupt thread might be active at a given ipl.
 * If so return true.
 * We must be conservative--it is ok to give a false yes, but a false no
 * will cause disaster.  (But if the situation changes after we check it is
 * ok--the caller is trying to ensure that an interrupt routine has been
 * exited).
 * This is used when trying to remove an interrupt handler from an autovector
 * list in avintr.c.
 */
#define	INTR_ACTIVE(cpup, level)	\
	((level) <= LOCK_LEVEL ?	\
	((cpup)->cpu_intr_actv & (1 << (level))) : (CPU_ON_INTR(cpup)))

/*
 * CPU_PSEUDO_RANDOM() returns a per CPU value that changes each time one
 * looks at it. It's meant as a cheap mechanism to be incorporated in routines
 * wanting to avoid biasing, but where true randomness isn't needed (just
 * something that changes).
 */
#define	CPU_PSEUDO_RANDOM() (CPU->cpu_rotor++)

#if defined(_KERNEL) || defined(_KMEMUSER) || defined(_BOOT)

#define	INTR_STACK_SIZE	MAX(DEFAULTSTKSZ, PAGESIZE)

/* MEMBERS PROTECTED BY "atomicity": cpu_flags */

/*
 * Flags in the CPU structure.
 *
 * These are protected by cpu_lock (except during creation).
 *
 * Offlined-CPUs have three stages of being offline:
 *
 * CPU_ENABLE indicates that the CPU is participating in I/O interrupts
 * that can be directed at a number of different CPUs.  If CPU_ENABLE
 * is off, the CPU will not be given interrupts that can be sent elsewhere,
 * but will still get interrupts from devices associated with that CPU only,
 * and from other CPUs.
 *
 * CPU_OFFLINE indicates that the dispatcher should not allow any threads
 * other than interrupt threads to run on that CPU.  A CPU will not have
 * CPU_OFFLINE set if there are any bound threads (besides interrupts).
 *
 * CPU_QUIESCED is set if p_offline was able to completely turn idle the
 * CPU and it will not have to run interrupt threads.  In this case it'll
 * stay in the idle loop until CPU_QUIESCED is turned off.
 *
 * CPU_FROZEN is used only by CPR to mark CPUs that have been successfully
 * suspended (in the suspend path), or have yet to be resumed (in the resume
 * case).
 *
 * On some platforms CPUs can be individually powered off.
 * The following flags are set for powered off CPUs: CPU_QUIESCED,
 * CPU_OFFLINE, and CPU_POWEROFF.  The following flags are cleared:
 * CPU_RUNNING, CPU_READY, CPU_EXISTS, and CPU_ENABLE.
 */
#define	CPU_RUNNING	0x001		/* CPU running */
#define	CPU_READY	0x002		/* CPU ready for cross-calls */
#define	CPU_QUIESCED	0x004		/* CPU will stay in idle */
#define	CPU_EXISTS	0x008		/* CPU is configured */
#define	CPU_ENABLE	0x010		/* CPU enabled for interrupts */
#define	CPU_OFFLINE	0x020		/* CPU offline via p_online */
#define	CPU_POWEROFF	0x040		/* CPU is powered off */
#define	CPU_FROZEN	0x080		/* CPU is frozen via CPR suspend */
#define	CPU_SPARE	0x100		/* CPU offline available for use */
#define	CPU_FAULTED	0x200		/* CPU offline diagnosed faulty */

#define	FMT_CPU_FLAGS							\
	"\20\12fault\11spare\10frozen"					\
	"\7poweroff\6offline\5enable\4exist\3quiesced\2ready\1run"

#define	CPU_ACTIVE(cpu)	(((cpu)->cpu_flags & CPU_OFFLINE) == 0)

/*
 * Flags for cpu_offline(), cpu_faulted(), and cpu_spare().
 */
#define	CPU_FORCED	0x0001		/* Force CPU offline */

/*
 * DTrace flags.
 */
#define	CPU_DTRACE_NOFAULT	0x0001	/* Don't fault */
#define	CPU_DTRACE_DROP		0x0002	/* Drop this ECB */
#define	CPU_DTRACE_BADADDR	0x0004	/* DTrace fault: bad address */
#define	CPU_DTRACE_BADALIGN	0x0008	/* DTrace fault: bad alignment */
#define	CPU_DTRACE_DIVZERO	0x0010	/* DTrace fault: divide by zero */
#define	CPU_DTRACE_ILLOP	0x0020	/* DTrace fault: illegal operation */
#define	CPU_DTRACE_NOSCRATCH	0x0040	/* DTrace fault: out of scratch */
#define	CPU_DTRACE_KPRIV	0x0080	/* DTrace fault: bad kernel access */
#define	CPU_DTRACE_UPRIV	0x0100	/* DTrace fault: bad user access */
#define	CPU_DTRACE_TUPOFLOW	0x0200	/* DTrace fault: tuple stack overflow */
#if defined(__sparc)
#define	CPU_DTRACE_FAKERESTORE	0x0400	/* pid provider hint to getreg */
#endif
#define	CPU_DTRACE_ENTRY	0x0800	/* pid provider hint to ustack() */
#define	CPU_DTRACE_BADSTACK	0x1000	/* DTrace fault: bad stack */

#define	CPU_DTRACE_FAULT	(CPU_DTRACE_BADADDR | CPU_DTRACE_BADALIGN | \
				CPU_DTRACE_DIVZERO | CPU_DTRACE_ILLOP | \
				CPU_DTRACE_NOSCRATCH | CPU_DTRACE_KPRIV | \
				CPU_DTRACE_UPRIV | CPU_DTRACE_TUPOFLOW | \
				CPU_DTRACE_BADSTACK)
#define	CPU_DTRACE_ERROR	(CPU_DTRACE_FAULT | CPU_DTRACE_DROP)

/*
 * Dispatcher flags
 * These flags must be changed only by the current CPU.
 */
#define	CPU_DISP_DONTSTEAL	0x01	/* CPU undergoing context swtch */
#define	CPU_DISP_HALTED		0x02	/* CPU halted waiting for interrupt */

<<<<<<< HEAD
/* Note: inside ifdef: _KERNEL || _KMEMUSER || _BOOT */

=======
>>>>>>> a1e3874e
/*
 * Macros for manipulating sets of CPUs as a bitmap.  Note that this
 * bitmap may vary in size depending on the maximum CPU id a specific
 * platform supports.  This may be different than the number of CPUs
 * the platform supports, since CPU ids can be sparse.  We define two
 * sets of macros; one for platforms where the maximum CPU id is less
 * than the number of bits in a single word (32 in a 32-bit kernel,
 * 64 in a 64-bit kernel), and one for platforms that require bitmaps
 * of more than one word.
 */

#define	CPUSET_WORDS	BT_BITOUL(NCPU)
#define	CPUSET_NOTINSET	((uint_t)-1)

#if defined(_MACHDEP)
struct cpuset {
	ulong_t	cpub[CPUSET_WORDS];
};
#else
struct cpuset;
#endif

typedef struct cpuset cpuset_t;

extern cpuset_t	*cpuset_alloc(int);
extern void	cpuset_free(cpuset_t *);

/*
 * Functions for manipulating cpusets.  These were previously considered
 * private when some cpuset_t handling was performed in the CPUSET_* macros.
 * They are now acceptable to use in non-_MACHDEP code.
<<<<<<< HEAD
 */
extern	void	cpuset_all(cpuset_t *);
extern	void	cpuset_all_but(cpuset_t *, const uint_t);
extern	int	cpuset_isnull(cpuset_t *);
extern	int	cpuset_isequal(cpuset_t *, cpuset_t *);
extern	void	cpuset_only(cpuset_t *, const uint_t);
extern	long	cpu_in_set(cpuset_t *, const uint_t);
extern	void	cpuset_add(cpuset_t *, const uint_t);
extern	void	cpuset_del(cpuset_t *, const uint_t);
extern	uint_t	cpuset_find(cpuset_t *);
extern	void	cpuset_bounds(cpuset_t *, uint_t *, uint_t *);
extern	void	cpuset_atomic_del(cpuset_t *, const uint_t);
extern	void	cpuset_atomic_add(cpuset_t *, const uint_t);
extern	long	cpuset_atomic_xadd(cpuset_t *, const uint_t);
extern	long	cpuset_atomic_xdel(cpuset_t *, const uint_t);
extern	void	cpuset_or(cpuset_t *, cpuset_t *);
extern	void	cpuset_xor(cpuset_t *, cpuset_t *);
extern	void	cpuset_and(cpuset_t *, cpuset_t *);
extern	void	cpuset_zero(cpuset_t *);


#if defined(_MACHDEP)

/*
 * Prior to the cpuset_t restructuring, the CPUSET_* macros contained
 * significant logic, rather than directly invoking the backend functions.
 * They are maintained here so that existing _MACHDEP code can use them.
 */
=======
 */
extern void	cpuset_all(cpuset_t *);
extern void	cpuset_all_but(cpuset_t *, const uint_t);
extern int	cpuset_isnull(const cpuset_t *);
extern int	cpuset_isequal(const cpuset_t *, const cpuset_t *);
extern void	cpuset_only(cpuset_t *, const uint_t);
extern long	cpu_in_set(const cpuset_t *, const uint_t);
extern void	cpuset_add(cpuset_t *, const uint_t);
extern void	cpuset_del(cpuset_t *, const uint_t);
extern uint_t	cpuset_find(const cpuset_t *);
extern void	cpuset_bounds(const cpuset_t *, uint_t *, uint_t *);
extern void	cpuset_atomic_del(cpuset_t *, const uint_t);
extern void	cpuset_atomic_add(cpuset_t *, const uint_t);
extern long	cpuset_atomic_xadd(cpuset_t *, const uint_t);
extern long	cpuset_atomic_xdel(cpuset_t *, const uint_t);
extern void	cpuset_or(cpuset_t *, cpuset_t *);
extern void	cpuset_xor(cpuset_t *, cpuset_t *);
extern void	cpuset_and(cpuset_t *, cpuset_t *);
extern void	cpuset_zero(cpuset_t *);


#if defined(_MACHDEP)

/*
 * Prior to the cpuset_t restructuring, the CPUSET_* macros contained
 * significant logic, rather than directly invoking the backend functions.
 * They are maintained here so that existing _MACHDEP code can use them.
 */
>>>>>>> a1e3874e

#define	CPUSET_ALL(set)			cpuset_all(&(set))
#define	CPUSET_ALL_BUT(set, cpu)	cpuset_all_but(&(set), cpu)
#define	CPUSET_ONLY(set, cpu)		cpuset_only(&(set), cpu)
#define	CPU_IN_SET(set, cpu)		cpu_in_set(&(set), cpu)
#define	CPUSET_ADD(set, cpu)		cpuset_add(&(set), cpu)
#define	CPUSET_DEL(set, cpu)		cpuset_del(&(set), cpu)
#define	CPUSET_ISNULL(set)		cpuset_isnull(&(set))
#define	CPUSET_ISEQUAL(set1, set2)	cpuset_isequal(&(set1), &(set2))

/*
 * Find one CPU in the cpuset.
 * Sets "cpu" to the id of the found CPU, or CPUSET_NOTINSET if no cpu
 * could be found. (i.e. empty set)
 */
#define	CPUSET_FIND(set, cpu)		{		\
	cpu = cpuset_find(&(set));			\
}

/*
 * Determine the smallest and largest CPU id in the set. Returns
 * CPUSET_NOTINSET in smallest and largest when set is empty.
 */
#define	CPUSET_BOUNDS(set, smallest, largest)	{		\
	cpuset_bounds(&(set), &(smallest), &(largest));		\
}

/*
 * Atomic cpuset operations
 * These are safe to use for concurrent cpuset manipulations.
 * "xdel" and "xadd" are exclusive operations, that set "result" to "0"
 * if the add or del was successful, or "-1" if not successful.
 * (e.g. attempting to add a cpu to a cpuset that's already there, or
 * deleting a cpu that's not in the cpuset)
 */

#define	CPUSET_ATOMIC_DEL(set, cpu)	cpuset_atomic_del(&(set), cpu)
#define	CPUSET_ATOMIC_ADD(set, cpu)	cpuset_atomic_add(&(set), cpu)
<<<<<<< HEAD

#define	CPUSET_ATOMIC_XADD(set, cpu, result)	\
	(result) = cpuset_atomic_xadd(&(set), cpu)

#define	CPUSET_ATOMIC_XDEL(set, cpu, result)	\
	(result) = cpuset_atomic_xdel(&(set), cpu)

#define	CPUSET_OR(set1, set2)	cpuset_or(&(set1), &(set2))

#define	CPUSET_XOR(set1, set2)	cpuset_xor(&(set1), &(set2))

#define	CPUSET_AND(set1, set2)	cpuset_and(&(set1), &(set2))

#define	CPUSET_ZERO(set)	cpuset_zero(&(set))

#endif /* _MACHDEP */
#endif /* _KERNEL || _KMEMUSER || _BOOT */

#define	CPU_CPR_OFFLINE		0x0
#define	CPU_CPR_ONLINE		0x1
#define	CPU_CPR_IS_OFFLINE(cpu)	(((cpu)->cpu_cpr_flags & CPU_CPR_ONLINE) == 0)
#define	CPU_CPR_IS_ONLINE(cpu)	((cpu)->cpu_cpr_flags & CPU_CPR_ONLINE)
#define	CPU_SET_CPR_FLAGS(cpu, flag)	((cpu)->cpu_cpr_flags |= flag)

#if defined(_KERNEL) || defined(_KMEMUSER)

extern cpuset_t cpu_seqid_inuse;

=======

#define	CPUSET_ATOMIC_XADD(set, cpu, result)	\
	(result) = cpuset_atomic_xadd(&(set), cpu)

#define	CPUSET_ATOMIC_XDEL(set, cpu, result)	\
	(result) = cpuset_atomic_xdel(&(set), cpu)

#define	CPUSET_OR(set1, set2)	cpuset_or(&(set1), &(set2))

#define	CPUSET_XOR(set1, set2)	cpuset_xor(&(set1), &(set2))

#define	CPUSET_AND(set1, set2)	cpuset_and(&(set1), &(set2))

#define	CPUSET_ZERO(set)	cpuset_zero(&(set))

#endif /* defined(_MACHDEP) */


extern cpuset_t cpu_seqid_inuse;

>>>>>>> a1e3874e
extern struct cpu	*cpu[];		/* indexed by CPU number */
extern struct cpu	**cpu_seq;	/* indexed by sequential CPU id */
extern cpu_t		*cpu_list;	/* list of CPUs */
extern cpu_t		*cpu_active;	/* list of active CPUs */
extern cpuset_t		cpu_active_set;	/* cached set of active CPUs */
<<<<<<< HEAD
extern cpuset_t		cpu_available;	/* cached set of available CPUs */
=======
>>>>>>> a1e3874e
extern int		ncpus;		/* number of CPUs present */
extern int		ncpus_online;	/* number of CPUs not quiesced */
extern int		max_ncpus;	/* max present before ncpus is known */
extern int		boot_max_ncpus;	/* like max_ncpus but for real */
extern int		boot_ncpus;	/* # cpus present @ boot */
extern processorid_t	max_cpuid;	/* maximum CPU number */
extern struct cpu	*cpu_inmotion;	/* offline or partition move target */
extern cpu_t		*clock_cpu_list;
extern processorid_t	max_cpu_seqid_ever;	/* maximum seqid ever given */

#if defined(__i386) || defined(__amd64)
extern struct cpu *curcpup(void);
#define	CPU		(curcpup())	/* Pointer to current CPU */
#else
#define	CPU		(curthread->t_cpu)	/* Pointer to current CPU */
#endif

/*
 * CPU_CURRENT indicates to thread_affinity_set() to use whatever curthread's
 * current CPU is; holding cpu_lock is not required.
 */
#define	CPU_CURRENT	-3

/*
 * CPU_BEST can be used by thread_affinity_set() callers to set affinity to a
 * good CPU (in particular, an ht_acquire()-friendly choice); holding cpu_lock
 * is not required.
 */
#define	CPU_BEST	-4

/*
 * Per-CPU statistics
 *
 * cpu_stats_t contains numerous system and VM-related statistics, in the form
 * of gauges or monotonically-increasing event occurrence counts.
 */

#define	CPU_STATS_ENTER_K()	kpreempt_disable()
#define	CPU_STATS_EXIT_K()	kpreempt_enable()

#define	CPU_STATS_ADD_K(class, stat, amount) \
	{	kpreempt_disable(); /* keep from switching CPUs */\
		CPU_STATS_ADDQ(CPU, class, stat, amount); \
		kpreempt_enable(); \
	}

#define	CPU_STATS_ADDQ(cp, class, stat, amount)	{			\
	extern void __dtrace_probe___cpu_##class##info_##stat(uint_t,	\
	    uint64_t *, cpu_t *);					\
	uint64_t *stataddr = &((cp)->cpu_stats.class.stat);		\
	__dtrace_probe___cpu_##class##info_##stat((amount),		\
	    stataddr, cp);						\
	*(stataddr) += (amount);					\
}

#define	CPU_STATS(cp, stat)                                       \
	((cp)->cpu_stats.stat)

/*
 * Increment CPU generation value.
 * This macro should be called whenever CPU goes on-line or off-line.
 * Updates to cpu_generation should be protected by cpu_lock.
 */
#define	CPU_NEW_GENERATION(cp)	((cp)->cpu_generation++)

#endif /* defined(_KERNEL) || defined(_KMEMUSER) */
<<<<<<< HEAD
=======

#define	CPU_CPR_OFFLINE		0x0
#define	CPU_CPR_ONLINE		0x1
#define	CPU_CPR_IS_OFFLINE(cpu)	(((cpu)->cpu_cpr_flags & CPU_CPR_ONLINE) == 0)
#define	CPU_CPR_IS_ONLINE(cpu)	((cpu)->cpu_cpr_flags & CPU_CPR_ONLINE)
#define	CPU_SET_CPR_FLAGS(cpu, flag)	((cpu)->cpu_cpr_flags |= flag)
>>>>>>> a1e3874e

/*
 * CPU support routines (not for genassym.c)
 */
#if	(defined(_KERNEL) || defined(_FAKE_KERNEL)) && defined(__STDC__)

struct zone;

void	cpu_list_init(cpu_t *);
void	cpu_add_unit(cpu_t *);
void	cpu_del_unit(int cpuid);
void	cpu_add_active(cpu_t *);
void	cpu_kstat_init(cpu_t *);
void	cpu_visibility_add(cpu_t *, struct zone *);
void	cpu_visibility_remove(cpu_t *, struct zone *);
void	cpu_visibility_configure(cpu_t *, struct zone *);
void	cpu_visibility_unconfigure(cpu_t *, struct zone *);
void	cpu_visibility_online(cpu_t *, struct zone *);
void	cpu_visibility_offline(cpu_t *, struct zone *);
void	cpu_create_intrstat(cpu_t *);
void	cpu_delete_intrstat(cpu_t *);
int	cpu_kstat_intrstat_update(kstat_t *, int);
void	cpu_intr_swtch_enter(kthread_t *);
void	cpu_intr_swtch_exit(kthread_t *);

void	mbox_lock_init(void);	 /* initialize cross-call locks */
void	mbox_init(int cpun);	 /* initialize cross-calls */
void	poke_cpu(int cpun);	 /* interrupt another CPU (to preempt) */

/*
 * values for safe_list.  Pause state that CPUs are in.
 */
#define	PAUSE_IDLE	0		/* normal state */
#define	PAUSE_READY	1		/* paused thread ready to spl */
#define	PAUSE_WAIT	2		/* paused thread is spl-ed high */
#define	PAUSE_DIE	3		/* tell pause thread to leave */
#define	PAUSE_DEAD	4		/* pause thread has left */

void	mach_cpu_pause(volatile char *);

void	pause_cpus(cpu_t *off_cp, void *(*func)(void *));
void	start_cpus(void);
int	cpus_paused(void);

void	cpu_pause_init(void);
cpu_t	*cpu_get(processorid_t cpun);	/* get the CPU struct associated */

int	cpu_online(cpu_t *cp);			/* take cpu online */
int	cpu_offline(cpu_t *cp, int flags);	/* take cpu offline */
int	cpu_spare(cpu_t *cp, int flags);	/* take cpu to spare */
int	cpu_faulted(cpu_t *cp, int flags);	/* take cpu to faulted */
int	cpu_poweron(cpu_t *cp);		/* take powered-off cpu to offline */
int	cpu_poweroff(cpu_t *cp);	/* take offline cpu to powered-off */

cpu_t	*cpu_intr_next(cpu_t *cp);	/* get next online CPU taking intrs */
int	cpu_intr_count(cpu_t *cp);	/* count # of CPUs handling intrs */
int	cpu_intr_on(cpu_t *cp);		/* CPU taking I/O interrupts? */
void	cpu_intr_enable(cpu_t *cp);	/* enable I/O interrupts */
int	cpu_intr_disable(cpu_t *cp);	/* disable I/O interrupts */
void	cpu_intr_alloc(cpu_t *cp, int n); /* allocate interrupt threads */

/*
 * Routines for checking CPU states.
 */
int	cpu_is_online(cpu_t *);		/* check if CPU is online */
int	cpu_is_nointr(cpu_t *);		/* check if CPU can service intrs */
int	cpu_is_active(cpu_t *);		/* check if CPU can run threads */
int	cpu_is_offline(cpu_t *);	/* check if CPU is offline */
int	cpu_is_poweredoff(cpu_t *);	/* check if CPU is powered off */

int	cpu_flagged_online(cpu_flag_t);	/* flags show CPU is online */
int	cpu_flagged_nointr(cpu_flag_t);	/* flags show CPU not handling intrs */
int	cpu_flagged_active(cpu_flag_t); /* flags show CPU scheduling threads */
int	cpu_flagged_offline(cpu_flag_t); /* flags show CPU is offline */
int	cpu_flagged_poweredoff(cpu_flag_t); /* flags show CPU is powered off */

/*
 * The processor_info(2) state of a CPU is a simplified representation suitable
 * for use by an application program.  Kernel subsystems should utilize the
 * internal per-CPU state as given by the cpu_flags member of the cpu structure,
 * as this information may include platform- or architecture-specific state
 * critical to a subsystem's disposition of a particular CPU.
 */
void	cpu_set_state(cpu_t *);		/* record/timestamp current state */
int	cpu_get_state(cpu_t *);		/* get current cpu state */
const char *cpu_get_state_str(cpu_t *);	/* get current cpu state as string */


void	cpu_set_curr_clock(uint64_t);	/* indicate the current CPU's freq */
void	cpu_set_supp_freqs(cpu_t *, const char *); /* set the CPU supported */
						/* frequencies */

int	cpu_configure(int);
int	cpu_unconfigure(int);
void	cpu_destroy_bound_threads(cpu_t *cp);

extern int cpu_bind_thread(kthread_t *tp, processorid_t bind,
    processorid_t *obind, int *error);
extern int cpu_unbind(processorid_t cpu_id, boolean_t force);
extern void thread_affinity_set(kthread_t *t, int cpu_id);
extern void thread_affinity_clear(kthread_t *t);
extern void affinity_set(int cpu_id);
extern void affinity_clear(void);
extern void init_cpu_mstate(struct cpu *, int);
extern void term_cpu_mstate(struct cpu *);
extern void new_cpu_mstate(int, hrtime_t);
extern void get_cpu_mstate(struct cpu *, hrtime_t *);
extern void thread_nomigrate(void);
extern void thread_allowmigrate(void);
extern void weakbinding_stop(void);
extern void weakbinding_start(void);

/*
 * The following routines affect the CPUs participation in interrupt processing,
 * if that is applicable on the architecture.  This only affects interrupts
 * which aren't directed at the processor (not cross calls).
 *
 * cpu_disable_intr returns non-zero if interrupts were previously enabled.
 */
int	cpu_disable_intr(struct cpu *cp); /* stop issuing interrupts to cpu */
void	cpu_enable_intr(struct cpu *cp); /* start issuing interrupts to cpu */

/*
 * The mutex cpu_lock protects cpu_flags for all CPUs, as well as the ncpus
 * and ncpus_online counts.
 */
extern kmutex_t	cpu_lock;	/* lock protecting CPU data */

/*
 * CPU state change events
 *
 * Various subsystems need to know when CPUs change their state. They get this
 * information by registering  CPU state change callbacks using
 * register_cpu_setup_func(). Whenever any CPU changes its state, the callback
 * function is called. The callback function is passed three arguments:
 *
 *   Event, described by cpu_setup_t
 *   CPU ID
 *   Transparent pointer passed when registering the callback
 *
 * The callback function is called with cpu_lock held. The return value from the
 * callback function is usually ignored, except for CPU_CONFIG and CPU_UNCONFIG
 * events. For these two events, non-zero return value indicates a failure and
 * prevents successful completion of the operation.
 *
 * New events may be added in the future. Callback functions should ignore any
 * events that they do not understand.
 *
 * The following events provide notification callbacks:
 *
 *  CPU_INIT	A new CPU is started and added to the list of active CPUs
 *		  This event is only used during boot
 *
 *  CPU_CONFIG	A newly inserted CPU is prepared for starting running code
 *		  This event is called by DR code
 *
 *  CPU_UNCONFIG CPU has been powered off and needs cleanup
 *		  This event is called by DR code
 *
 *  CPU_ON	CPU is enabled but does not run anything yet
 *
 *  CPU_INTR_ON	CPU is enabled and has interrupts enabled
 *
 *  CPU_OFF	CPU is going offline but can still run threads
 *
 *  CPU_CPUPART_OUT	CPU is going to move out of its partition
 *
 *  CPU_CPUPART_IN	CPU is going to move to a new partition
 *
 *  CPU_SETUP	CPU is set up during boot and can run threads
 */
typedef enum {
	CPU_INIT,
	CPU_CONFIG,
	CPU_UNCONFIG,
	CPU_ON,
	CPU_OFF,
	CPU_CPUPART_IN,
	CPU_CPUPART_OUT,
	CPU_SETUP,
	CPU_INTR_ON
} cpu_setup_t;

typedef int cpu_setup_func_t(cpu_setup_t, int, void *);

/*
 * Routines used to register interest in cpu's being added to or removed
 * from the system.
 */
extern void register_cpu_setup_func(cpu_setup_func_t *, void *);
extern void unregister_cpu_setup_func(cpu_setup_func_t *, void *);
extern void cpu_state_change_notify(int, cpu_setup_t);

/*
 * Call specified function on the given CPU
 */
typedef void (*cpu_call_func_t)(uintptr_t, uintptr_t);
extern void cpu_call(cpu_t *, cpu_call_func_t, uintptr_t, uintptr_t);


/*
 * Create various strings that describe the given CPU for the
 * processor_info system call and configuration-related kstats.
 */
#define	CPU_IDSTRLEN	100

extern void init_cpu_info(struct cpu *);
extern void populate_idstr(struct cpu *);
extern void cpu_vm_data_init(struct cpu *);
extern void cpu_vm_data_destroy(struct cpu *);

#endif	/* _KERNEL || _FAKE_KERNEL */

#ifdef	__cplusplus
}
#endif

#endif /* _SYS_CPUVAR_H */<|MERGE_RESOLUTION|>--- conflicted
+++ resolved
@@ -390,11 +390,8 @@
 #define	CPU_DISP_DONTSTEAL	0x01	/* CPU undergoing context swtch */
 #define	CPU_DISP_HALTED		0x02	/* CPU halted waiting for interrupt */
 
-<<<<<<< HEAD
 /* Note: inside ifdef: _KERNEL || _KMEMUSER || _BOOT */
 
-=======
->>>>>>> a1e3874e
 /*
  * Macros for manipulating sets of CPUs as a bitmap.  Note that this
  * bitmap may vary in size depending on the maximum CPU id a specific
@@ -426,36 +423,6 @@
  * Functions for manipulating cpusets.  These were previously considered
  * private when some cpuset_t handling was performed in the CPUSET_* macros.
  * They are now acceptable to use in non-_MACHDEP code.
-<<<<<<< HEAD
- */
-extern	void	cpuset_all(cpuset_t *);
-extern	void	cpuset_all_but(cpuset_t *, const uint_t);
-extern	int	cpuset_isnull(cpuset_t *);
-extern	int	cpuset_isequal(cpuset_t *, cpuset_t *);
-extern	void	cpuset_only(cpuset_t *, const uint_t);
-extern	long	cpu_in_set(cpuset_t *, const uint_t);
-extern	void	cpuset_add(cpuset_t *, const uint_t);
-extern	void	cpuset_del(cpuset_t *, const uint_t);
-extern	uint_t	cpuset_find(cpuset_t *);
-extern	void	cpuset_bounds(cpuset_t *, uint_t *, uint_t *);
-extern	void	cpuset_atomic_del(cpuset_t *, const uint_t);
-extern	void	cpuset_atomic_add(cpuset_t *, const uint_t);
-extern	long	cpuset_atomic_xadd(cpuset_t *, const uint_t);
-extern	long	cpuset_atomic_xdel(cpuset_t *, const uint_t);
-extern	void	cpuset_or(cpuset_t *, cpuset_t *);
-extern	void	cpuset_xor(cpuset_t *, cpuset_t *);
-extern	void	cpuset_and(cpuset_t *, cpuset_t *);
-extern	void	cpuset_zero(cpuset_t *);
-
-
-#if defined(_MACHDEP)
-
-/*
- * Prior to the cpuset_t restructuring, the CPUSET_* macros contained
- * significant logic, rather than directly invoking the backend functions.
- * They are maintained here so that existing _MACHDEP code can use them.
- */
-=======
  */
 extern void	cpuset_all(cpuset_t *);
 extern void	cpuset_all_but(cpuset_t *, const uint_t);
@@ -470,11 +437,6 @@
 extern void	cpuset_atomic_del(cpuset_t *, const uint_t);
 extern void	cpuset_atomic_add(cpuset_t *, const uint_t);
 extern long	cpuset_atomic_xadd(cpuset_t *, const uint_t);
-extern long	cpuset_atomic_xdel(cpuset_t *, const uint_t);
-extern void	cpuset_or(cpuset_t *, cpuset_t *);
-extern void	cpuset_xor(cpuset_t *, cpuset_t *);
-extern void	cpuset_and(cpuset_t *, cpuset_t *);
-extern void	cpuset_zero(cpuset_t *);
 
 
 #if defined(_MACHDEP)
@@ -484,7 +446,6 @@
  * significant logic, rather than directly invoking the backend functions.
  * They are maintained here so that existing _MACHDEP code can use them.
  */
->>>>>>> a1e3874e
 
 #define	CPUSET_ALL(set)			cpuset_all(&(set))
 #define	CPUSET_ALL_BUT(set, cpu)	cpuset_all_but(&(set), cpu)
@@ -523,7 +484,6 @@
 
 #define	CPUSET_ATOMIC_DEL(set, cpu)	cpuset_atomic_del(&(set), cpu)
 #define	CPUSET_ATOMIC_ADD(set, cpu)	cpuset_atomic_add(&(set), cpu)
-<<<<<<< HEAD
 
 #define	CPUSET_ATOMIC_XADD(set, cpu, result)	\
 	(result) = cpuset_atomic_xadd(&(set), cpu)
@@ -539,50 +499,17 @@
 
 #define	CPUSET_ZERO(set)	cpuset_zero(&(set))
 
-#endif /* _MACHDEP */
-#endif /* _KERNEL || _KMEMUSER || _BOOT */
-
-#define	CPU_CPR_OFFLINE		0x0
-#define	CPU_CPR_ONLINE		0x1
-#define	CPU_CPR_IS_OFFLINE(cpu)	(((cpu)->cpu_cpr_flags & CPU_CPR_ONLINE) == 0)
-#define	CPU_CPR_IS_ONLINE(cpu)	((cpu)->cpu_cpr_flags & CPU_CPR_ONLINE)
-#define	CPU_SET_CPR_FLAGS(cpu, flag)	((cpu)->cpu_cpr_flags |= flag)
-
-#if defined(_KERNEL) || defined(_KMEMUSER)
+#endif /* defined(_MACHDEP) */
+
 
 extern cpuset_t cpu_seqid_inuse;
 
-=======
-
-#define	CPUSET_ATOMIC_XADD(set, cpu, result)	\
-	(result) = cpuset_atomic_xadd(&(set), cpu)
-
-#define	CPUSET_ATOMIC_XDEL(set, cpu, result)	\
-	(result) = cpuset_atomic_xdel(&(set), cpu)
-
-#define	CPUSET_OR(set1, set2)	cpuset_or(&(set1), &(set2))
-
-#define	CPUSET_XOR(set1, set2)	cpuset_xor(&(set1), &(set2))
-
-#define	CPUSET_AND(set1, set2)	cpuset_and(&(set1), &(set2))
-
-#define	CPUSET_ZERO(set)	cpuset_zero(&(set))
-
-#endif /* defined(_MACHDEP) */
-
-
-extern cpuset_t cpu_seqid_inuse;
-
->>>>>>> a1e3874e
 extern struct cpu	*cpu[];		/* indexed by CPU number */
 extern struct cpu	**cpu_seq;	/* indexed by sequential CPU id */
 extern cpu_t		*cpu_list;	/* list of CPUs */
 extern cpu_t		*cpu_active;	/* list of active CPUs */
 extern cpuset_t		cpu_active_set;	/* cached set of active CPUs */
-<<<<<<< HEAD
 extern cpuset_t		cpu_available;	/* cached set of available CPUs */
-=======
->>>>>>> a1e3874e
 extern int		ncpus;		/* number of CPUs present */
 extern int		ncpus_online;	/* number of CPUs not quiesced */
 extern int		max_ncpus;	/* max present before ncpus is known */
@@ -649,15 +576,12 @@
 #define	CPU_NEW_GENERATION(cp)	((cp)->cpu_generation++)
 
 #endif /* defined(_KERNEL) || defined(_KMEMUSER) */
-<<<<<<< HEAD
-=======
 
 #define	CPU_CPR_OFFLINE		0x0
 #define	CPU_CPR_ONLINE		0x1
 #define	CPU_CPR_IS_OFFLINE(cpu)	(((cpu)->cpu_cpr_flags & CPU_CPR_ONLINE) == 0)
 #define	CPU_CPR_IS_ONLINE(cpu)	((cpu)->cpu_cpr_flags & CPU_CPR_ONLINE)
 #define	CPU_SET_CPR_FLAGS(cpu, flag)	((cpu)->cpu_cpr_flags |= flag)
->>>>>>> a1e3874e
 
 /*
  * CPU support routines (not for genassym.c)
