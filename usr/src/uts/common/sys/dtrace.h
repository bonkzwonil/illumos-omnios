--- conflicted
+++ resolved
@@ -289,15 +289,10 @@
 #define	DIF_SUBR_TOUPPER		44
 #define	DIF_SUBR_TOLOWER		45
 #define	DIF_SUBR_GETF			46
-<<<<<<< HEAD
-
-#define	DIF_SUBR_MAX			46	/* max subroutine value */
-=======
 #define	DIF_SUBR_JSON			47
 #define	DIF_SUBR_STRTOLL		48
 
 #define	DIF_SUBR_MAX			48	/* max subroutine value */
->>>>>>> 902686d1
 
 typedef uint32_t dif_instr_t;
 
