/*
 * CDDL HEADER START
 *
 * The contents of this file are subject to the terms of the
 * Common Development and Distribution License (the "License").
 * You may not use this file except in compliance with the License.
 *
 * You can obtain a copy of the license at usr/src/OPENSOLARIS.LICENSE
 * or http://www.opensolaris.org/os/licensing.
 * See the License for the specific language governing permissions
 * and limitations under the License.
 *
 * When distributing Covered Code, include this CDDL HEADER in each
 * file and include the License file at usr/src/OPENSOLARIS.LICENSE.
 * If applicable, add the following below this CDDL HEADER, with the
 * fields enclosed by brackets "[]" replaced with your own identifying
 * information: Portions Copyright [yyyy] [name of copyright owner]
 *
 * CDDL HEADER END
 */

/*
 * Copyright (c) 2005, 2010, Oracle and/or its affiliates. All rights reserved.
 * Copyright 2018 Joyent, Inc.
 * Copyright (c) 2015 Garrett D'Amore <garrett@damore.org>
 * Copyright 2020 RackTop Systems, Inc.
 */

#ifndef	_SYS_MAC_H
#define	_SYS_MAC_H

#include <sys/types.h>
#ifdef	_KERNEL
#include <sys/sunddi.h>
#endif

/*
 * MAC Services Module
 */

#ifdef	__cplusplus
extern "C" {
#endif

/*
 * MAC Information (text emitted by modinfo(1m))
 */
#define	MAC_INFO	"MAC Services"

/*
 * MAC-Type version identifier.  This is used by mactype_alloc() and
 * mactype_register() to verify that incompatible MAC-Type plugins don't
 * register.
 */
#define	MACTYPE_VERSION	0x1

/*
 * Opaque handle types
 */
typedef struct __mac_handle		*mac_handle_t;
typedef struct __mac_resource_handle	*mac_resource_handle_t;
typedef struct __mac_notify_handle	*mac_notify_handle_t;
typedef struct __mac_tx_notify_handle	*mac_tx_notify_handle_t;
typedef	struct __mac_intr_handle	*mac_intr_handle_t;
typedef	struct __mac_ring_handle	*mac_ring_handle_t;
typedef	struct __mac_group_handle	*mac_group_handle_t;

#define	DATALINK_INVALID_LINKID	0
#define	DATALINK_ALL_LINKID	0
#define	DATALINK_MAX_LINKID	0xffffffff

typedef enum {
	LINK_STATE_UNKNOWN = -1,
	LINK_STATE_DOWN,
	LINK_STATE_UP
} link_state_t;

typedef enum {
	LINK_DUPLEX_UNKNOWN = 0,
	LINK_DUPLEX_HALF,
	LINK_DUPLEX_FULL
} link_duplex_t;

typedef enum {
	LINK_FLOWCTRL_NONE = 0,
	LINK_FLOWCTRL_RX,
	LINK_FLOWCTRL_TX,
	LINK_FLOWCTRL_BI
} link_flowctrl_t;

typedef enum {
	LINK_FEC_NONE		= 1 << 0,
	LINK_FEC_AUTO		= 1 << 1,
	LINK_FEC_RS		= 1 << 2,
	LINK_FEC_BASE_R		= 1 << 3
} link_fec_t;

typedef enum {
	LINK_TAGMODE_VLANONLY = 0,
	LINK_TAGMODE_NORMAL
} link_tagmode_t;

/*
 * Defines range of uint32_t values
 */
typedef struct mac_propval_uint32_range_s {
	uint32_t mpur_min;
	uint32_t mpur_max;
} mac_propval_uint32_range_t;

/*
 * Defines ranges which are a series of C style strings.
 */
typedef struct mac_propval_str_range_s {
	uint32_t mpur_nextbyte;
<<<<<<< HEAD
	char mpur_data[1];
=======
	char mpur_data[];
>>>>>>> d1c02647
} mac_propval_str_range_t;

/*
 * Data type of property values.
 */
typedef enum {
	MAC_PROPVAL_UINT8,
	MAC_PROPVAL_UINT32,
	MAC_PROPVAL_STR
} mac_propval_type_t;

/*
 * Captures possible values for a given property. A property can have
 * range of values (int32, int64, uint32, uint64, et al) or collection/
 * enumeration of values (strings).
 * Can be used as a value-result parameter.
 */
typedef struct mac_propval_range_s {
	uint_t mpr_count;			/* count of ranges */
	mac_propval_type_t mpr_type;		/* type of value */
	union {
		mac_propval_uint32_range_t mpr_uint32[1];
		mac_propval_str_range_t mpr_str;
	} u;
} mac_propval_range_t;

#define	mpr_range_uint32	u.mpr_uint32

/*
 * Maximum MAC address length
 */
#define	MAXMACADDRLEN		20

#define	MPT_MAXMACADDR		32

typedef struct mac_secondary_addr_s {
	uint32_t	ms_addrcnt;
	uint8_t		ms_addrs[MPT_MAXMACADDR][MAXMACADDRLEN];
} mac_secondary_addr_t;

typedef enum {
	MAC_LOGTYPE_LINK = 1,
	MAC_LOGTYPE_FLOW
} mac_logtype_t;

#define	MAXLINKPROPNAME		256		/* max property name len */

/*
 * Public properties.
 *
 * Note that there are 2 sets of parameters: the *_EN_* values are
 * those that the Administrator configures for autonegotiation. The
 * _ADV_* values are those that are currently exposed over the wire.
 *
 * Please append properties to the end of this list. Do not reorder the list.
 */
typedef enum {
	MAC_PROP_PRIVATE = -1,
	MAC_PROP_DUPLEX = 0x00000001,
	MAC_PROP_SPEED,
	MAC_PROP_STATUS,
	MAC_PROP_AUTONEG,
	MAC_PROP_EN_AUTONEG,
	MAC_PROP_MTU,
	MAC_PROP_ZONE,
	MAC_PROP_AUTOPUSH,
	MAC_PROP_FLOWCTRL,
	MAC_PROP_ADV_1000FDX_CAP,
	MAC_PROP_EN_1000FDX_CAP,
	MAC_PROP_ADV_1000HDX_CAP,
	MAC_PROP_EN_1000HDX_CAP,
	MAC_PROP_ADV_100FDX_CAP,
	MAC_PROP_EN_100FDX_CAP,
	MAC_PROP_ADV_100HDX_CAP,
	MAC_PROP_EN_100HDX_CAP,
	MAC_PROP_ADV_10FDX_CAP,
	MAC_PROP_EN_10FDX_CAP,
	MAC_PROP_ADV_10HDX_CAP,
	MAC_PROP_EN_10HDX_CAP,
	MAC_PROP_ADV_100T4_CAP,
	MAC_PROP_EN_100T4_CAP,
	MAC_PROP_IPTUN_HOPLIMIT,
	MAC_PROP_IPTUN_ENCAPLIMIT,
	MAC_PROP_WL_ESSID,
	MAC_PROP_WL_BSSID,
	MAC_PROP_WL_BSSTYPE,
	MAC_PROP_WL_LINKSTATUS,
	MAC_PROP_WL_DESIRED_RATES,
	MAC_PROP_WL_SUPPORTED_RATES,
	MAC_PROP_WL_AUTH_MODE,
	MAC_PROP_WL_ENCRYPTION,
	MAC_PROP_WL_RSSI,
	MAC_PROP_WL_PHY_CONFIG,
	MAC_PROP_WL_CAPABILITY,
	MAC_PROP_WL_WPA,
	MAC_PROP_WL_SCANRESULTS,
	MAC_PROP_WL_POWER_MODE,
	MAC_PROP_WL_RADIO,
	MAC_PROP_WL_ESS_LIST,
	MAC_PROP_WL_KEY_TAB,
	MAC_PROP_WL_CREATE_IBSS,
	MAC_PROP_WL_SETOPTIE,
	MAC_PROP_WL_DELKEY,
	MAC_PROP_WL_KEY,
	MAC_PROP_WL_MLME,
	MAC_PROP_TAGMODE,
	MAC_PROP_ADV_10GFDX_CAP,
	MAC_PROP_EN_10GFDX_CAP,
	MAC_PROP_PVID,
	MAC_PROP_LLIMIT,
	MAC_PROP_LDECAY,
	MAC_PROP_RESOURCE,
	MAC_PROP_RESOURCE_EFF,
	MAC_PROP_RXRINGSRANGE,
	MAC_PROP_TXRINGSRANGE,
	MAC_PROP_MAX_TX_RINGS_AVAIL,
	MAC_PROP_MAX_RX_RINGS_AVAIL,
	MAC_PROP_MAX_RXHWCLNT_AVAIL,
	MAC_PROP_MAX_TXHWCLNT_AVAIL,
	MAC_PROP_IB_LINKMODE,
	MAC_PROP_VN_PROMISC_FILTERED,
	MAC_PROP_SECONDARY_ADDRS,
	MAC_PROP_ADV_40GFDX_CAP,
	MAC_PROP_EN_40GFDX_CAP,
	MAC_PROP_ADV_100GFDX_CAP,
	MAC_PROP_EN_100GFDX_CAP,
	MAC_PROP_ADV_2500FDX_CAP,
	MAC_PROP_EN_2500FDX_CAP,
	MAC_PROP_ADV_5000FDX_CAP,
	MAC_PROP_EN_5000FDX_CAP,
	MAC_PROP_ADV_25GFDX_CAP,
	MAC_PROP_EN_25GFDX_CAP,
	MAC_PROP_ADV_50GFDX_CAP,
	MAC_PROP_EN_50GFDX_CAP,
	MAC_PROP_EN_FEC_CAP,
	MAC_PROP_ADV_FEC_CAP
} mac_prop_id_t;

/*
 * Flags to figure out r/w status of legacy ndd props.
 */
#define	MAC_PROP_PERM_READ		0x0001
#define	MAC_PROP_PERM_WRITE		0x0010
#define	MAC_PROP_MAP_KSTAT		0x0100
#define	MAC_PROP_PERM_RW		(MAC_PROP_PERM_READ|MAC_PROP_PERM_WRITE)
#define	MAC_PROP_FLAGS_RK		(MAC_PROP_PERM_READ|MAC_PROP_MAP_KSTAT)

/*
 * Valid LED mode bits
 */
typedef enum mac_led_mode {
	MAC_LED_DEFAULT	= (1 << 0),
	MAC_LED_OFF	= (1 << 1),
	MAC_LED_IDENT	= (1 << 2),
	MAC_LED_ON	= (1 << 3)
} mac_led_mode_t;


#ifdef	_KERNEL

/*
 * There are three ranges of statistics values.  0 to 1 - MAC_STAT_MIN are
 * interface statistics maintained by the mac module.  MAC_STAT_MIN to 1 -
 * MACTYPE_STAT_MIN are common MAC statistics defined by the mac module and
 * maintained by each driver.  MACTYPE_STAT_MIN and above are statistics
 * defined by MAC-Type plugins and maintained by each driver.
 */
#define	MAC_STAT_MIN		1000
#define	MACTYPE_STAT_MIN	2000

#define	IS_MAC_STAT(stat)	\
	(stat >= MAC_STAT_MIN && stat < MACTYPE_STAT_MIN)
#define	IS_MACTYPE_STAT(stat)	(stat >= MACTYPE_STAT_MIN)

/*
 * Statistics maintained by the mac module, and possibly populated as link
 * statistics.
 */
enum mac_mod_stat {
	MAC_STAT_LINK_STATE,
	MAC_STAT_LINK_UP,
	MAC_STAT_PROMISC,
	MAC_STAT_LOWLINK_STATE,
	MAC_STAT_HDROPS
};

/*
 * Do not reorder, and add only to the end of this list.
 */
enum mac_driver_stat {
	/* MIB-II stats (RFC 1213 and RFC 1573) */
	MAC_STAT_IFSPEED = MAC_STAT_MIN,
	MAC_STAT_MULTIRCV,
	MAC_STAT_BRDCSTRCV,
	MAC_STAT_MULTIXMT,
	MAC_STAT_BRDCSTXMT,
	MAC_STAT_NORCVBUF,
	MAC_STAT_IERRORS,
	MAC_STAT_UNKNOWNS,
	MAC_STAT_NOXMTBUF,
	MAC_STAT_OERRORS,
	MAC_STAT_COLLISIONS,
	MAC_STAT_RBYTES,
	MAC_STAT_IPACKETS,
	MAC_STAT_OBYTES,
	MAC_STAT_OPACKETS,
	MAC_STAT_UNDERFLOWS,
	MAC_STAT_OVERFLOWS
};

#define	MAC_NSTAT	(MAC_STAT_OVERFLOWS - MAC_STAT_IFSPEED + 1)

#define	MAC_STAT_ISACOUNTER(_stat) (		\
	    (_stat) == MAC_STAT_MULTIRCV ||	\
	    (_stat) == MAC_STAT_BRDCSTRCV ||	\
	    (_stat) == MAC_STAT_MULTIXMT ||	\
	    (_stat) == MAC_STAT_BRDCSTXMT ||	\
	    (_stat) == MAC_STAT_NORCVBUF ||	\
	    (_stat) == MAC_STAT_IERRORS ||	\
	    (_stat) == MAC_STAT_UNKNOWNS ||	\
	    (_stat) == MAC_STAT_NOXMTBUF ||	\
	    (_stat) == MAC_STAT_OERRORS ||	\
	    (_stat) == MAC_STAT_COLLISIONS ||	\
	    (_stat) == MAC_STAT_RBYTES ||	\
	    (_stat) == MAC_STAT_IPACKETS ||	\
	    (_stat) == MAC_STAT_OBYTES ||	\
	    (_stat) == MAC_STAT_OPACKETS ||	\
	    (_stat) == MAC_STAT_UNDERFLOWS ||	\
	    (_stat) == MAC_STAT_OVERFLOWS)

/*
 * Immutable information. (This may not be modified after registration).
 */
typedef struct mac_info_s {
	uint_t		mi_media;
	uint_t		mi_nativemedia;
	uint_t		mi_addr_length;
	uint8_t		*mi_unicst_addr;
	uint8_t		*mi_brdcst_addr;
} mac_info_t;

/*
 * When VNICs are created on top of the NIC, there are two levels
 * of MAC layer, a lower MAC, which is the MAC layer at the level of the
 * physical NIC, and an upper MAC, which is the MAC layer at the level
 * of the VNIC. Each VNIC maps to a MAC client at the lower MAC, and
 * the SRS and classification is done at the lower MAC level. The upper
 * MAC is therefore for the most part pass-through, and therefore
 * special processing needs to be done at the upper MAC layer when
 * dealing with a VNIC.
 *
 * This capability allows the MAC layer to detect when a VNIC is being
 * access, and implement the required shortcuts.
 *
 * In addition, this capability is used to keep the VNIC's secondary
 * mac_clients in sync when the primary MAC is updated.
 */

typedef void *(*mac_client_handle_fn_t)(void *);
typedef void (*mac_client_update_fn_t)(void *);

typedef struct mac_capab_vnic_s {
	void			*mcv_arg;
	mac_client_handle_fn_t	mcv_mac_client_handle;
	mac_client_update_fn_t	mcv_mac_secondary_update;
} mac_capab_vnic_t;

typedef void (*mac_rename_fn_t)(const char *, void *);
typedef mblk_t *(*mac_tx_ring_fn_t)(void *, mblk_t *, uintptr_t,
    mac_ring_handle_t *);
typedef struct mac_capab_aggr_s {
	mac_rename_fn_t mca_rename_fn;
	int (*mca_unicst)(void *, const uint8_t *);
	mac_tx_ring_fn_t mca_find_tx_ring_fn;
	void *mca_arg;
} mac_capab_aggr_t;

/* Bridge transmit and receive function signatures */
typedef mblk_t *(*mac_bridge_tx_t)(mac_handle_t, mac_ring_handle_t, mblk_t *);
typedef void (*mac_bridge_rx_t)(mac_handle_t, mac_resource_handle_t, mblk_t *);
typedef void (*mac_bridge_ref_t)(mac_handle_t, boolean_t);
typedef link_state_t (*mac_bridge_ls_t)(mac_handle_t, link_state_t);

/* must change mac_notify_cb_list[] in mac_provider.c if this is changed */
typedef enum {
	MAC_NOTE_LINK,
	MAC_NOTE_UNICST,
	MAC_NOTE_TX,
	MAC_NOTE_DEVPROMISC,
	MAC_NOTE_FASTPATH_FLUSH,
	MAC_NOTE_SDU_SIZE,
	MAC_NOTE_DEST,
	MAC_NOTE_MARGIN,
	MAC_NOTE_CAPAB_CHG,
	MAC_NOTE_LOWLINK,
	MAC_NOTE_ALLOWED_IPS,
	MAC_NNOTE	/* must be the last entry */
} mac_notify_type_t;

typedef void		(*mac_notify_t)(void *, mac_notify_type_t);
typedef void		(*mac_rx_t)(void *, mac_resource_handle_t, mblk_t *,
			    boolean_t);
typedef	mblk_t		*(*mac_receive_t)(void *, size_t);

/*
 * MAC resource types
 */
typedef enum {
	MAC_RX_FIFO = 1
} mac_resource_type_t;

typedef	int	(*mac_intr_enable_t)(mac_intr_handle_t);
typedef	int	(*mac_intr_disable_t)(mac_intr_handle_t);

typedef	struct mac_intr_s {
	mac_intr_handle_t	mi_handle;
	mac_intr_enable_t	mi_enable;
	mac_intr_disable_t	mi_disable;
	ddi_intr_handle_t	mi_ddi_handle;
	boolean_t		mi_ddi_shared;
} mac_intr_t;

typedef struct mac_rx_fifo_s {
	mac_resource_type_t	mrf_type;	/* MAC_RX_FIFO */
	mac_intr_t		mrf_intr;
	mac_receive_t		mrf_receive;
	void			*mrf_rx_arg;
	uint32_t		mrf_flow_priority;
	/*
	 * The CPU this flow is to be processed on. With intrd and future
	 * things, we should know which CPU the flow needs to be processed
	 * and get a squeue assigned on that CPU.
	 */
	uint_t			mrf_cpu_id;
} mac_rx_fifo_t;

#define	mrf_intr_handle		mrf_intr.mi_handle
#define	mrf_intr_enable		mrf_intr.mi_enable
#define	mrf_intr_disable	mrf_intr.mi_disable

typedef union mac_resource_u {
	mac_resource_type_t	mr_type;
	mac_rx_fifo_t		mr_fifo;
} mac_resource_t;

typedef enum {
	MAC_ADDRTYPE_UNICAST,
	MAC_ADDRTYPE_MULTICAST,
	MAC_ADDRTYPE_BROADCAST
} mac_addrtype_t;

typedef struct mac_header_info_s {
	size_t		mhi_hdrsize;
	size_t		mhi_pktsize;
	const uint8_t	*mhi_daddr;
	const uint8_t	*mhi_saddr;
	uint32_t	mhi_origsap;
	uint32_t	mhi_bindsap;
	mac_addrtype_t	mhi_dsttype;
	uint16_t	mhi_tci;
	boolean_t	mhi_istagged;
	boolean_t	mhi_ispvid;
} mac_header_info_t;

/*
 * Function pointer to match dls client signature. Should be same as
 * dls_rx_t to allow a soft ring to bypass DLS layer and call a DLS
 * client directly.
 */
typedef	void		(*mac_direct_rx_t)(void *, mac_resource_handle_t,
				mblk_t *, mac_header_info_t *);

typedef mac_resource_handle_t	(*mac_resource_add_t)(void *, mac_resource_t *);
typedef int			(*mac_resource_bind_t)(void *,
    mac_resource_handle_t, processorid_t);
typedef void			(*mac_resource_remove_t)(void *, void *);
typedef void			(*mac_resource_quiesce_t)(void *, void *);
typedef void			(*mac_resource_restart_t)(void *, void *);
typedef int			(*mac_resource_modify_t)(void *, void *,
				    mac_resource_t *);
typedef	void			(*mac_change_upcall_t)(void *, mac_direct_rx_t,
    void *);

/*
 * MAC-Type plugin interfaces
 */

typedef int		(*mtops_addr_verify_t)(const void *, void *);
typedef boolean_t	(*mtops_sap_verify_t)(uint32_t, uint32_t *, void *);
typedef mblk_t		*(*mtops_header_t)(const void *, const void *,
    uint32_t, void *, mblk_t *, size_t);
typedef int		(*mtops_header_info_t)(mblk_t *, void *,
    mac_header_info_t *);
typedef boolean_t	(*mtops_pdata_verify_t)(void *, size_t);
typedef	mblk_t		*(*mtops_header_modify_t)(mblk_t *, void *);
typedef void		(*mtops_link_details_t)(char *, size_t, mac_handle_t,
    void *);

typedef struct mactype_ops_s {
	uint_t			mtops_ops;
	/*
	 * mtops_unicst_verify() returns 0 if the given address is a valid
	 * unicast address, or a non-zero errno otherwise.
	 */
	mtops_addr_verify_t	mtops_unicst_verify;
	/*
	 * mtops_multicst_verify() returns 0 if the given address is a
	 * valid multicast address, or a non-zero errno otherwise.  If the
	 * media doesn't support multicast, ENOTSUP should be returned (for
	 * example).
	 */
	mtops_addr_verify_t	mtops_multicst_verify;
	/*
	 * mtops_sap_verify() returns B_TRUE if the given SAP is a valid
	 * SAP value, or B_FALSE otherwise.
	 */
	mtops_sap_verify_t	mtops_sap_verify;
	/*
	 * mtops_header() is used to allocate and construct a MAC header.
	 */
	mtops_header_t		mtops_header;
	/*
	 * mtops_header_info() is used to gather information on a given MAC
	 * header.
	 */
	mtops_header_info_t	mtops_header_info;
	/*
	 * mtops_pdata_verify() is used to verify the validity of MAC
	 * plugin data.  It is called by mac_register() if the driver has
	 * supplied MAC plugin data, and also by mac_pdata_update() when
	 * drivers update the data.
	 */
	mtops_pdata_verify_t	mtops_pdata_verify;
	/*
	 * mtops_header_cook() is an optional callback that converts (or
	 * "cooks") the given raw header (as sent by a raw DLPI consumer)
	 * into one that is appropriate to send down to the MAC driver.
	 * Following the example above, an Ethernet header sent down by a
	 * DLPI consumer would be converted to whatever header the MAC
	 * driver expects.
	 */
	mtops_header_modify_t	mtops_header_cook;
	/*
	 * mtops_header_uncook() is an optional callback that does the
	 * opposite of mtops_header_cook().  It "uncooks" a given MAC
	 * header (as received from the driver) for consumption by raw DLPI
	 * consumers.  For example, for a non-Ethernet plugin that wants
	 * raw DLPI consumers to be fooled into thinking that the device
	 * provides Ethernet access, this callback would modify the given
	 * mblk_t such that the MAC header is converted to an Ethernet
	 * header.
	 */
	mtops_header_modify_t	mtops_header_uncook;
	/*
	 * mtops_link_details() is an optional callback that provides
	 * extended information about the link state.  Its primary purpose
	 * is to provide type-specific support for syslog contents on
	 * link up events.  If no implementation is provided, then a default
	 * implementation will be used.
	 */
	mtops_link_details_t	mtops_link_details;
} mactype_ops_t;

/*
 * mtops_ops exists for the plugin to enumerate the optional callback
 * entrypoints it has defined.  This allows the mac module to define
 * additional plugin entrypoints in mactype_ops_t without breaking backward
 * compatibility with old plugins.
 */
#define	MTOPS_PDATA_VERIFY	0x001
#define	MTOPS_HEADER_COOK	0x002
#define	MTOPS_HEADER_UNCOOK	0x004
#define	MTOPS_LINK_DETAILS	0x008

/*
 * Provide mapping for legacy ndd ioctls relevant to that mactype.
 * Note that the ndd ioctls are obsolete, and may be removed in a future
 * release of Solaris. The ndd ioctls are not typically used in legacy
 * ethernet drivers. New datalink drivers of all link-types should use
 * dladm(1m) interfaces for administering tunables and not have to provide
 * a mapping.
 */
typedef struct mac_ndd_mapping_s {
	char		*mp_name;
	union {
		mac_prop_id_t   u_id;
		uint_t		u_kstat;
	} u_mp_id;
	long		mp_minval;
	long		mp_maxval;
	size_t		mp_valsize;
	int		mp_flags;
} mac_ndd_mapping_t;

#define	mp_prop_id	u_mp_id.u_id
#define	mp_kstat	u_mp_id.u_kstat

typedef struct mac_stat_info_s {
	uint_t		msi_stat;
	char		*msi_name;
	uint_t		msi_type;	/* as defined in kstat_named_init(9F) */
	uint64_t	msi_default;
} mac_stat_info_t;

typedef struct mactype_register_s {
	uint_t		mtr_version;	/* set by mactype_alloc() */
	const char	*mtr_ident;
	mactype_ops_t	*mtr_ops;
	uint_t		mtr_mactype;
	uint_t		mtr_nativetype;
	uint_t		mtr_addrlen;
	uint8_t		*mtr_brdcst_addr;
	mac_stat_info_t	*mtr_stats;
	size_t		mtr_statcount;
	mac_ndd_mapping_t *mtr_mapping;
	size_t		mtr_mappingcount;
} mactype_register_t;

/*
 * Flags to describe the hardware emulation desired from a client when
 * calling mac_hw_emul().
 *
 * MAC_HWCKSUM_EMUL
 *
 *	If an mblk is marked with HCK_* flags, then calculate those
 *	checksums and update the checksum flags.
 *
 * MAC_IPCKSUM_EMUL
 *
 *	Like MAC_HWCKSUM_EMUL, except only calculate the IPv4 header
 *	checksum. We still update both the IPv4 and ULP checksum
 *	flags.
 *
 * MAC_LSO_EMUL
 *
 *	If an mblk is marked with HW_LSO, then segment the LSO mblk
 *	into a new chain of mblks which reference the original data
 *	block. This flag DOES NOT imply MAC_HWCKSUM_EMUL. If the
 *	caller needs both then it must set both.
 */
typedef enum mac_emul {
	MAC_HWCKSUM_EMUL = (1 << 0),
	MAC_IPCKSUM_EMUL = (1 << 1),
	MAC_LSO_EMUL = (1 << 2)
} mac_emul_t;

#define	MAC_HWCKSUM_EMULS	(MAC_HWCKSUM_EMUL | MAC_IPCKSUM_EMUL)
#define	MAC_ALL_EMULS		(MAC_HWCKSUM_EMUL | MAC_IPCKSUM_EMUL | \
				MAC_LSO_EMUL)

/*
 * Driver interface functions.
 */
extern int			mac_open_by_linkid(datalink_id_t,
				    mac_handle_t *);
extern int			mac_open_by_linkname(const char *,
				    mac_handle_t *);
extern const char		*mac_name(mac_handle_t);
extern minor_t			mac_minor(mac_handle_t);
extern minor_t			mac_minor_hold(boolean_t);
extern void			mac_minor_rele(minor_t);
extern void			mac_sdu_get(mac_handle_t, uint_t *, uint_t *);
extern void			mac_sdu_get2(mac_handle_t, uint_t *, uint_t *,
				    uint_t *);
extern int			mac_maxsdu_update(mac_handle_t, uint_t);
extern int			mac_maxsdu_update2(mac_handle_t, uint_t,
				    uint_t);
extern uint_t			mac_addr_len(mac_handle_t);
extern int			mac_type(mac_handle_t);
extern int			mac_nativetype(mac_handle_t);

extern void			mac_unicst_update(mac_handle_t,
				    const uint8_t *);
extern void			mac_capab_update(mac_handle_t);
extern int			mac_pdata_update(mac_handle_t, void *,
				    size_t);
extern boolean_t		mac_margin_update(mac_handle_t, uint32_t);
extern void			mac_margin_get(mac_handle_t, uint32_t *);
extern int			mac_margin_remove(mac_handle_t, uint32_t);
extern int			mac_margin_add(mac_handle_t, uint32_t *,
				    boolean_t);
extern int			mac_mtu_add(mac_handle_t, uint32_t *,
				    boolean_t);
extern int			mac_mtu_remove(mac_handle_t, uint32_t);
extern int			mac_fastpath_disable(mac_handle_t);
extern void			mac_fastpath_enable(mac_handle_t);
extern void			mac_no_active(mac_handle_t);

extern mactype_register_t	*mactype_alloc(uint_t);
extern void			mactype_free(mactype_register_t *);
extern int			mactype_register(mactype_register_t *);
extern int			mactype_unregister(const char *);

extern int			mac_start_logusage(mac_logtype_t, uint_t);
extern void			mac_stop_logusage(mac_logtype_t);

extern mac_handle_t		mac_get_lower_mac_handle(mac_handle_t);
extern boolean_t		mac_is_vnic_primary(mac_handle_t);

/*
 * Packet hashing for distribution to multiple ports and rings.
 */

#define	MAC_PKT_HASH_L2		0x01
#define	MAC_PKT_HASH_L3		0x02
#define	MAC_PKT_HASH_L4		0x04

extern uint64_t			mac_pkt_hash(uint_t, mblk_t *, uint8_t,
				    boolean_t);

/*
 * Bridging linkage
 */
extern void			mac_rx_common(mac_handle_t,
				    mac_resource_handle_t, mblk_t *);
extern int			mac_bridge_set(mac_handle_t, mac_handle_t);
extern void			mac_bridge_clear(mac_handle_t, mac_handle_t);
extern void			mac_bridge_vectors(mac_bridge_tx_t,
				    mac_bridge_rx_t, mac_bridge_ref_t,
				    mac_bridge_ls_t);

/* special case function for TRILL observability */
extern void			mac_trill_snoop(mac_handle_t, mblk_t *);

#endif	/* _KERNEL */

#ifdef	__cplusplus
}
#endif

#endif /* _SYS_MAC_H */<|MERGE_RESOLUTION|>--- conflicted
+++ resolved
@@ -113,11 +113,7 @@
  */
 typedef struct mac_propval_str_range_s {
 	uint32_t mpur_nextbyte;
-<<<<<<< HEAD
-	char mpur_data[1];
-=======
 	char mpur_data[];
->>>>>>> d1c02647
 } mac_propval_str_range_t;
 
 /*
