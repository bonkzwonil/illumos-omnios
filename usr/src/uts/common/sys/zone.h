/*
 * CDDL HEADER START
 *
 * The contents of this file are subject to the terms of the
 * Common Development and Distribution License (the "License").
 * You may not use this file except in compliance with the License.
 *
 * You can obtain a copy of the license at usr/src/OPENSOLARIS.LICENSE
 * or http://www.opensolaris.org/os/licensing.
 * See the License for the specific language governing permissions
 * and limitations under the License.
 *
 * When distributing Covered Code, include this CDDL HEADER in each
 * file and include the License file at usr/src/OPENSOLARIS.LICENSE.
 * If applicable, add the following below this CDDL HEADER, with the
 * fields enclosed by brackets "[]" replaced with your own identifying
 * information: Portions Copyright [yyyy] [name of copyright owner]
 *
 * CDDL HEADER END
 */
/*
 * Copyright (c) 2003, 2010, Oracle and/or its affiliates. All rights reserved.
<<<<<<< HEAD
 * Copyright 2013 Joyent, Inc. All rights reserved.
=======
 * Copyright 2014 Nexenta Systems, Inc. All rights reserved.
>>>>>>> 902686d1
 */

#ifndef _SYS_ZONE_H
#define	_SYS_ZONE_H

#include <sys/types.h>
#include <sys/mutex.h>
#include <sys/param.h>
#include <sys/rctl.h>
#include <sys/ipc_rctl.h>
#include <sys/pset.h>
#include <sys/tsol/label.h>
#include <sys/cred.h>
#include <sys/netstack.h>
#include <sys/uadmin.h>
#include <sys/ksynch.h>
#include <sys/socket_impl.h>
#include <netinet/in.h>

#ifdef	__cplusplus
extern "C" {
#endif

/*
 * NOTE
 *
 * The contents of this file are private to the implementation of
 * Solaris and are subject to change at any time without notice.
 * Applications and drivers using these interfaces may fail to
 * run on future releases.
 */

/* Available both in kernel and for user space */

/* zone id restrictions and special ids */
#define	MAX_ZONEID	9999
#define	MIN_USERZONEID	1	/* lowest user-creatable zone ID */
#define	MIN_ZONEID	0	/* minimum zone ID on system */
#define	GLOBAL_ZONEID	0
#define	ZONEID_WIDTH	4	/* for printf */

/*
 * Special zoneid_t token to refer to all zones.
 */
#define	ALL_ZONES	(-1)

/* system call subcodes */
#define	ZONE_CREATE		0
#define	ZONE_DESTROY		1
#define	ZONE_GETATTR		2
#define	ZONE_ENTER		3
#define	ZONE_LIST		4
#define	ZONE_SHUTDOWN		5
#define	ZONE_LOOKUP		6
#define	ZONE_BOOT		7
#define	ZONE_VERSION		8
#define	ZONE_SETATTR		9
#define	ZONE_ADD_DATALINK	10
#define	ZONE_DEL_DATALINK	11
#define	ZONE_CHECK_DATALINK	12
#define	ZONE_LIST_DATALINK	13

/* zone attributes */
#define	ZONE_ATTR_ROOT		1
#define	ZONE_ATTR_NAME		2
#define	ZONE_ATTR_STATUS	3
#define	ZONE_ATTR_PRIVSET	4
#define	ZONE_ATTR_UNIQID	5
#define	ZONE_ATTR_POOLID	6
#define	ZONE_ATTR_INITPID	7
#define	ZONE_ATTR_SLBL		8
#define	ZONE_ATTR_INITNAME	9
#define	ZONE_ATTR_BOOTARGS	10
#define	ZONE_ATTR_BRAND		11
#define	ZONE_ATTR_PHYS_MCAP	12
#define	ZONE_ATTR_SCHED_CLASS	13
#define	ZONE_ATTR_FLAGS		14
#define	ZONE_ATTR_HOSTID	15
#define	ZONE_ATTR_FS_ALLOWED	16
#define	ZONE_ATTR_NETWORK	17

/* Start of the brand-specific attribute namespace */
#define	ZONE_ATTR_BRAND_ATTRS	32768

#define	ZONE_FS_ALLOWED_MAX	1024

#define	ZONE_EVENT_CHANNEL	"com.sun:zones:status"
#define	ZONE_EVENT_STATUS_CLASS	"status"
#define	ZONE_EVENT_STATUS_SUBCLASS	"change"

#define	ZONE_EVENT_UNINITIALIZED	"uninitialized"
#define	ZONE_EVENT_INITIALIZED		"initialized"
#define	ZONE_EVENT_READY		"ready"
#define	ZONE_EVENT_RUNNING		"running"
#define	ZONE_EVENT_SHUTTING_DOWN	"shutting_down"

#define	ZONE_CB_NAME		"zonename"
#define	ZONE_CB_NEWSTATE	"newstate"
#define	ZONE_CB_OLDSTATE	"oldstate"
#define	ZONE_CB_TIMESTAMP	"when"
#define	ZONE_CB_ZONEID		"zoneid"

/*
 * Exit values that may be returned by scripts or programs invoked by various
 * zone commands.
 *
 * These are defined as:
 *
 *	ZONE_SUBPROC_OK
 *	===============
 *	The subprocess completed successfully.
 *
 *	ZONE_SUBPROC_USAGE
 *	==================
 *	The subprocess failed with a usage message, or a usage message should
 *	be output in its behalf.
 *
 *	ZONE_SUBPROC_NOTCOMPLETE
 *	========================
 *	The subprocess did not complete, but the actions performed by the
 *	subprocess require no recovery actions by the user.
 *
 *	For example, if the subprocess were called by "zoneadm install," the
 *	installation of the zone did not succeed but the user need not perform
 *	a "zoneadm uninstall" before attempting another install.
 *
 *	ZONE_SUBPROC_FATAL
 *	==================
 *	The subprocess failed in a fatal manner, usually one that will require
 *	some type of recovery action by the user.
 *
 *	For example, if the subprocess were called by "zoneadm install," the
 *	installation of the zone did not succeed and the user will need to
 *	perform a "zoneadm uninstall" before another install attempt is
 *	possible.
 *
 *	The non-success exit values are large to avoid accidental collision
 *	with values used internally by some commands (e.g. "Z_ERR" and
 *	"Z_USAGE" as used by zoneadm.)
 */
#define	ZONE_SUBPROC_OK			0
#define	ZONE_SUBPROC_USAGE		253
#define	ZONE_SUBPROC_NOTCOMPLETE	254
#define	ZONE_SUBPROC_FATAL		255

#ifdef _SYSCALL32
typedef struct {
	caddr32_t zone_name;
	caddr32_t zone_root;
	caddr32_t zone_privs;
	size32_t zone_privssz;
	caddr32_t rctlbuf;
	size32_t rctlbufsz;
	caddr32_t extended_error;
	caddr32_t zfsbuf;
	size32_t  zfsbufsz;
	int match;			/* match level */
	uint32_t doi;			/* DOI for label */
	caddr32_t label;		/* label associated with zone */
	int flags;
} zone_def32;
#endif
typedef struct {
	const char *zone_name;
	const char *zone_root;
	const struct priv_set *zone_privs;
	size_t zone_privssz;
	const char *rctlbuf;
	size_t rctlbufsz;
	int *extended_error;
	const char *zfsbuf;
	size_t zfsbufsz;
	int match;			/* match level */
	uint32_t doi;			/* DOI for label */
	const bslabel_t *label;		/* label associated with zone */
	int flags;
} zone_def;

/* extended error information */
#define	ZE_UNKNOWN	0	/* No extended error info */
#define	ZE_CHROOTED	1	/* tried to zone_create from chroot */
#define	ZE_AREMOUNTS	2	/* there are mounts within the zone */
#define	ZE_LABELINUSE	3	/* label is already in use by some other zone */

/*
 * zone_status values
 *
 * You must modify zone_status_names in mdb(1M)'s genunix module
 * (genunix/zone.c) when you modify this enum.
 */
typedef enum {
	ZONE_IS_UNINITIALIZED = 0,
	ZONE_IS_INITIALIZED,
	ZONE_IS_READY,
	ZONE_IS_BOOTING,
	ZONE_IS_RUNNING,
	ZONE_IS_SHUTTING_DOWN,
	ZONE_IS_EMPTY,
	ZONE_IS_DOWN,
	ZONE_IS_DYING,
	ZONE_IS_DEAD
} zone_status_t;
#define	ZONE_MIN_STATE		ZONE_IS_UNINITIALIZED
#define	ZONE_MAX_STATE		ZONE_IS_DEAD

/*
 * Valid commands which may be issued by zoneadm to zoneadmd.  The kernel also
 * communicates with zoneadmd, but only uses Z_REBOOT and Z_HALT.
 */
typedef enum zone_cmd {
	Z_READY, Z_BOOT, Z_FORCEBOOT, Z_REBOOT, Z_HALT, Z_NOTE_UNINSTALLING,
	Z_MOUNT, Z_FORCEMOUNT, Z_UNMOUNT, Z_SHUTDOWN
} zone_cmd_t;

/*
 * The structure of a request to zoneadmd.
 */
typedef struct zone_cmd_arg {
	uint64_t	uniqid;		/* unique "generation number" */
	zone_cmd_t	cmd;		/* requested action */
	uint32_t	_pad;		/* need consistent 32/64 bit alignmt */
	char locale[MAXPATHLEN];	/* locale in which to render messages */
	char bootbuf[BOOTARGS_MAX];	/* arguments passed to zone_boot() */
} zone_cmd_arg_t;

/*
 * Structure of zoneadmd's response to a request.  A NULL return value means
 * the caller should attempt to restart zoneadmd and retry.
 */
typedef struct zone_cmd_rval {
	int rval;			/* return value of request */
	char errbuf[1];	/* variable-sized buffer containing error messages */
} zone_cmd_rval_t;

/*
 * The zone support infrastructure uses the zone name as a component
 * of unix domain (AF_UNIX) sockets, which are limited to 108 characters
 * in length, so ZONENAME_MAX is limited by that.
 */
#define	ZONENAME_MAX		64

#define	GLOBAL_ZONENAME		"global"

/*
 * Extended Regular expression (see regex(5)) which matches all valid zone
 * names.
 */
#define	ZONENAME_REGEXP		"[a-zA-Z0-9][-_.a-zA-Z0-9]{0,62}"

/*
 * Where the zones support infrastructure places temporary files.
 */
#define	ZONES_TMPDIR		"/var/run/zones"

/*
 * The path to the door used by clients to communicate with zoneadmd.
 */
#define	ZONE_DOOR_PATH		ZONES_TMPDIR "/%s.zoneadmd_door"


/* zone_flags */
/*
 * Threads that read or write the following flag must hold zone_lock.
 */
#define	ZF_REFCOUNTS_LOGGED	0x1	/* a thread logged the zone's refs */

/*
 * The following threads are set when the zone is created and never changed.
 * Threads that test for these flags don't have to hold zone_lock.
 */
#define	ZF_HASHED_LABEL		0x2	/* zone has a unique label */
#define	ZF_IS_SCRATCH		0x4	/* scratch zone */
#define	ZF_NET_EXCL		0x8	/* Zone has an exclusive IP stack */


/* zone_create flags */
#define	ZCF_NET_EXCL		0x1	/* Create a zone with exclusive IP */

/* zone network properties */
#define	ZONE_NETWORK_ADDRESS	1
#define	ZONE_NETWORK_DEFROUTER	2

#define	ZONE_NET_ADDRNAME	"address"
#define	ZONE_NET_RTRNAME	"route"

typedef struct zone_net_data {
	int zn_type;
	int zn_len;
	datalink_id_t zn_linkid;
	uint8_t zn_val[1];
} zone_net_data_t;


#ifdef _KERNEL

/*
 * We need to protect the definition of 'list_t' from userland applications and
 * libraries which may be defining ther own versions.
 */
#include <sys/list.h>

#define	GLOBAL_ZONEUNIQID	0	/* uniqid of the global zone */

struct pool;
struct brand;

/*
 * Each of these constants identifies a kernel subsystem that acquires and
 * releases zone references.  Each subsystem that invokes
 * zone_hold_ref() and zone_rele_ref() should specify the
 * zone_ref_subsys_t constant associated with the subsystem.  Tracked holds
 * help users and developers quickly identify subsystems that stall zone
 * shutdowns indefinitely.
 *
 * NOTE: You must modify zone_ref_subsys_names in usr/src/uts/common/os/zone.c
 * when you modify this enumeration.
 */
typedef enum zone_ref_subsys {
	ZONE_REF_NFS,			/* NFS */
	ZONE_REF_NFSV4,			/* NFSv4 */
	ZONE_REF_SMBFS,			/* SMBFS */
	ZONE_REF_MNTFS,			/* MNTFS */
	ZONE_REF_LOFI,			/* LOFI devices */
	ZONE_REF_VFS,			/* VFS infrastructure */
	ZONE_REF_IPC,			/* IPC infrastructure */
	ZONE_REF_NUM_SUBSYS		/* This must be the last entry. */
} zone_ref_subsys_t;

/*
 * zone_ref represents a general-purpose references to a zone.  Each zone's
 * references are linked into the zone's zone_t::zone_ref_list.  This allows
 * debuggers to walk zones' references.
 */
typedef struct zone_ref {
	struct zone	*zref_zone; /* the zone to which the reference refers */
	list_node_t	zref_linkage; /* linkage for zone_t::zone_ref_list */
} zone_ref_t;

/*
 * Structure to record list of ZFS datasets exported to a zone.
 */
typedef struct zone_dataset {
	char		*zd_dataset;
	list_node_t	zd_linkage;
} zone_dataset_t;

/*
 * structure for zone kstats
 */
typedef struct zone_kstat {
	kstat_named_t zk_zonename;
	kstat_named_t zk_usage;
	kstat_named_t zk_value;
} zone_kstat_t;

struct cpucap;

typedef struct {
	hrtime_t	cycle_start;
	uint_t		cycle_cnt;
	hrtime_t	zone_avg_cnt;
} sys_zio_cntr_t;

typedef struct zone {
	/*
	 * zone_name is never modified once set.
	 */
	char		*zone_name;	/* zone's configuration name */
	/*
	 * zone_nodename and zone_domain are never freed once allocated.
	 */
	char		*zone_nodename;	/* utsname.nodename equivalent */
	char		*zone_domain;	/* srpc_domain equivalent */
	/*
	 * zone_hostid is used for per-zone hostid emulation.
	 * Currently it isn't modified after it's set (so no locks protect
	 * accesses), but that might have to change when we allow
	 * administrators to change running zones' properties.
	 *
	 * The global zone's zone_hostid must always be HW_INVALID_HOSTID so
	 * that zone_get_hostid() will function correctly.
	 */
	uint32_t	zone_hostid;	/* zone's hostid, HW_INVALID_HOSTID */
					/* if not emulated */
	/*
	 * zone_lock protects the following fields of a zone_t:
	 * 	zone_ref
	 * 	zone_cred_ref
	 * 	zone_subsys_ref
	 * 	zone_ref_list
	 * 	zone_ntasks
	 * 	zone_flags
	 * 	zone_zsd
	 *	zone_pfexecd
	 */
	kmutex_t	zone_lock;
	/*
	 * zone_linkage is the zone's linkage into the active or
	 * death-row list.  The field is protected by zonehash_lock.
	 */
	list_node_t	zone_linkage;
	zoneid_t	zone_id;	/* ID of zone */
	uint_t		zone_ref;	/* count of zone_hold()s on zone */
	uint_t		zone_cred_ref;	/* count of zone_hold_cred()s on zone */
	/*
	 * Fixed-sized array of subsystem-specific reference counts
	 * The sum of all of the counts must be less than or equal to zone_ref.
	 * The array is indexed by the counts' subsystems' zone_ref_subsys_t
	 * constants.
	 */
	uint_t		zone_subsys_ref[ZONE_REF_NUM_SUBSYS];
	list_t		zone_ref_list;	/* list of zone_ref_t structs */
	/*
	 * zone_rootvp and zone_rootpath can never be modified once set.
	 */
	struct vnode	*zone_rootvp;	/* zone's root vnode */
	char		*zone_rootpath;	/* Path to zone's root + '/' */
	ushort_t	zone_flags;	/* misc flags */
	zone_status_t	zone_status;	/* protected by zone_status_lock */
	uint_t		zone_ntasks;	/* number of tasks executing in zone */
	kmutex_t	zone_nlwps_lock; /* protects zone_nlwps, and *_nlwps */
					/* counters in projects and tasks */
					/* that are within the zone */
	rctl_qty_t	zone_nlwps;	/* number of lwps in zone */
	rctl_qty_t	zone_nlwps_ctl; /* protected by zone_rctls->rcs_lock */
	rctl_qty_t	zone_shmmax;	/* System V shared memory usage */
	ipc_rqty_t	zone_ipc;	/* System V IPC id resource usage */

	uint_t		zone_rootpathlen; /* strlen(zone_rootpath) + 1 */
	uint32_t	zone_shares;	/* FSS shares allocated to zone */
	rctl_set_t	*zone_rctls;	/* zone-wide (zone.*) rctls */
	kmutex_t	zone_mem_lock;	/* protects zone_locked_mem and */
					/* kpd_locked_mem for all */
					/* projects in zone. */
					/* Also protects zone_max_swap */
					/* grab after p_lock, before rcs_lock */
	rctl_qty_t	zone_locked_mem;	/* bytes of locked memory in */
						/* zone */
	rctl_qty_t	zone_locked_mem_ctl;	/* Current locked memory */
						/* limit.  Protected by */
						/* zone_rctls->rcs_lock */
	rctl_qty_t	zone_max_swap; /* bytes of swap reserved by zone */
	rctl_qty_t	zone_max_swap_ctl;	/* current swap limit. */
						/* Protected by */
						/* zone_rctls->rcs_lock */
	kmutex_t	zone_rctl_lock;	/* protects zone_max_lofi */
	rctl_qty_t	zone_max_lofi; /* lofi devs for zone */
	rctl_qty_t	zone_max_lofi_ctl;	/* current lofi limit. */
						/* Protected by */
						/* zone_rctls->rcs_lock */
	list_t		zone_zsd;	/* list of Zone-Specific Data values */
	kcondvar_t	zone_cv;	/* used to signal state changes */
	struct proc	*zone_zsched;	/* Dummy kernel "zsched" process */
	pid_t		zone_proc_initpid; /* pid of "init" for this zone */
	char		*zone_initname;	/* fs path to 'init' */
	int		zone_boot_err;  /* for zone_boot() if boot fails */
	char		*zone_bootargs;	/* arguments passed via zone_boot() */
	uint64_t	zone_phys_mcap;	/* physical memory cap */
	/*
	 * zone_kthreads is protected by zone_status_lock.
	 */
	kthread_t	*zone_kthreads;	/* kernel threads in zone */
	struct priv_set	*zone_privset;	/* limit set for zone */
	/*
	 * zone_vfslist is protected by vfs_list_lock().
	 */
	struct vfs	*zone_vfslist;	/* list of FS's mounted in zone */
	uint64_t	zone_uniqid;	/* unique zone generation number */
	struct cred	*zone_kcred;	/* kcred-like, zone-limited cred */
	/*
	 * zone_pool is protected by pool_lock().
	 */
	struct pool	*zone_pool;	/* pool the zone is bound to */
	hrtime_t	zone_pool_mod;	/* last pool bind modification time */
	/* zone_psetid is protected by cpu_lock */
	psetid_t	zone_psetid;	/* pset the zone is bound to */

	time_t		zone_boot_time;	/* Similar to boot_time */

	/*
	 * The following two can be read without holding any locks.  They are
	 * updated under cpu_lock.
	 */
	int		zone_ncpus;  /* zone's idea of ncpus */
	int		zone_ncpus_online; /* zone's idea of ncpus_online */
	/*
	 * List of ZFS datasets exported to this zone.
	 */
	list_t		zone_datasets;	/* list of datasets */

	ts_label_t	*zone_slabel;	/* zone sensitivity label */
	int		zone_match;	/* require label match for packets */
	tsol_mlp_list_t zone_mlps;	/* MLPs on zone-private addresses */

	boolean_t	zone_restart_init;	/* Restart init if it dies? */
	struct brand	*zone_brand;		/* zone's brand */
	void 		*zone_brand_data;	/* store brand specific data */
	id_t		zone_defaultcid;	/* dflt scheduling class id */
	kstat_t		*zone_swapresv_kstat;
	kstat_t		*zone_lockedmem_kstat;
	/*
	 * zone_dl_list is protected by zone_lock
	 */
	list_t		zone_dl_list;
	netstack_t	*zone_netstack;
	struct cpucap	*zone_cpucap;	/* CPU caps data */

	/*
	 * Data and counters used for ZFS fair-share disk IO.
	 */
	rctl_qty_t	zone_zfs_io_pri;	/* ZFS IO priority */
	uint_t		zone_zfs_queued[2];	/* sync I/O enqueued count */
	uint64_t	zone_zfs_weight;	/* used to prevent starvation */
	uint64_t	zone_io_util;		/* IO utilization metric */
	boolean_t	zone_io_util_above_avg;	/* IO util percent > avg. */
	uint16_t	zone_io_delay;		/* IO delay on logical r/w */
	kmutex_t	zone_stg_io_lock;	/* protects IO window data */
	sys_zio_cntr_t	zone_rd_ops;		/* Counters for ZFS reads, */
	sys_zio_cntr_t	zone_wr_ops;		/* writes and */
	sys_zio_cntr_t	zone_lwr_ops;		/* logical writes. */

	/*
	 * Solaris Auditing per-zone audit context
	 */
	struct au_kcontext	*zone_audit_kctxt;
	/*
	 * For private use by mntfs.
	 */
	struct mntelem	*zone_mntfs_db;
	krwlock_t	zone_mntfs_db_lock;

	struct klpd_reg		*zone_pfexecd;

	char		*zone_fs_allowed;
	rctl_qty_t	zone_nprocs;	/* number of processes in the zone */
	rctl_qty_t	zone_nprocs_ctl;	/* current limit protected by */
						/* zone_rctls->rcs_lock */
	kstat_t		*zone_nprocs_kstat;

	/*
	 * DTrace-private per-zone state
	 */
	int		zone_dtrace_getf;	/* # of unprivileged getf()s */
} zone_t;

/*
 * Special value of zone_psetid to indicate that pools are disabled.
 */
#define	ZONE_PS_INVAL	PS_MYID


extern zone_t zone0;
extern zone_t *global_zone;
extern uint_t maxzones;
extern rctl_hndl_t rc_zone_nlwps;
extern rctl_hndl_t rc_zone_nprocs;

extern long zone(int, void *, void *, void *, void *);
extern void zone_zsd_init(void);
extern void zone_init(void);
extern void zone_hold(zone_t *);
extern void zone_rele(zone_t *);
extern void zone_init_ref(zone_ref_t *);
extern void zone_hold_ref(zone_t *, zone_ref_t *, zone_ref_subsys_t);
extern void zone_rele_ref(zone_ref_t *, zone_ref_subsys_t);
extern void zone_cred_hold(zone_t *);
extern void zone_cred_rele(zone_t *);
extern void zone_task_hold(zone_t *);
extern void zone_task_rele(zone_t *);
extern zone_t *zone_find_by_id(zoneid_t);
extern zone_t *zone_find_by_label(const ts_label_t *);
extern zone_t *zone_find_by_name(char *);
extern zone_t *zone_find_by_any_path(const char *, boolean_t);
extern zone_t *zone_find_by_path(const char *);
extern zoneid_t getzoneid(void);
extern zone_t *zone_find_by_id_nolock(zoneid_t);
extern int zone_datalink_walk(zoneid_t, int (*)(datalink_id_t, void *), void *);
extern int zone_check_datalink(zoneid_t *, datalink_id_t);

/*
 * Zone-specific data (ZSD) APIs
 */
/*
 * The following is what code should be initializing its zone_key_t to if it
 * calls zone_getspecific() without necessarily knowing that zone_key_create()
 * has been called on the key.
 */
#define	ZONE_KEY_UNINITIALIZED	0

typedef uint_t zone_key_t;

extern void	zone_key_create(zone_key_t *, void *(*)(zoneid_t),
    void (*)(zoneid_t, void *), void (*)(zoneid_t, void *));
extern int 	zone_key_delete(zone_key_t);
extern void	*zone_getspecific(zone_key_t, zone_t *);
extern int	zone_setspecific(zone_key_t, zone_t *, const void *);

/*
 * The definition of a zsd_entry is truly private to zone.c and is only
 * placed here so it can be shared with mdb.
 *
 * State maintained for each zone times each registered key, which tracks
 * the state of the create, shutdown and destroy callbacks.
 *
 * zsd_flags is used to keep track of pending actions to avoid holding locks
 * when calling the create/shutdown/destroy callbacks, since doing so
 * could lead to deadlocks.
 */
struct zsd_entry {
	zone_key_t		zsd_key;	/* Key used to lookup value */
	void			*zsd_data;	/* Caller-managed value */
	/*
	 * Callbacks to be executed when a zone is created, shutdown, and
	 * destroyed, respectively.
	 */
	void			*(*zsd_create)(zoneid_t);
	void			(*zsd_shutdown)(zoneid_t, void *);
	void			(*zsd_destroy)(zoneid_t, void *);
	list_node_t		zsd_linkage;
	uint16_t 		zsd_flags;	/* See below */
	kcondvar_t		zsd_cv;
};

/*
 * zsd_flags
 */
#define	ZSD_CREATE_NEEDED	0x0001
#define	ZSD_CREATE_INPROGRESS	0x0002
#define	ZSD_CREATE_COMPLETED	0x0004
#define	ZSD_SHUTDOWN_NEEDED	0x0010
#define	ZSD_SHUTDOWN_INPROGRESS	0x0020
#define	ZSD_SHUTDOWN_COMPLETED	0x0040
#define	ZSD_DESTROY_NEEDED	0x0100
#define	ZSD_DESTROY_INPROGRESS	0x0200
#define	ZSD_DESTROY_COMPLETED	0x0400

#define	ZSD_CREATE_ALL	\
	(ZSD_CREATE_NEEDED|ZSD_CREATE_INPROGRESS|ZSD_CREATE_COMPLETED)
#define	ZSD_SHUTDOWN_ALL	\
	(ZSD_SHUTDOWN_NEEDED|ZSD_SHUTDOWN_INPROGRESS|ZSD_SHUTDOWN_COMPLETED)
#define	ZSD_DESTROY_ALL	\
	(ZSD_DESTROY_NEEDED|ZSD_DESTROY_INPROGRESS|ZSD_DESTROY_COMPLETED)

#define	ZSD_ALL_INPROGRESS \
	(ZSD_CREATE_INPROGRESS|ZSD_SHUTDOWN_INPROGRESS|ZSD_DESTROY_INPROGRESS)

/*
 * Macros to help with zone visibility restrictions.
 */

/*
 * Is process in the global zone?
 */
#define	INGLOBALZONE(p) \
	((p)->p_zone == global_zone)

/*
 * Can process view objects in given zone?
 */
#define	HASZONEACCESS(p, zoneid) \
	((p)->p_zone->zone_id == (zoneid) || INGLOBALZONE(p))

/*
 * Convenience macro to see if a resolved path is visible from within a
 * given zone.
 *
 * The basic idea is that the first (zone_rootpathlen - 1) bytes of the
 * two strings must be equal.  Since the rootpathlen has a trailing '/',
 * we want to skip everything in the path up to (but not including) the
 * trailing '/'.
 */
#define	ZONE_PATH_VISIBLE(path, zone) \
	(strncmp((path), (zone)->zone_rootpath,		\
	    (zone)->zone_rootpathlen - 1) == 0)

/*
 * Convenience macro to go from the global view of a path to that seen
 * from within said zone.  It is the responsibility of the caller to
 * ensure that the path is a resolved one (ie, no '..'s or '.'s), and is
 * in fact visible from within the zone.
 */
#define	ZONE_PATH_TRANSLATE(path, zone)	\
	(ASSERT(ZONE_PATH_VISIBLE(path, zone)),	\
	(path) + (zone)->zone_rootpathlen - 2)

/*
 * Special processes visible in all zones.
 */
#define	ZONE_SPECIALPID(x)	 ((x) == 0 || (x) == 1)

/*
 * Zone-safe version of thread_create() to be used when the caller wants to
 * create a kernel thread to run within the current zone's context.
 */
extern kthread_t *zthread_create(caddr_t, size_t, void (*)(), void *, size_t,
    pri_t);
extern void zthread_exit(void);

/*
 * Functions for an external observer to register interest in a zone's status
 * change.  Observers will be woken up when the zone status equals the status
 * argument passed in (in the case of zone_status_timedwait, the function may
 * also return because of a timeout; zone_status_wait_sig may return early due
 * to a signal being delivered; zone_status_timedwait_sig may return for any of
 * the above reasons).
 *
 * Otherwise these behave identically to cv_timedwait(), cv_wait(), and
 * cv_wait_sig() respectively.
 */
extern clock_t zone_status_timedwait(zone_t *, clock_t, zone_status_t);
extern clock_t zone_status_timedwait_sig(zone_t *, clock_t, zone_status_t);
extern void zone_status_wait(zone_t *, zone_status_t);
extern int zone_status_wait_sig(zone_t *, zone_status_t);

/*
 * Get the status  of the zone (at the time it was called).  The state may
 * have progressed by the time it is returned.
 */
extern zone_status_t zone_status_get(zone_t *);

/*
 * Safely get the hostid of the specified zone (defaults to machine's hostid
 * if the specified zone doesn't emulate a hostid).  Passing NULL retrieves
 * the global zone's (i.e., physical system's) hostid.
 */
extern uint32_t zone_get_hostid(zone_t *);

/*
 * Get the "kcred" credentials corresponding to the given zone.
 */
extern struct cred *zone_get_kcred(zoneid_t);

/*
 * Get/set the pool the zone is currently bound to.
 */
extern struct pool *zone_pool_get(zone_t *);
extern void zone_pool_set(zone_t *, struct pool *);

/*
 * Get/set the pset the zone is currently using.
 */
extern psetid_t zone_pset_get(zone_t *);
extern void zone_pset_set(zone_t *, psetid_t);

/*
 * Get the number of cpus/online-cpus visible from the given zone.
 */
extern int zone_ncpus_get(zone_t *);
extern int zone_ncpus_online_get(zone_t *);

/*
 * Returns true if the named pool/dataset is visible in the current zone.
 */
extern int zone_dataset_visible(const char *, int *);

/*
 * zone version of kadmin()
 */
extern int zone_kadmin(int, int, const char *, cred_t *);
extern void zone_shutdown_global(void);

extern void mount_in_progress(void);
extern void mount_completed(void);

extern int zone_walk(int (*)(zone_t *, void *), void *);

extern rctl_hndl_t rc_zone_locked_mem;
extern rctl_hndl_t rc_zone_max_swap;
extern rctl_hndl_t rc_zone_max_lofi;

#endif	/* _KERNEL */

#ifdef	__cplusplus
}
#endif

#endif	/* _SYS_ZONE_H */<|MERGE_RESOLUTION|>--- conflicted
+++ resolved
@@ -20,11 +20,7 @@
  */
 /*
  * Copyright (c) 2003, 2010, Oracle and/or its affiliates. All rights reserved.
-<<<<<<< HEAD
- * Copyright 2013 Joyent, Inc. All rights reserved.
-=======
  * Copyright 2014 Nexenta Systems, Inc. All rights reserved.
->>>>>>> 902686d1
  */
 
 #ifndef _SYS_ZONE_H
