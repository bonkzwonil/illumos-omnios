--- conflicted
+++ resolved
@@ -20,11 +20,7 @@
  */
 /*
  * Copyright (c) 1998, 2010, Oracle and/or its affiliates. All rights reserved.
-<<<<<<< HEAD
- * Copyright 2018 Joyent, Inc.
-=======
  * Copyright 2019 Joyent, Inc.
->>>>>>> 4d7988d6
  */
 
 #include <sys/types.h>
