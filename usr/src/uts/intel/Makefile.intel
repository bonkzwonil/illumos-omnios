# CDDL HEADER START
#
# The contents of this file are subject to the terms of the
# Common Development and Distribution License (the "License").
# You may not use this file except in compliance with the License.
#
# You can obtain a copy of the license at usr/src/OPENSOLARIS.LICENSE
# or http://www.opensolaris.org/os/licensing.
# See the License for the specific language governing permissions
# and limitations under the License.
#
# When distributing Covered Code, include this CDDL HEADER in each
# file and include the License file at usr/src/OPENSOLARIS.LICENSE.
# If applicable, add the following below this CDDL HEADER, with the
# fields enclosed by brackets "[]" replaced with your own identifying
# information: Portions Copyright [yyyy] [name of copyright owner]
#
# CDDL HEADER END
#

#
# Copyright (c) 2005, 2010, Oracle and/or its affiliates. All rights reserved.
# Copyright (c) 2013 Andrew Stormont.  All rights reserved.
# Copyright 2019 Joyent, Inc.
# Copyright 2016 Garrett D'Amore <garrett@damore.org>
# Copyright 2018 Nexenta Systems, Inc.
<<<<<<< HEAD
# Copyright (c) 2014, 2017 by Delphix. All rights reserved.
=======
# Copyright 2019 RackTop Systems
>>>>>>> 142d813a
#

#
#	This makefile contains the common definitions for all intel
#	implementation architecture independent modules.
#

#
#	Machine type (implementation architecture):
#
PLATFORM	 = i86pc

#
#	Everybody needs to know how to build modstubs.o and to locate unix.o.
#	Note that unix.o must currently be selected from among the possible
#	"implementation architectures". Note further, that unix.o is only
#	used as an optional error check for undefines so (theoretically)
#	any "implementation architectures" could be used. We choose i86pc
#	because it is the reference port.
#
UNIX_DIR	 = $(UTSBASE)/i86pc/unix
GENLIB_DIR	 = $(UTSBASE)/intel/genunix
GENASSYM_DIR	 = $(UTSBASE)/intel/genassym
IPDRV_DIR	 = $(UTSBASE)/intel/ip
MODSTUBS_DIR	 = $(UNIX_DIR)
DSF_DIR		 = $(UTSBASE)/$(PLATFORM)/genassym
LINTS_DIR	 = $(OBJS_DIR)
LINT_LIB_DIR	 = $(UTSBASE)/intel/lint-libs/$(OBJS_DIR)

UNIX_O		 = $(UNIX_DIR)/$(OBJS_DIR)/unix.o
GENLIB		 = $(GENLIB_DIR)/$(OBJS_DIR)/libgenunix.so
MODSTUBS_O	 = $(MODSTUBS_DIR)/$(OBJS_DIR)/modstubs.o
LINT_LIB	 = $(UTSBASE)/i86pc/lint-libs/$(OBJS_DIR)/llib-lunix.ln
GEN_LINT_LIB	 = $(UTSBASE)/intel/lint-libs/$(OBJS_DIR)/llib-lgenunix.ln

#
#	Include the makefiles which define build rule templates, the
#	collection of files per module, and a few specific flags. Note
#	that order is significant, just as with an include path. The
#	first build rule template which matches the files name will be
#	used. By including these in order from most machine dependent
#	to most machine independent, we allow a machine dependent file
#	to be used in preference over a machine independent version
#	(Such as a machine specific optimization, which preserves the
#	interfaces.)
#
include $(UTSBASE)/intel/Makefile.files
include $(UTSBASE)/common/Makefile.files

#
# ----- TRANSITIONAL SECTION --------------------------------------------------
#

#
#	Not everything which *should* be a module is a module yet. The
#	following is a list of such objects which are currently part of
#	genunix but which might someday become kmods.  This must be
#	defined before we include Makefile.uts, or else genunix's build
#	won't be as parallel as we might like.
#
NOT_YET_KMODS	 = $(OLDPTY_OBJS) $(PTY_OBJS) $(VCONS_CONF_OBJS) $(MOD_OBJS)

#
# ----- END OF TRANSITIONAL SECTION -------------------------------------------
#
#	Include machine independent rules. Note that this does not imply
#	that the resulting module from rules in Makefile.uts is	machine
#	independent. Only that the build rules are machine independent.
#
include $(UTSBASE)/Makefile.uts

#
#	The following must be defined for all implementations:
#
MODSTUBS		= $(UTSBASE)/intel/ia32/ml/modstubs.s

#
#	Define supported builds
#
DEF_BUILDS		= $(DEF_BUILDS64)
ALL_BUILDS		= $(ALL_BUILDS64)

#
#	x86 or amd64 inline templates
#
INLINES_32		= $(UTSBASE)/intel/ia32/ml/ia32.il
INLINES_64		= $(UTSBASE)/intel/amd64/ml/amd64.il
INLINES			+= $(INLINES_$(CLASS))

#
#	kernel-specific optimizations; override default in Makefile.master
#

CFLAGS_XARCH_32		= $(i386_CFLAGS)
CFLAGS_XARCH_64		= $(amd64_CFLAGS)
CFLAGS_XARCH		= $(CFLAGS_XARCH_$(CLASS))

COPTFLAG_32		= $(COPTFLAG)
COPTFLAG_64		= $(COPTFLAG64)
COPTIMIZE		= $(COPTFLAG_$(CLASS))

CFLAGS			= $(CFLAGS_XARCH)
CFLAGS			+= $(COPTIMIZE)
CFLAGS			+= $(INLINES) -D_ASM_INLINES
CFLAGS			+= $(CCMODE)
CFLAGS			+= $(SPACEFLAG)
CFLAGS			+= $(CCUNBOUND)
CFLAGS			+= $(CFLAGS_uts)
CFLAGS			+= -xstrconst
CFLAGS			+= -_gcc=-fstack-protector

ASFLAGS_XARCH_32	= $(i386_ASFLAGS)
ASFLAGS_XARCH_64	= $(amd64_ASFLAGS)
ASFLAGS_XARCH		= $(ASFLAGS_XARCH_$(CLASS))

ASFLAGS			+= $(ASFLAGS_XARCH)
AS_INC_PATH		+= -I$(GENASSYM_DIR)/$(OBJS_DIR)

#
#	Define the base directory for installation.
#
BASE_INS_DIR	= $(ROOT)

#
#	Debugging level
#
#	Special knowledge of which special debugging options affect which
#	file is used to optimize the build if these flags are changed.
#
DEBUG_DEFS_OBJ32	=
DEBUG_DEFS_DBG32	= -DDEBUG
DEBUG_DEFS_OBJ64	=
DEBUG_DEFS_DBG64	= -DDEBUG
DEBUG_DEFS		= $(DEBUG_DEFS_$(BUILD_TYPE))

DEBUG_COND_OBJ32	= $(POUND_SIGN)
DEBUG_COND_DBG32	=
DEBUG_COND_OBJ64	= $(POUND_SIGN)
DEBUG_COND_DBG64	=
IF_DEBUG_OBJ		= $(DEBUG_COND_$(BUILD_TYPE))$(OBJS_DIR)/

$(IF_DEBUG_OBJ)syscall.o	:=	DEBUG_DEFS	+= -DSYSCALLTRACE
$(IF_DEBUG_OBJ)clock.o		:=	DEBUG_DEFS	+= -DKSLICE=1

#
#	Collect the preprocessor definitions to be associated with *all*
#	files.
#
ALL_DEFS	 = $(DEBUG_DEFS) $(OPTION_DEFS)

#
#	The kernels modules which are "implementation architecture"
#	specific for this machine are enumerated below. Note that most
#	of these modules must exist (in one form or another) for each
#	architecture.
#
#	Common Drivers (usually pseudo drivers) (/kernel/drv)
#	DRV_KMODS are built both 32-bit and 64-bit
#	DRV_KMODS_32 are built only 32-bit
#	DRV_KMODS_64 are built only 64-bit
#
DRV_KMODS	+= aac
DRV_KMODS	+= aggr
DRV_KMODS	+= ahci
DRV_KMODS	+= amr
DRV_KMODS	+= srn
DRV_KMODS       += arn
DRV_KMODS	+= arp
DRV_KMODS	+= asy
DRV_KMODS	+= ata
DRV_KMODS	+= ath
DRV_KMODS	+= atu
DRV_KMODS	+= audio
DRV_KMODS	+= audio1575
DRV_KMODS	+= audio810
DRV_KMODS	+= audiocmi
DRV_KMODS	+= audiocmihd
DRV_KMODS	+= audioemu10k
DRV_KMODS	+= audioens
DRV_KMODS	+= audiohd
DRV_KMODS	+= audioixp
DRV_KMODS	+= audiols
DRV_KMODS	+= audiop16x
DRV_KMODS	+= audiopci
DRV_KMODS	+= audiosolo
DRV_KMODS	+= audiots
DRV_KMODS	+= audiovia823x
DRV_KMODS	+= bl
DRV_KMODS	+= blkdev
DRV_KMODS	+= bge
DRV_KMODS	+= bofi
DRV_KMODS	+= bpf
DRV_KMODS	+= bridge
DRV_KMODS	+= bscbus
DRV_KMODS	+= bscv
DRV_KMODS	+= chxge
DRV_KMODS	+= cxgbe
DRV_KMODS	+= ntxn
DRV_KMODS	+= myri10ge
DRV_KMODS	+= clone
DRV_KMODS	+= cmdk
DRV_KMODS	+= cn
DRV_KMODS	+= conskbd
DRV_KMODS	+= consms
DRV_KMODS	+= cpqary3
DRV_KMODS	+= cpuid
DRV_KMODS	+= cpunex
DRV_KMODS	+= crypto
DRV_KMODS	+= cryptoadm
DRV_KMODS	+= dca
DRV_KMODS	+= devinfo
DRV_KMODS	+= dld
DRV_KMODS	+= dlpistub
DRV_KMODS	+= dnet
DRV_KMODS	+= dump
DRV_KMODS	+= ecpp
DRV_KMODS	+= emlxs
DRV_KMODS	+= eventfd
DRV_KMODS	+= fd
DRV_KMODS	+= fdc
DRV_KMODS	+= fm
DRV_KMODS	+= fssnap
DRV_KMODS	+= hxge
DRV_KMODS	+= i8042
DRV_KMODS	+= icmp
DRV_KMODS	+= icmp6
DRV_KMODS	+= inotify
DRV_KMODS	+= intel_nb5000
DRV_KMODS	+= intel_nhm
DRV_KMODS	+= ip
DRV_KMODS	+= ip6
DRV_KMODS	+= ipd
DRV_KMODS	+= ipf
DRV_KMODS       += ipnet
DRV_KMODS	+= ippctl
DRV_KMODS	+= ipsecah
DRV_KMODS	+= ipsecesp
DRV_KMODS	+= ipw
DRV_KMODS	+= iwh
DRV_KMODS	+= iwi
DRV_KMODS	+= iwn
DRV_KMODS	+= iwk
DRV_KMODS	+= iwp
DRV_KMODS	+= iwscn
DRV_KMODS	+= kb8042
DRV_KMODS	+= keysock
DRV_KMODS	+= kssl
DRV_KMODS	+= kstat
DRV_KMODS	+= ksyms
DRV_KMODS	+= kmdb
DRV_KMODS	+= llc1
DRV_KMODS	+= lofi
DRV_KMODS	+= log
DRV_KMODS	+= logindmux
DRV_KMODS	+= mega_sas
DRV_KMODS	+= mc-amd
DRV_KMODS	+= mm
DRV_KMODS	+= mouse8042
DRV_KMODS	+= mpt_sas
DRV_KMODS	+= mr_sas
DRV_KMODS	+= mwl
DRV_KMODS	+= nca
DRV_KMODS	+= nsmb
DRV_KMODS	+= nulldriver
DRV_KMODS	+= nv_sata
DRV_KMODS	+= nvme
DRV_KMODS	+= nxge
DRV_KMODS	+= oce
DRV_KMODS	+= openeepr
DRV_KMODS	+= pci_pci
DRV_KMODS	+= pcic
DRV_KMODS	+= pcieb
DRV_KMODS	+= physmem
DRV_KMODS	+= pit_beep
DRV_KMODS	+= pm
DRV_KMODS	+= poll
DRV_KMODS	+= pool
DRV_KMODS	+= power
DRV_KMODS	+= pseudo
DRV_KMODS	+= ptc
DRV_KMODS	+= ptm
DRV_KMODS	+= pts
DRV_KMODS	+= ptsl
DRV_KMODS	+= qlge
DRV_KMODS	+= ral
DRV_KMODS	+= ramdisk
DRV_KMODS	+= random
DRV_KMODS	+= rds
DRV_KMODS	+= rdsv3
DRV_KMODS	+= rpcib
DRV_KMODS	+= rsm
DRV_KMODS	+= rts
DRV_KMODS	+= rtw
DRV_KMODS	+= rum
DRV_KMODS	+= rwd
DRV_KMODS	+= rwn
DRV_KMODS	+= sad
DRV_KMODS	+= sd
DRV_KMODS	+= sdhost
DRV_KMODS	+= sgen
DRV_KMODS	+= si3124
DRV_KMODS	+= signalfd
DRV_KMODS	+= smbios
DRV_KMODS	+= skd
DRV_KMODS	+= softmac
DRV_KMODS	+= spdsock
DRV_KMODS	+= smbsrv
DRV_KMODS	+= smp
DRV_KMODS	+= sppp
DRV_KMODS	+= sppptun
DRV_KMODS	+= srpt
DRV_KMODS	+= st
DRV_KMODS	+= sy
DRV_KMODS	+= sysevent
DRV_KMODS	+= sysmsg
DRV_KMODS	+= tcp
DRV_KMODS	+= tcp6
DRV_KMODS	+= timerfd
DRV_KMODS	+= tl
DRV_KMODS	+= tnf
DRV_KMODS	+= tpm
DRV_KMODS	+= trill
DRV_KMODS	+= udp
DRV_KMODS	+= udp6
DRV_KMODS	+= ucode
DRV_KMODS	+= ural
DRV_KMODS	+= uath
DRV_KMODS	+= urtw
DRV_KMODS	+= vgatext
DRV_KMODS	+= vnic
DRV_KMODS	+= vscan
DRV_KMODS	+= wc
DRV_KMODS	+= winlock
DRV_KMODS	+= wpi
DRV_KMODS	+= xge
DRV_KMODS	+= yge
DRV_KMODS	+= zcons
DRV_KMODS	+= zfd
DRV_KMODS	+= zyd
DRV_KMODS	+= simnet
DRV_KMODS	+= stmf
DRV_KMODS	+= stmf_sbd
DRV_KMODS	+= fct
DRV_KMODS	+= fcoe
DRV_KMODS	+= fcoet
DRV_KMODS	+= fcoei
DRV_KMODS	+= qlt
DRV_KMODS	+= iscsit
DRV_KMODS	+= pppt
DRV_KMODS	+= iptun
DRV_KMODS	+= vmxnet3s
DRV_KMODS	+= pvscsi

#
# HYPER-V driver
#
DRV_KMODS	+= hv_vmbus
DRV_KMODS	+= hv_heartbeat
DRV_KMODS	+= hv_timesync
DRV_KMODS	+= hv_shutdown
DRV_KMODS	+= hv_kvp
DRV_KMODS	+= hv_storvsc
DRV_KMODS	+= hv_netvsc
MISC_KMODS	+= hyperv

#
# Common code drivers
#

DRV_KMODS	+= afe
DRV_KMODS	+= atge
DRV_KMODS	+= bfe
DRV_KMODS	+= bnx
DRV_KMODS	+= bnxe
DRV_KMODS	+= dmfe
DRV_KMODS	+= e1000g
DRV_KMODS	+= efe
DRV_KMODS	+= elxl
DRV_KMODS	+= hme
DRV_KMODS	+= mxfe
DRV_KMODS	+= nge
DRV_KMODS	+= pcn
DRV_KMODS	+= qede
DRV_KMODS	+= rge
DRV_KMODS	+= rtls
DRV_KMODS	+= sfe
DRV_KMODS	+= sfxge
DRV_KMODS	+= amd8111s
DRV_KMODS	+= igb
DRV_KMODS	+= ipmi
DRV_KMODS	+= iprb
DRV_KMODS	+= ixgbe
DRV_KMODS	+= i40e
DRV_KMODS	+= vr

#
# Virtio drivers
#

# Virtio core
DRV_KMODS	+= virtio

# Virtio block driver
DRV_KMODS	+= vioblk

# Virtio network driver
DRV_KMODS	+= vioif

#
#	DTrace and DTrace Providers
#
DRV_KMODS	+= dtrace
DRV_KMODS	+= fbt
DRV_KMODS	+= lockstat
DRV_KMODS	+= profile
DRV_KMODS	+= sdt
DRV_KMODS	+= systrace
DRV_KMODS	+= fasttrap
DRV_KMODS	+= dcpc

#
#	I/O framework test drivers
#
DRV_KMODS	+= pshot
DRV_KMODS	+= gen_drv
DRV_KMODS	+= tvhci tphci tclient
DRV_KMODS	+= emul64

#
#	Machine Specific Driver Modules (/kernel/drv):
#
DRV_KMODS	+= options
DRV_KMODS	+= scsi_vhci
DRV_KMODS	+= pmcs
DRV_KMODS	+= pmcs8001fw
DRV_KMODS	+= arcmsr
DRV_KMODS	+= fcp
DRV_KMODS	+= fcip
DRV_KMODS	+= fcsm
DRV_KMODS	+= fp
DRV_KMODS	+= qlc
DRV_KMODS	+= iscsi

#
#	PCMCIA specific module(s)
#
DRV_KMODS	+= pcs
MISC_KMODS	+= cardbus

#
#	SCSI Enclosure Services driver
#
DRV_KMODS	+= ses

#
#	USB specific modules
#
DRV_KMODS	+= hid
DRV_KMODS	+= hubd
DRV_KMODS	+= uhci
DRV_KMODS	+= ehci
DRV_KMODS	+= ohci
DRV_KMODS	+= usb_mid
DRV_KMODS	+= usb_ia
DRV_KMODS	+= scsa2usb
DRV_KMODS	+= usbprn
DRV_KMODS	+= ugen
DRV_KMODS	+= usbser
DRV_KMODS	+= usbsacm
DRV_KMODS	+= usbsksp
DRV_KMODS	+= usbsprl
DRV_KMODS	+= usb_ac
DRV_KMODS	+= usb_as
DRV_KMODS	+= usbskel
DRV_KMODS	+= usbvc
DRV_KMODS	+= usbftdi
DRV_KMODS	+= usbecm
DRV_KMODS	+= xhci

#
#	USBGEM modules
#
DRV_KMODS	+= usbgem
DRV_KMODS	+= axf
DRV_KMODS	+= udmf
DRV_KMODS	+= upf
DRV_KMODS	+= urf

#
#	1394 modules
#
MISC_KMODS	+= s1394 sbp2
DRV_KMODS	+= hci1394 scsa1394
DRV_KMODS	+= av1394
DRV_KMODS	+= dcam1394

#
#	InfiniBand pseudo drivers
#
DRV_KMODS	+= ib ibp eibnx eoib rdsib sdp iser daplt hermon tavor sol_ucma sol_uverbs
DRV_KMODS	+= sol_umad

#
#	Brand modules
#
BRAND_KMODS	+= sn1_brand s10_brand lx_brand
DRV_KMODS	+= lx_systrace lx_ptm lx_netlink

#
#	Exec Class Modules (/kernel/exec):
#
EXEC_KMODS	+= elfexec intpexec shbinexec javaexec

#
#	Scheduling Class Modules (/kernel/sched):
#
SCHED_KMODS	+= IA RT TS RT_DPTBL TS_DPTBL FSS FX FX_DPTBL SDC

#
#	File System Modules (/kernel/fs):
#
FS_KMODS	+= autofs ctfs dcfs dev devfs fdfs fifofs hsfs lofs
FS_KMODS	+= lxautofs lx_proc mntfs namefs nfs objfs zfs zut
FS_KMODS	+= pcfs procfs sockfs specfs tmpfs udfs ufs sharefs lx_sysfs
FS_KMODS	+= smbfs bootfs lx_cgroup lx_devfs

#
#	Streams Modules (/kernel/strmod):
#
STRMOD_KMODS	+= bufmod connld dedump ldterm pckt pfmod pipemod
STRMOD_KMODS	+= ptem redirmod rpcmod rlmod telmod timod
STRMOD_KMODS	+= spppasyn spppcomp
STRMOD_KMODS	+= tirdwr ttcompat
STRMOD_KMODS	+= usbkbm
STRMOD_KMODS	+= usbms
STRMOD_KMODS	+= usbwcm
STRMOD_KMODS	+= usb_ah
STRMOD_KMODS	+= drcompat
STRMOD_KMODS	+= cryptmod
STRMOD_KMODS	+= vuid2ps2
STRMOD_KMODS	+= vuid3ps2
STRMOD_KMODS	+= vuidm3p
STRMOD_KMODS	+= vuidm4p
STRMOD_KMODS	+= vuidm5p

#
#	'System' Modules (/kernel/sys):
#
SYS_KMODS	+= c2audit
SYS_KMODS	+= doorfs
SYS_KMODS	+= exacctsys
SYS_KMODS	+= inst_sync
SYS_KMODS	+= kaio
SYS_KMODS	+= msgsys
SYS_KMODS	+= pipe
SYS_KMODS	+= portfs
SYS_KMODS	+= pset
SYS_KMODS	+= semsys
SYS_KMODS	+= shmsys
SYS_KMODS	+= sysacct
SYS_KMODS	+= acctctl

#
#	'Misc' Modules (/kernel/misc)
#	MISC_KMODS are built both 32-bit and 64-bit
#	MISC_KMODS_32 are built only 32-bit
#	MISC_KMODS_64 are built only 64-bit
#
MISC_KMODS	+= ac97
MISC_KMODS	+= acpica
MISC_KMODS	+= bignum
MISC_KMODS	+= bootdev
MISC_KMODS	+= busra
MISC_KMODS	+= cmlb
MISC_KMODS	+= consconfig
MISC_KMODS	+= ctf
MISC_KMODS	+= dadk
MISC_KMODS	+= dcopy
MISC_KMODS	+= dls
MISC_KMODS	+= fssnap_if
MISC_KMODS	+= gda
MISC_KMODS	+= gld
MISC_KMODS	+= hidparser
MISC_KMODS	+= hook
MISC_KMODS	+= hpcsvc
MISC_KMODS	+= ibcm
MISC_KMODS	+= ibdm
MISC_KMODS	+= ibdma
MISC_KMODS	+= ibmf
MISC_KMODS	+= ibtl
MISC_KMODS	+= idm
MISC_KMODS	+= idmap
MISC_KMODS	+= iommulib
MISC_KMODS	+= ipc
MISC_KMODS	+= kbtrans
MISC_KMODS	+= kcf
MISC_KMODS	+= kgssapi
MISC_KMODS	+= kmech_dummy
MISC_KMODS	+= kmech_krb5
MISC_KMODS	+= ksocket
MISC_KMODS	+= mac
MISC_KMODS	+= mii
MISC_KMODS	+= mwlfw
MISC_KMODS	+= net80211
MISC_KMODS	+= nfs_dlboot
MISC_KMODS	+= nfssrv
MISC_KMODS	+= neti
MISC_KMODS	+= pci_autoconfig
MISC_KMODS	+= pcicfg
MISC_KMODS	+= pcihp
MISC_KMODS	+= pcmcia
MISC_KMODS	+= rpcsec
MISC_KMODS	+= rpcsec_gss
MISC_KMODS	+= rsmops
MISC_KMODS	+= sata
MISC_KMODS	+= scsi
MISC_KMODS	+= sda
MISC_KMODS	+= sol_ofs
MISC_KMODS	+= strategy
MISC_KMODS	+= strplumb
MISC_KMODS	+= tem
MISC_KMODS	+= tlimod
MISC_KMODS	+= usba usba10 usbs49_fw
MISC_KMODS	+= scsi_vhci_f_sym_hds
MISC_KMODS	+= scsi_vhci_f_sym
MISC_KMODS	+= scsi_vhci_f_tpgs
MISC_KMODS	+= scsi_vhci_f_tape
MISC_KMODS	+= scsi_vhci_f_tpgs_tape
MISC_KMODS	+= fctl
MISC_KMODS	+= emlxs_fw
MISC_KMODS	+= qlc_fw_2200
MISC_KMODS	+= qlc_fw_2300
MISC_KMODS	+= qlc_fw_2400
MISC_KMODS	+= qlc_fw_2500
MISC_KMODS	+= qlc_fw_2700
MISC_KMODS	+= qlc_fw_6322
MISC_KMODS	+= qlc_fw_8100
MISC_KMODS	+= qlc_fw_8301fc
MISC_KMODS	+= uathfw

MISC_KMODS	+= klmmod klmops

#
#	Software Cryptographic Providers (/kernel/crypto):
#
CRYPTO_KMODS	+= aes
CRYPTO_KMODS	+= arcfour
CRYPTO_KMODS	+= blowfish
CRYPTO_KMODS	+= des
CRYPTO_KMODS	+= ecc
CRYPTO_KMODS	+= edonr
CRYPTO_KMODS	+= md4
CRYPTO_KMODS	+= md5
CRYPTO_KMODS	+= rsa
CRYPTO_KMODS	+= sha1
CRYPTO_KMODS	+= sha2
CRYPTO_KMODS	+= skein
CRYPTO_KMODS	+= swrand

#
#	IP Policy Modules (/kernel/ipp)
#
IPP_KMODS	+= dlcosmk
IPP_KMODS	+= flowacct
IPP_KMODS	+= ipgpc
IPP_KMODS	+= dscpmk
IPP_KMODS	+= tokenmt
IPP_KMODS	+= tswtclmt

#
#	generic-unix module (/kernel/genunix):
#
GENUNIX_KMODS	+= genunix

#
#	Modules eXcluded from the product:
#

#
#	'Dacf' Modules (/kernel/dacf):
#

#
#	Performance Counter BackEnd modules (/usr/kernel/pcbe)
#
PCBE_KMODS	+= p4_pcbe opteron_pcbe core_pcbe

#
#	MAC-Type Plugin Modules (/kernel/mac)
#
MAC_KMODS	+= mac_6to4
MAC_KMODS	+= mac_ether
MAC_KMODS	+= mac_ipv4
MAC_KMODS	+= mac_ipv6
MAC_KMODS	+= mac_wifi
MAC_KMODS	+= mac_ib

#
# socketmod (kernel/socketmod)
#
SOCKET_KMODS	+= sockpfp
SOCKET_KMODS	+= socksctp
SOCKET_KMODS    += socksdp
SOCKET_KMODS	+= sockrds
SOCKET_KMODS	+= ksslf
SOCKET_KMODS	+= httpfilt
SOCKET_KMODS	+= datafilt

#
#	kiconv modules (/kernel/kiconv):
#
KICONV_KMODS	+= kiconv_emea kiconv_ja kiconv_ko kiconv_sc kiconv_tc

#
#	'Dacf' Modules (/kernel/dacf):
#
DACF_KMODS	+= net_dacf

#
# Ensure that the variable member of the cpu_t (cpu_m) is defined
# for the lint builds so as not to cause lint errors during the
# global cross check.
#
LINTFLAGS	+= -D_MACHDEP -I$(UTSBASE)/i86pc

#
#	Sensor related drivers
#
DRV_KMODS	+= amdf17nbdf
DRV_KMODS	+= coretemp
DRV_KMODS	+= pchtemp<|MERGE_RESOLUTION|>--- conflicted
+++ resolved
@@ -24,11 +24,8 @@
 # Copyright 2019 Joyent, Inc.
 # Copyright 2016 Garrett D'Amore <garrett@damore.org>
 # Copyright 2018 Nexenta Systems, Inc.
-<<<<<<< HEAD
 # Copyright (c) 2014, 2017 by Delphix. All rights reserved.
-=======
 # Copyright 2019 RackTop Systems
->>>>>>> 142d813a
 #
 
 #
