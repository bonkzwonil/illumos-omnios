--- conflicted
+++ resolved
@@ -71,12 +71,6 @@
 INC_PATH	+= -I$(COMMONBASE)/zfs
 INC_PATH	+= -I$(UTSBASE)/i86pc
 
-<<<<<<< HEAD
-CPPFLAGS	+= -I$(UTSBASE)/i86pc
-C99LMODE=	-Xc99=%all
-
-=======
->>>>>>> 01aad269
 #
 # For now, disable these warnings; maintainers should endeavor
 # to investigate and remove these for maximum coverage.
