--- conflicted
+++ resolved
@@ -35,12 +35,8 @@
  *
  * Copyright 2015 Pluribus Networks Inc.
  * Copyright 2019 Joyent, Inc.
-<<<<<<< HEAD
- * Copyright 2022 Oxide Computer Company
  * Copyright 2022 OmniOS Community Edition (OmniOSce) Association.
-=======
  * Copyright 2023 Oxide Computer Company
->>>>>>> 1165c309
  */
 
 #ifndef	_VIONA_IMPL_H
@@ -164,11 +160,8 @@
 	mac_handle_t		l_mh;
 	mac_client_handle_t	l_mch;
 	mac_promisc_handle_t	l_mph;
-<<<<<<< HEAD
+	mac_unicast_handle_t	l_muh;
 	viona_promisc_t		l_promisc;
-=======
-	mac_unicast_handle_t	l_muh;
->>>>>>> 1165c309
 
 	pollhead_t		l_pollhead;
 
