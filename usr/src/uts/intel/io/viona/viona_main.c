--- conflicted
+++ resolved
@@ -35,12 +35,8 @@
  *
  * Copyright 2015 Pluribus Networks Inc.
  * Copyright 2019 Joyent, Inc.
-<<<<<<< HEAD
- * Copyright 2022 Oxide Computer Company
  * Copyright 2022 OmniOS Community Edition (OmniOSce) Association.
-=======
  * Copyright 2023 Oxide Computer Company
->>>>>>> 1165c309
  */
 
 /*
