/*
 * This file and its contents are supplied under the terms of the
 * Common Development and Distribution License ("CDDL"), version 1.0.
 * You may only use this file in accordance with the terms of version
 * 1.0 of the CDDL.
 *
 * A full copy of the text of the CDDL should have accompanied this
 * source.  A copy of the CDDL is also available via the Internet at
 * http://www.illumos.org/license/CDDL.
 */

/*
 * Copyright 2013 Pluribus Networks Inc.
 * Copyright 2018 Joyent, Inc.
<<<<<<< HEAD
 * Copyright 2022 Oxide Computer Company
 * Copyright 2022 OmniOS Community Edition (OmniOSce) Association.
=======
 * Copyright 2023 Oxide Computer Company
>>>>>>> 1165c309
 */

#ifndef	_VIONA_IO_H_
#define	_VIONA_IO_H_

#define	VNA_IOC			(('V' << 16)|('C' << 8))
#define	VNA_IOC_CREATE		(VNA_IOC | 0x01)
#define	VNA_IOC_DELETE		(VNA_IOC | 0x02)
#define	VNA_IOC_VERSION		(VNA_IOC | 0x03)

#define	VNA_IOC_RING_INIT	(VNA_IOC | 0x10)
#define	VNA_IOC_RING_RESET	(VNA_IOC | 0x11)
#define	VNA_IOC_RING_KICK	(VNA_IOC | 0x12)
#define	VNA_IOC_RING_SET_MSI	(VNA_IOC | 0x13)
#define	VNA_IOC_RING_INTR_CLR	(VNA_IOC | 0x14)
#define	VNA_IOC_RING_SET_STATE	(VNA_IOC | 0x15)
#define	VNA_IOC_RING_GET_STATE	(VNA_IOC | 0x16)
#define	VNA_IOC_RING_PAUSE	(VNA_IOC | 0x17)

#define	VNA_IOC_INTR_POLL	(VNA_IOC | 0x20)
#define	VNA_IOC_SET_FEATURES	(VNA_IOC | 0x21)
#define	VNA_IOC_GET_FEATURES	(VNA_IOC | 0x22)
#define	VNA_IOC_SET_NOTIFY_IOP	(VNA_IOC | 0x23)
#define	VNA_IOC_SET_PROMISC	(VNA_IOC | 0x24)


/*
 * Viona Interface Version
 *
 * Like bhyve, viona exposes Private interfaces which are nonetheless consumed
 * by out-of-gate consumers.  While those consumers assume all risk of breakage
 * incurred by subsequent changes, it would be nice to equip them to potentially
 * detect (and handle) those modifications.
 *
 * There are no established criteria for the magnitude of change which requires
 * this version to be incremented, and maintenance of it is considered a
 * best-effort activity.  Nothing is to be inferred about the magnitude of a
 * change when the version is modified.  It follows no rules like semver.
 *
 */
#define	VIONA_CURRENT_INTERFACE_VERSION	2

typedef struct vioc_create {
	datalink_id_t	c_linkid;
	int		c_vmfd;
} vioc_create_t;

typedef struct vioc_ring_init {
	uint16_t	ri_index;
	uint16_t	ri_qsize;
	uint64_t	ri_qaddr;
} vioc_ring_init_t;

typedef struct vioc_ring_state {
	uint16_t	vrs_index;
	uint16_t	vrs_avail_idx;
	uint16_t	vrs_used_idx;
	uint16_t	vrs_qsize;
	uint64_t	vrs_qaddr;
} vioc_ring_state_t;

typedef struct vioc_ring_msi {
	uint16_t	rm_index;
	uint64_t	rm_addr;
	uint64_t	rm_msg;
} vioc_ring_msi_t;

enum viona_vq_id {
	VIONA_VQ_RX = 0,
	VIONA_VQ_TX = 1,
	VIONA_VQ_MAX = 2
};

typedef enum {
	VIONA_PROMISC_NONE = 0,
	VIONA_PROMISC_MULTI,
	VIONA_PROMISC_ALL,
	VIONA_PROMISC_MAX,
} viona_promisc_t;

typedef struct vioc_intr_poll {
	uint32_t	vip_status[VIONA_VQ_MAX];
} vioc_intr_poll_t;


#endif	/* _VIONA_IO_H_ */<|MERGE_RESOLUTION|>--- conflicted
+++ resolved
@@ -12,12 +12,8 @@
 /*
  * Copyright 2013 Pluribus Networks Inc.
  * Copyright 2018 Joyent, Inc.
-<<<<<<< HEAD
- * Copyright 2022 Oxide Computer Company
  * Copyright 2022 OmniOS Community Edition (OmniOSce) Association.
-=======
  * Copyright 2023 Oxide Computer Company
->>>>>>> 1165c309
  */
 
 #ifndef	_VIONA_IO_H_
