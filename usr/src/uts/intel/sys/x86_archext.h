/*
 * CDDL HEADER START
 *
 * The contents of this file are subject to the terms of the
 * Common Development and Distribution License (the "License").
 * You may not use this file except in compliance with the License.
 *
 * You can obtain a copy of the license at usr/src/OPENSOLARIS.LICENSE
 * or http://www.opensolaris.org/os/licensing.
 * See the License for the specific language governing permissions
 * and limitations under the License.
 *
 * When distributing Covered Code, include this CDDL HEADER in each
 * file and include the License file at usr/src/OPENSOLARIS.LICENSE.
 * If applicable, add the following below this CDDL HEADER, with the
 * fields enclosed by brackets "[]" replaced with your own identifying
 * information: Portions Copyright [yyyy] [name of copyright owner]
 *
 * CDDL HEADER END
 */
/*
 * Copyright (c) 1995, 2010, Oracle and/or its affiliates. All rights reserved.
 * Copyright (c) 2011 by Delphix. All rights reserved.
 */
/*
 * Copyright (c) 2010, Intel Corporation.
 * All rights reserved.
 */
/*
 * Copyright (c) 2019, Joyent, Inc.
 * Copyright 2012 Jens Elkner <jel+illumos@cs.uni-magdeburg.de>
 * Copyright 2012 Hans Rosenfeld <rosenfeld@grumpf.hope-2000.org>
 * Copyright 2014 Josef 'Jeff' Sipek <jeffpc@josefsipek.net>
 * Copyright 2018 Nexenta Systems, Inc.
 */

#ifndef _SYS_X86_ARCHEXT_H
#define	_SYS_X86_ARCHEXT_H

#if !defined(_ASM)
#include <sys/regset.h>
#include <sys/processor.h>
#include <vm/seg_enum.h>
#include <vm/page.h>
#endif	/* _ASM */

#ifdef	__cplusplus
extern "C" {
#endif

/*
 * cpuid instruction feature flags in %edx (standard function 1)
 */

#define	CPUID_INTC_EDX_FPU	0x00000001	/* x87 fpu present */
#define	CPUID_INTC_EDX_VME	0x00000002	/* virtual-8086 extension */
#define	CPUID_INTC_EDX_DE	0x00000004	/* debugging extensions */
#define	CPUID_INTC_EDX_PSE	0x00000008	/* page size extension */
#define	CPUID_INTC_EDX_TSC	0x00000010	/* time stamp counter */
#define	CPUID_INTC_EDX_MSR	0x00000020	/* rdmsr and wrmsr */
#define	CPUID_INTC_EDX_PAE	0x00000040	/* physical addr extension */
#define	CPUID_INTC_EDX_MCE	0x00000080	/* machine check exception */
#define	CPUID_INTC_EDX_CX8	0x00000100	/* cmpxchg8b instruction */
#define	CPUID_INTC_EDX_APIC	0x00000200	/* local APIC */
						/* 0x400 - reserved */
#define	CPUID_INTC_EDX_SEP	0x00000800	/* sysenter and sysexit */
#define	CPUID_INTC_EDX_MTRR	0x00001000	/* memory type range reg */
#define	CPUID_INTC_EDX_PGE	0x00002000	/* page global enable */
#define	CPUID_INTC_EDX_MCA	0x00004000	/* machine check arch */
#define	CPUID_INTC_EDX_CMOV	0x00008000	/* conditional move insns */
#define	CPUID_INTC_EDX_PAT	0x00010000	/* page attribute table */
#define	CPUID_INTC_EDX_PSE36	0x00020000	/* 36-bit pagesize extension */
#define	CPUID_INTC_EDX_PSN	0x00040000	/* processor serial number */
#define	CPUID_INTC_EDX_CLFSH	0x00080000	/* clflush instruction */
						/* 0x100000 - reserved */
#define	CPUID_INTC_EDX_DS	0x00200000	/* debug store exists */
#define	CPUID_INTC_EDX_ACPI	0x00400000	/* monitoring + clock ctrl */
#define	CPUID_INTC_EDX_MMX	0x00800000	/* MMX instructions */
#define	CPUID_INTC_EDX_FXSR	0x01000000	/* fxsave and fxrstor */
#define	CPUID_INTC_EDX_SSE	0x02000000	/* streaming SIMD extensions */
#define	CPUID_INTC_EDX_SSE2	0x04000000	/* SSE extensions */
#define	CPUID_INTC_EDX_SS	0x08000000	/* self-snoop */
#define	CPUID_INTC_EDX_HTT	0x10000000	/* Hyper Thread Technology */
#define	CPUID_INTC_EDX_TM	0x20000000	/* thermal monitoring */
#define	CPUID_INTC_EDX_IA64	0x40000000	/* Itanium emulating IA32 */
#define	CPUID_INTC_EDX_PBE	0x80000000	/* Pending Break Enable */

/*
 * cpuid instruction feature flags in %ecx (standard function 1)
 */

#define	CPUID_INTC_ECX_SSE3	0x00000001	/* Yet more SSE extensions */
#define	CPUID_INTC_ECX_PCLMULQDQ 0x00000002	/* PCLMULQDQ insn */
#define	CPUID_INTC_ECX_DTES64	0x00000004	/* 64-bit DS area */
#define	CPUID_INTC_ECX_MON	0x00000008	/* MONITOR/MWAIT */
#define	CPUID_INTC_ECX_DSCPL	0x00000010	/* CPL-qualified debug store */
#define	CPUID_INTC_ECX_VMX	0x00000020	/* Hardware VM extensions */
#define	CPUID_INTC_ECX_SMX	0x00000040	/* Secure mode extensions */
#define	CPUID_INTC_ECX_EST	0x00000080	/* enhanced SpeedStep */
#define	CPUID_INTC_ECX_TM2	0x00000100	/* thermal monitoring */
#define	CPUID_INTC_ECX_SSSE3	0x00000200	/* Supplemental SSE3 insns */
#define	CPUID_INTC_ECX_CID	0x00000400	/* L1 context ID */
						/* 0x00000800 - reserved */
#define	CPUID_INTC_ECX_FMA	0x00001000	/* Fused Multiply Add */
#define	CPUID_INTC_ECX_CX16	0x00002000	/* cmpxchg16 */
#define	CPUID_INTC_ECX_ETPRD	0x00004000	/* extended task pri messages */
#define	CPUID_INTC_ECX_PDCM	0x00008000	/* Perf/Debug Capability MSR */
						/* 0x00010000 - reserved */
#define	CPUID_INTC_ECX_PCID	0x00020000	/* process-context ids */
#define	CPUID_INTC_ECX_DCA	0x00040000	/* direct cache access */
#define	CPUID_INTC_ECX_SSE4_1	0x00080000	/* SSE4.1 insns */
#define	CPUID_INTC_ECX_SSE4_2	0x00100000	/* SSE4.2 insns */
#define	CPUID_INTC_ECX_X2APIC	0x00200000	/* x2APIC */
#define	CPUID_INTC_ECX_MOVBE	0x00400000	/* MOVBE insn */
#define	CPUID_INTC_ECX_POPCNT	0x00800000	/* POPCNT insn */
#define	CPUID_INTC_ECX_TSCDL	0x01000000	/* Deadline TSC */
#define	CPUID_INTC_ECX_AES	0x02000000	/* AES insns */
#define	CPUID_INTC_ECX_XSAVE	0x04000000	/* XSAVE/XRESTOR insns */
#define	CPUID_INTC_ECX_OSXSAVE	0x08000000	/* OS supports XSAVE insns */
#define	CPUID_INTC_ECX_AVX	0x10000000	/* AVX supported */
#define	CPUID_INTC_ECX_F16C	0x20000000	/* F16C supported */
#define	CPUID_INTC_ECX_RDRAND	0x40000000	/* RDRAND supported */
#define	CPUID_INTC_ECX_HV	0x80000000	/* Hypervisor */

/*
 * cpuid instruction feature flags in %edx (extended function 0x80000001)
 */

#define	CPUID_AMD_EDX_FPU	0x00000001	/* x87 fpu present */
#define	CPUID_AMD_EDX_VME	0x00000002	/* virtual-8086 extension */
#define	CPUID_AMD_EDX_DE	0x00000004	/* debugging extensions */
#define	CPUID_AMD_EDX_PSE	0x00000008	/* page size extensions */
#define	CPUID_AMD_EDX_TSC	0x00000010	/* time stamp counter */
#define	CPUID_AMD_EDX_MSR	0x00000020	/* rdmsr and wrmsr */
#define	CPUID_AMD_EDX_PAE	0x00000040	/* physical addr extension */
#define	CPUID_AMD_EDX_MCE	0x00000080	/* machine check exception */
#define	CPUID_AMD_EDX_CX8	0x00000100	/* cmpxchg8b instruction */
#define	CPUID_AMD_EDX_APIC	0x00000200	/* local APIC */
						/* 0x00000400 - sysc on K6m6 */
#define	CPUID_AMD_EDX_SYSC	0x00000800	/* AMD: syscall and sysret */
#define	CPUID_AMD_EDX_MTRR	0x00001000	/* memory type and range reg */
#define	CPUID_AMD_EDX_PGE	0x00002000	/* page global enable */
#define	CPUID_AMD_EDX_MCA	0x00004000	/* machine check arch */
#define	CPUID_AMD_EDX_CMOV	0x00008000	/* conditional move insns */
#define	CPUID_AMD_EDX_PAT	0x00010000	/* K7: page attribute table */
#define	CPUID_AMD_EDX_FCMOV	0x00010000	/* FCMOVcc etc. */
#define	CPUID_AMD_EDX_PSE36	0x00020000	/* 36-bit pagesize extension */
				/* 0x00040000 - reserved */
				/* 0x00080000 - reserved */
#define	CPUID_AMD_EDX_NX	0x00100000	/* AMD: no-execute page prot */
				/* 0x00200000 - reserved */
#define	CPUID_AMD_EDX_MMXamd	0x00400000	/* AMD: MMX extensions */
#define	CPUID_AMD_EDX_MMX	0x00800000	/* MMX instructions */
#define	CPUID_AMD_EDX_FXSR	0x01000000	/* fxsave and fxrstor */
#define	CPUID_AMD_EDX_FFXSR	0x02000000	/* fast fxsave/fxrstor */
#define	CPUID_AMD_EDX_1GPG	0x04000000	/* 1GB page */
#define	CPUID_AMD_EDX_TSCP	0x08000000	/* rdtscp instruction */
				/* 0x10000000 - reserved */
#define	CPUID_AMD_EDX_LM	0x20000000	/* AMD: long mode */
#define	CPUID_AMD_EDX_3DNowx	0x40000000	/* AMD: extensions to 3DNow! */
#define	CPUID_AMD_EDX_3DNow	0x80000000	/* AMD: 3DNow! instructions */

#define	CPUID_AMD_ECX_AHF64	0x00000001	/* LAHF and SAHF in long mode */
#define	CPUID_AMD_ECX_CMP_LGCY	0x00000002	/* AMD: multicore chip */
#define	CPUID_AMD_ECX_SVM	0x00000004	/* AMD: secure VM */
#define	CPUID_AMD_ECX_EAS	0x00000008	/* extended apic space */
#define	CPUID_AMD_ECX_CR8D	0x00000010	/* AMD: 32-bit mov %cr8 */
#define	CPUID_AMD_ECX_LZCNT	0x00000020	/* AMD: LZCNT insn */
#define	CPUID_AMD_ECX_SSE4A	0x00000040	/* AMD: SSE4A insns */
#define	CPUID_AMD_ECX_MAS	0x00000080	/* AMD: MisAlignSse mnode */
#define	CPUID_AMD_ECX_3DNP	0x00000100	/* AMD: 3DNowPrefectch */
#define	CPUID_AMD_ECX_OSVW	0x00000200	/* AMD: OSVW */
#define	CPUID_AMD_ECX_IBS	0x00000400	/* AMD: IBS */
#define	CPUID_AMD_ECX_XOP	0x00000800	/* AMD: Extended Operation */
#define	CPUID_AMD_ECX_SKINIT	0x00001000	/* AMD: SKINIT */
#define	CPUID_AMD_ECX_WDT	0x00002000	/* AMD: WDT */
				/* 0x00004000 - reserved */
#define	CPUID_AMD_ECX_LWP	0x00008000	/* AMD: Lightweight profiling */
#define	CPUID_AMD_ECX_FMA4	0x00010000	/* AMD: 4-operand FMA support */
				/* 0x00020000 - reserved */
				/* 0x00040000 - reserved */
#define	CPUID_AMD_ECX_NIDMSR	0x00080000	/* AMD: Node ID MSR */
				/* 0x00100000 - reserved */
#define	CPUID_AMD_ECX_TBM	0x00200000	/* AMD: trailing bit manips. */
#define	CPUID_AMD_ECX_TOPOEXT	0x00400000	/* AMD: Topology Extensions */
#define	CPUID_AMD_ECX_PCEC	0x00800000	/* AMD: Core ext perf counter */
#define	CUPID_AMD_ECX_PCENB	0x01000000	/* AMD: NB ext perf counter */
				/* 0x02000000 - reserved */
#define	CPUID_AMD_ECX_DBKP	0x40000000	/* AMD: Data breakpoint */
#define	CPUID_AMD_ECX_PERFTSC	0x08000000	/* AMD: TSC Perf Counter */
#define	CPUID_AMD_ECX_PERFL3	0x10000000	/* AMD: L3 Perf Counter */
#define	CPUID_AMD_ECX_MONITORX	0x20000000	/* AMD: clzero */
				/* 0x40000000 - reserved */
				/* 0x80000000 - reserved */

/*
 * AMD uses %ebx for some of their features (extended function 0x80000008).
 */
#define	CPUID_AMD_EBX_CLZERO		0x000000001 /* AMD: CLZERO instr */
#define	CPUID_AMD_EBX_IRCMSR		0x000000002 /* AMD: Ret. instrs MSR */
#define	CPUID_AMD_EBX_ERR_PTR_ZERO	0x000000004 /* AMD: FP Err. Ptr. Zero */
#define	CPUID_AMD_EBX_IBPB		0x000001000 /* AMD: IBPB */
#define	CPUID_AMD_EBX_IBRS		0x000004000 /* AMD: IBRS */
#define	CPUID_AMD_EBX_STIBP		0x000008000 /* AMD: STIBP */
#define	CPUID_AMD_EBX_IBRS_ALL		0x000010000 /* AMD: Enhanced IBRS */
#define	CPUID_AMD_EBX_STIBP_ALL		0x000020000 /* AMD: STIBP ALL */
#define	CPUID_AMD_EBX_PREFER_IBRS	0x000040000 /* AMD: Don't retpoline */
#define	CPUID_AMD_EBX_SSBD		0x001000000 /* AMD: SSBD */
#define	CPUID_AMD_EBX_VIRT_SSBD		0x002000000 /* AMD: VIRT SSBD */
#define	CPUID_AMD_EBX_SSB_NO		0x004000000 /* AMD: SSB Fixed */

/*
 * Intel now seems to have claimed part of the "extended" function
 * space that we previously for non-Intel implementors to use.
 * More excitingly still, they've claimed bit 20 to mean LAHF/SAHF
 * is available in long mode i.e. what AMD indicate using bit 0.
 * On the other hand, everything else is labelled as reserved.
 */
#define	CPUID_INTC_ECX_AHF64	0x00100000	/* LAHF and SAHF in long mode */

/*
 * Intel also uses cpuid leaf 7 to have additional instructions and features.
 * Like some other leaves, but unlike the current ones we care about, it
 * requires us to specify both a leaf in %eax and a sub-leaf in %ecx. To deal
 * with the potential use of additional sub-leaves in the future, we now
 * specifically label the EBX features with their leaf and sub-leaf.
 */
#define	CPUID_INTC_EBX_7_0_FSGSBASE	0x00000001	/* FSGSBASE */
#define	CPUID_INTC_EBX_7_0_TSC_ADJ	0x00000002	/* TSC adjust MSR */
#define	CPUID_INTC_EBX_7_0_SGX		0x00000004	/* SGX */
#define	CPUID_INTC_EBX_7_0_BMI1		0x00000008	/* BMI1 instrs */
#define	CPUID_INTC_EBX_7_0_HLE		0x00000010	/* HLE */
#define	CPUID_INTC_EBX_7_0_AVX2		0x00000020	/* AVX2 supported */
/* Bit 6 is reserved */
#define	CPUID_INTC_EBX_7_0_SMEP		0x00000080	/* SMEP in CR4 */
#define	CPUID_INTC_EBX_7_0_BMI2		0x00000100	/* BMI2 instrs */
#define	CPUID_INTC_EBX_7_0_ENH_REP_MOV	0x00000200	/* Enhanced REP MOVSB */
#define	CPUID_INTC_EBX_7_0_INVPCID	0x00000400	/* invpcid instr */
#define	CPUID_INTC_EBX_7_0_RTM		0x00000800	/* RTM instrs */
#define	CPUID_INTC_EBX_7_0_PQM		0x00001000	/* QoS Monitoring */
#define	CPUID_INTC_EBX_7_0_DEP_CSDS	0x00002000	/* Deprecates CS/DS */
#define	CPUID_INTC_EBX_7_0_MPX		0x00004000	/* Mem. Prot. Ext. */
#define	CPUID_INTC_EBX_7_0_PQE		0x00080000	/* QoS Enforcement */
#define	CPUID_INTC_EBX_7_0_AVX512F	0x00010000	/* AVX512 foundation */
#define	CPUID_INTC_EBX_7_0_AVX512DQ	0x00020000	/* AVX512DQ */
#define	CPUID_INTC_EBX_7_0_RDSEED	0x00040000	/* RDSEED instr */
#define	CPUID_INTC_EBX_7_0_ADX		0x00080000	/* ADX instrs */
#define	CPUID_INTC_EBX_7_0_SMAP		0x00100000	/* SMAP in CR 4 */
#define	CPUID_INTC_EBX_7_0_AVX512IFMA	0x00200000	/* AVX512IFMA */
/* Bit 22 is reserved */
#define	CPUID_INTC_EBX_7_0_CLFLUSHOPT	0x00800000	/* CLFLUSOPT */
#define	CPUID_INTC_EBX_7_0_CLWB		0x01000000	/* CLWB */
#define	CPUID_INTC_EBX_7_0_PTRACE	0x02000000	/* Processor Trace */
#define	CPUID_INTC_EBX_7_0_AVX512PF	0x04000000	/* AVX512PF */
#define	CPUID_INTC_EBX_7_0_AVX512ER	0x08000000	/* AVX512ER */
#define	CPUID_INTC_EBX_7_0_AVX512CD	0x10000000	/* AVX512CD */
#define	CPUID_INTC_EBX_7_0_SHA		0x20000000	/* SHA extensions */
#define	CPUID_INTC_EBX_7_0_AVX512BW	0x40000000	/* AVX512BW */
#define	CPUID_INTC_EBX_7_0_AVX512VL	0x80000000	/* AVX512VL */

#define	CPUID_INTC_EBX_7_0_ALL_AVX512 \
	(CPUID_INTC_EBX_7_0_AVX512F | CPUID_INTC_EBX_7_0_AVX512DQ | \
	CPUID_INTC_EBX_7_0_AVX512IFMA | CPUID_INTC_EBX_7_0_AVX512PF | \
	CPUID_INTC_EBX_7_0_AVX512ER | CPUID_INTC_EBX_7_0_AVX512CD | \
	CPUID_INTC_EBX_7_0_AVX512BW | CPUID_INTC_EBX_7_0_AVX512VL)

#define	CPUID_INTC_ECX_7_0_PREFETCHWT1	0x00000001	/* PREFETCHWT1 */
#define	CPUID_INTC_ECX_7_0_AVX512VBMI	0x00000002	/* AVX512VBMI */
#define	CPUID_INTC_ECX_7_0_UMIP		0x00000004	/* UMIP */
#define	CPUID_INTC_ECX_7_0_PKU		0x00000008	/* umode prot. keys */
#define	CPUID_INTC_ECX_7_0_OSPKE	0x00000010	/* OSPKE */
#define	CPUID_INTC_ECX_7_0_WAITPKG	0x00000020	/* WAITPKG */
#define	CPUID_INTC_ECX_7_0_AVX512VBMI2	0x00000040	/* AVX512 VBMI2 */
/* bit 7 is reserved */
#define	CPUID_INTC_ECX_7_0_GFNI		0x00000100	/* GFNI */
#define	CPUID_INTC_ECX_7_0_VAES		0x00000200	/* VAES */
#define	CPUID_INTC_ECX_7_0_VPCLMULQDQ	0x00000400	/* VPCLMULQDQ */
#define	CPUID_INTC_ECX_7_0_AVX512VNNI	0x00000800	/* AVX512 VNNI */
#define	CPUID_INTC_ECX_7_0_AVX512BITALG	0x00001000	/* AVX512 BITALG */
/* bit 13 is reserved */
#define	CPUID_INTC_ECX_7_0_AVX512VPOPCDQ 0x00004000	/* AVX512 VPOPCNTDQ */
/* bits 15-16 are reserved */
/* bits 17-21 are the value of MAWAU */
#define	CPUID_INTC_ECX_7_0_RDPID	0x00400000	/* RPID, IA32_TSC_AUX */
/* bits 23-24 are reserved */
#define	CPUID_INTC_ECX_7_0_CLDEMOTE	0x02000000	/* Cache line demote */
/* bit 26 is resrved */
#define	CPUID_INTC_ECX_7_0_MOVDIRI	0x08000000	/* MOVDIRI insn */
#define	CPUID_INTC_ECX_7_0_MOVDIR64B	0x10000000	/* MOVDIR64B insn */
/* bit 29 is reserved */
#define	CPUID_INTC_ECX_7_0_SGXLC	0x40000000	/* SGX Launch config */
/* bit 31 is reserved */

/*
 * While CPUID_INTC_ECX_7_0_GFNI, CPUID_INTC_ECX_7_0_VAES, and
 * CPUID_INTC_ECX_7_0_VPCLMULQDQ all have AVX512 components, they are still
 * valid when AVX512 is not. However, the following flags all are only valid
 * when AVX512 is present.
 */
#define	CPUID_INTC_ECX_7_0_ALL_AVX512 \
<<<<<<< HEAD
	(CPUID_INTC_ECX_7_0_AVX512VBMI | CPUID_INTC_ECX_7_0_AVX512VNNI | \
	CPUID_INTC_ECX_7_0_AVX512BITALG | CPUID_INTC_ECX_7_0_AVX512VPOPCDQ)
=======
(CPUID_INTC_ECX_7_0_AVX512VBMI | CPUID_INTC_ECX_7_0_AVX512VPOPCDQ)
>>>>>>> c7749d0f

/* bits 0-1 are reserved */
#define	CPUID_INTC_EDX_7_0_AVX5124NNIW	0x00000004	/* AVX512 4NNIW */
#define	CPUID_INTC_EDX_7_0_AVX5124FMAPS	0x00000008	/* AVX512 4FMAPS */
#define	CPUID_INTC_EDX_7_0_FSREPMOV	0x00000010	/* fast short rep mov */
/* bits 5-17 are resreved */
#define	CPUID_INTC_EDX_7_0_PCONFIG	0x00040000	/* PCONFIG */
/* bits 19-26 are reserved */
#define	CPUID_INTC_EDX_7_0_SPEC_CTRL	0x04000000	/* Spec, IBPB, IBRS */
#define	CPUID_INTC_EDX_7_0_STIBP	0x08000000	/* STIBP */
#define	CPUID_INTC_EDX_7_0_FLUSH_CMD	0x10000000	/* IA32_FLUSH_CMD */
#define	CPUID_INTC_EDX_7_0_ARCH_CAPS	0x20000000	/* IA32_ARCH_CAPS */
#define	CPUID_INTC_EDX_7_0_SSBD		0x80000000	/* SSBD */

#define	CPUID_INTC_EDX_7_0_ALL_AVX512 \
	(CPUID_INTC_EDX_7_0_AVX5124NNIW | CPUID_INTC_EDX_7_0_AVX5124FMAPS)

/*
 * Intel also uses cpuid leaf 0xd to report additional instructions and features
 * when the sub-leaf in %ecx == 1. We label these using the same convention as
 * with leaf 7.
 */
#define	CPUID_INTC_EAX_D_1_XSAVEOPT	0x00000001	/* xsaveopt inst. */
#define	CPUID_INTC_EAX_D_1_XSAVEC	0x00000002	/* xsavec inst. */
#define	CPUID_INTC_EAX_D_1_XSAVES	0x00000008	/* xsaves inst. */

#define	REG_PAT			0x277
#define	REG_TSC			0x10	/* timestamp counter */
#define	REG_APIC_BASE_MSR	0x1b
#define	REG_X2APIC_BASE_MSR	0x800	/* The MSR address offset of x2APIC */

#if !defined(__xpv)
/*
 * AMD C1E
 */
#define	MSR_AMD_INT_PENDING_CMP_HALT	0xC0010055
#define	AMD_ACTONCMPHALT_SHIFT	27
#define	AMD_ACTONCMPHALT_MASK	3
#endif

#define	MSR_DEBUGCTL		0x1d9

#define	DEBUGCTL_LBR		0x01
#define	DEBUGCTL_BTF		0x02

/* Intel P6, AMD */
#define	MSR_LBR_FROM		0x1db
#define	MSR_LBR_TO		0x1dc
#define	MSR_LEX_FROM		0x1dd
#define	MSR_LEX_TO		0x1de

/* Intel P4 (pre-Prescott, non P4 M) */
#define	MSR_P4_LBSTK_TOS	0x1da
#define	MSR_P4_LBSTK_0		0x1db
#define	MSR_P4_LBSTK_1		0x1dc
#define	MSR_P4_LBSTK_2		0x1dd
#define	MSR_P4_LBSTK_3		0x1de

/* Intel Pentium M */
#define	MSR_P6M_LBSTK_TOS	0x1c9
#define	MSR_P6M_LBSTK_0		0x040
#define	MSR_P6M_LBSTK_1		0x041
#define	MSR_P6M_LBSTK_2		0x042
#define	MSR_P6M_LBSTK_3		0x043
#define	MSR_P6M_LBSTK_4		0x044
#define	MSR_P6M_LBSTK_5		0x045
#define	MSR_P6M_LBSTK_6		0x046
#define	MSR_P6M_LBSTK_7		0x047

/* Intel P4 (Prescott) */
#define	MSR_PRP4_LBSTK_TOS	0x1da
#define	MSR_PRP4_LBSTK_FROM_0	0x680
#define	MSR_PRP4_LBSTK_FROM_1	0x681
#define	MSR_PRP4_LBSTK_FROM_2	0x682
#define	MSR_PRP4_LBSTK_FROM_3	0x683
#define	MSR_PRP4_LBSTK_FROM_4	0x684
#define	MSR_PRP4_LBSTK_FROM_5	0x685
#define	MSR_PRP4_LBSTK_FROM_6	0x686
#define	MSR_PRP4_LBSTK_FROM_7	0x687
#define	MSR_PRP4_LBSTK_FROM_8	0x688
#define	MSR_PRP4_LBSTK_FROM_9	0x689
#define	MSR_PRP4_LBSTK_FROM_10	0x68a
#define	MSR_PRP4_LBSTK_FROM_11	0x68b
#define	MSR_PRP4_LBSTK_FROM_12	0x68c
#define	MSR_PRP4_LBSTK_FROM_13	0x68d
#define	MSR_PRP4_LBSTK_FROM_14	0x68e
#define	MSR_PRP4_LBSTK_FROM_15	0x68f
#define	MSR_PRP4_LBSTK_TO_0	0x6c0
#define	MSR_PRP4_LBSTK_TO_1	0x6c1
#define	MSR_PRP4_LBSTK_TO_2	0x6c2
#define	MSR_PRP4_LBSTK_TO_3	0x6c3
#define	MSR_PRP4_LBSTK_TO_4	0x6c4
#define	MSR_PRP4_LBSTK_TO_5	0x6c5
#define	MSR_PRP4_LBSTK_TO_6	0x6c6
#define	MSR_PRP4_LBSTK_TO_7	0x6c7
#define	MSR_PRP4_LBSTK_TO_8	0x6c8
#define	MSR_PRP4_LBSTK_TO_9	0x6c9
#define	MSR_PRP4_LBSTK_TO_10	0x6ca
#define	MSR_PRP4_LBSTK_TO_11	0x6cb
#define	MSR_PRP4_LBSTK_TO_12	0x6cc
#define	MSR_PRP4_LBSTK_TO_13	0x6cd
#define	MSR_PRP4_LBSTK_TO_14	0x6ce
#define	MSR_PRP4_LBSTK_TO_15	0x6cf

/*
 * General Xeon based MSRs
 */
#define	MSR_PPIN_CTL		0x04e
#define	MSR_PPIN		0x04f
#define	MSR_PLATFORM_INFO	0x0ce

#define	MSR_PLATFORM_INFO_PPIN	(1 << 23)
#define	MSR_PPIN_CTL_MASK	0x03
#define	MSR_PPIN_CTL_LOCKED	0x01
#define	MSR_PPIN_CTL_ENABLED	0x02

/*
 * Intel IA32_ARCH_CAPABILITIES MSR.
 */
#define	MSR_IA32_ARCH_CAPABILITIES		0x10a
#define	IA32_ARCH_CAP_RDCL_NO			0x0001
#define	IA32_ARCH_CAP_IBRS_ALL			0x0002
#define	IA32_ARCH_CAP_RSBA			0x0004
#define	IA32_ARCH_CAP_SKIP_L1DFL_VMENTRY	0x0008
#define	IA32_ARCH_CAP_SSB_NO			0x0010

/*
 * Intel Speculation related MSRs
 */
#define	MSR_IA32_SPEC_CTRL	0x48
#define	IA32_SPEC_CTRL_IBRS	0x01
#define	IA32_SPEC_CTRL_STIBP	0x02
#define	IA32_SPEC_CTRL_SSBD	0x04

#define	MSR_IA32_PRED_CMD	0x49
#define	IA32_PRED_CMD_IBPB	0x01

#define	MSR_IA32_FLUSH_CMD	0x10b
#define	IA32_FLUSH_CMD_L1D	0x01

<<<<<<< HEAD
/*
 * Intel VMX related MSRs
 */
#define	MSR_IA32_FEAT_CTRL	0x03a
#define	IA32_FEAT_CTRL_LOCK	0x1
#define	IA32_FEAT_CTRL_SMX_EN	0x2
#define	IA32_FEAT_CTRL_VMX_EN	0x4

#define	MSR_IA32_VMX_BASIC	0x480
#define	IA32_VMX_BASIC_INS_OUTS	(1UL << 54)


=======
>>>>>>> c7749d0f
#define	MCI_CTL_VALUE		0xffffffff

#define	MTRR_TYPE_UC		0
#define	MTRR_TYPE_WC		1
#define	MTRR_TYPE_WT		4
#define	MTRR_TYPE_WP		5
#define	MTRR_TYPE_WB		6
#define	MTRR_TYPE_UC_		7

/*
 * For Solaris we set up the page attritubute table in the following way:
 * PAT0	Write-Back
 * PAT1	Write-Through
 * PAT2	Unchacheable-
 * PAT3	Uncacheable
 * PAT4 Write-Back
 * PAT5	Write-Through
 * PAT6	Write-Combine
 * PAT7 Uncacheable
 * The only difference from h/w default is entry 6.
 */
#define	PAT_DEFAULT_ATTRIBUTE			\
	((uint64_t)MTRR_TYPE_WB |		\
	((uint64_t)MTRR_TYPE_WT << 8) |		\
	((uint64_t)MTRR_TYPE_UC_ << 16) |	\
	((uint64_t)MTRR_TYPE_UC << 24) |	\
	((uint64_t)MTRR_TYPE_WB << 32) |	\
	((uint64_t)MTRR_TYPE_WT << 40) |	\
	((uint64_t)MTRR_TYPE_WC << 48) |	\
	((uint64_t)MTRR_TYPE_UC << 56))

#define	X86FSET_LARGEPAGE	0
#define	X86FSET_TSC		1
#define	X86FSET_MSR		2
#define	X86FSET_MTRR		3
#define	X86FSET_PGE		4
#define	X86FSET_DE		5
#define	X86FSET_CMOV		6
#define	X86FSET_MMX		7
#define	X86FSET_MCA		8
#define	X86FSET_PAE		9
#define	X86FSET_CX8		10
#define	X86FSET_PAT		11
#define	X86FSET_SEP		12
#define	X86FSET_SSE		13
#define	X86FSET_SSE2		14
#define	X86FSET_HTT		15
#define	X86FSET_ASYSC		16
#define	X86FSET_NX		17
#define	X86FSET_SSE3		18
#define	X86FSET_CX16		19
#define	X86FSET_CMP		20
#define	X86FSET_TSCP		21
#define	X86FSET_MWAIT		22
#define	X86FSET_SSE4A		23
#define	X86FSET_CPUID		24
#define	X86FSET_SSSE3		25
#define	X86FSET_SSE4_1		26
#define	X86FSET_SSE4_2		27
#define	X86FSET_1GPG		28
#define	X86FSET_CLFSH		29
#define	X86FSET_64		30
#define	X86FSET_AES		31
#define	X86FSET_PCLMULQDQ	32
#define	X86FSET_XSAVE		33
#define	X86FSET_AVX		34
#define	X86FSET_VMX		35
#define	X86FSET_SVM		36
#define	X86FSET_TOPOEXT		37
#define	X86FSET_F16C		38
#define	X86FSET_RDRAND		39
#define	X86FSET_X2APIC		40
#define	X86FSET_AVX2		41
#define	X86FSET_BMI1		42
#define	X86FSET_BMI2		43
#define	X86FSET_FMA		44
#define	X86FSET_SMEP		45
#define	X86FSET_SMAP		46
#define	X86FSET_ADX		47
#define	X86FSET_RDSEED		48
#define	X86FSET_MPX		49
#define	X86FSET_AVX512F		50
#define	X86FSET_AVX512DQ	51
#define	X86FSET_AVX512PF	52
#define	X86FSET_AVX512ER	53
#define	X86FSET_AVX512CD	54
#define	X86FSET_AVX512BW	55
#define	X86FSET_AVX512VL	56
#define	X86FSET_AVX512FMA	57
#define	X86FSET_AVX512VBMI	58
#define	X86FSET_AVX512VPOPCDQ	59
#define	X86FSET_AVX512NNIW	60
#define	X86FSET_AVX512FMAPS	61
#define	X86FSET_XSAVEOPT	62
#define	X86FSET_XSAVEC		63
#define	X86FSET_XSAVES		64
#define	X86FSET_SHA		65
#define	X86FSET_UMIP		66
#define	X86FSET_PKU		67
#define	X86FSET_OSPKE		68
#define	X86FSET_PCID		69
#define	X86FSET_INVPCID		70
#define	X86FSET_IBRS		71
#define	X86FSET_IBPB		72
#define	X86FSET_STIBP		73
#define	X86FSET_SSBD		74
#define	X86FSET_SSBD_VIRT	75
#define	X86FSET_RDCL_NO		76
#define	X86FSET_IBRS_ALL	77
#define	X86FSET_RSBA		78
#define	X86FSET_SSB_NO		79
#define	X86FSET_STIBP_ALL	80
#define	X86FSET_FLUSH_CMD	81
#define	X86FSET_L1D_VM_NO	82
<<<<<<< HEAD
#define	X86FSET_FSGSBASE	83
#define	X86FSET_CLFLUSHOPT	84
#define	X86FSET_CLWB		85
#define	X86FSET_MONITORX	86
#define	X86FSET_CLZERO		87
#define	X86FSET_XOP		88
#define	X86FSET_FMA4		89
#define	X86FSET_TBM		90
=======
>>>>>>> c7749d0f

/*
 * Intel Deep C-State invariant TSC in leaf 0x80000007.
 */
#define	CPUID_TSC_CSTATE_INVARIANCE	(0x100)

/*
 * Intel Deep C-state always-running local APIC timer
 */
#define	CPUID_CSTATE_ARAT	(0x4)

/*
 * Intel ENERGY_PERF_BIAS MSR indicated by feature bit CPUID.6.ECX[3].
 */
#define	CPUID_EPB_SUPPORT	(1 << 3)

/*
 * Intel TSC deadline timer
 */
#define	CPUID_DEADLINE_TSC	(1 << 24)

/*
 * x86_type is a legacy concept; this is supplanted
 * for most purposes by x86_featureset; modern CPUs
 * should be X86_TYPE_OTHER
 */
#define	X86_TYPE_OTHER		0
#define	X86_TYPE_486		1
#define	X86_TYPE_P5		2
#define	X86_TYPE_P6		3
#define	X86_TYPE_CYRIX_486	4
#define	X86_TYPE_CYRIX_6x86L	5
#define	X86_TYPE_CYRIX_6x86	6
#define	X86_TYPE_CYRIX_GXm	7
#define	X86_TYPE_CYRIX_6x86MX	8
#define	X86_TYPE_CYRIX_MediaGX	9
#define	X86_TYPE_CYRIX_MII	10
#define	X86_TYPE_VIA_CYRIX_III	11
#define	X86_TYPE_P4		12

/*
 * x86_vendor allows us to select between
 * implementation features and helps guide
 * the interpretation of the cpuid instruction.
 */
#define	X86_VENDOR_Intel	0
#define	X86_VENDORSTR_Intel	"GenuineIntel"

#define	X86_VENDOR_IntelClone	1

#define	X86_VENDOR_AMD		2
#define	X86_VENDORSTR_AMD	"AuthenticAMD"

#define	X86_VENDOR_Cyrix	3
#define	X86_VENDORSTR_CYRIX	"CyrixInstead"

#define	X86_VENDOR_UMC		4
#define	X86_VENDORSTR_UMC	"UMC UMC UMC "

#define	X86_VENDOR_NexGen	5
#define	X86_VENDORSTR_NexGen	"NexGenDriven"

#define	X86_VENDOR_Centaur	6
#define	X86_VENDORSTR_Centaur	"CentaurHauls"

#define	X86_VENDOR_Rise		7
#define	X86_VENDORSTR_Rise	"RiseRiseRise"

#define	X86_VENDOR_SiS		8
#define	X86_VENDORSTR_SiS	"SiS SiS SiS "

#define	X86_VENDOR_TM		9
#define	X86_VENDORSTR_TM	"GenuineTMx86"

#define	X86_VENDOR_NSC		10
#define	X86_VENDORSTR_NSC	"Geode by NSC"

/*
 * Vendor string max len + \0
 */
#define	X86_VENDOR_STRLEN	13

/*
 * Some vendor/family/model/stepping ranges are commonly grouped under
 * a single identifying banner by the vendor.  The following encode
 * that "revision" in a uint32_t with the 8 most significant bits
 * identifying the vendor with X86_VENDOR_*, the next 8 identifying the
 * family, and the remaining 16 typically forming a bitmask of revisions
 * within that family with more significant bits indicating "later" revisions.
 */

#define	_X86_CHIPREV_VENDOR_MASK	0xff000000u
#define	_X86_CHIPREV_VENDOR_SHIFT	24
#define	_X86_CHIPREV_FAMILY_MASK	0x00ff0000u
#define	_X86_CHIPREV_FAMILY_SHIFT	16
#define	_X86_CHIPREV_REV_MASK		0x0000ffffu

#define	_X86_CHIPREV_VENDOR(x) \
	(((x) & _X86_CHIPREV_VENDOR_MASK) >> _X86_CHIPREV_VENDOR_SHIFT)
#define	_X86_CHIPREV_FAMILY(x) \
	(((x) & _X86_CHIPREV_FAMILY_MASK) >> _X86_CHIPREV_FAMILY_SHIFT)
#define	_X86_CHIPREV_REV(x) \
	((x) & _X86_CHIPREV_REV_MASK)

/* True if x matches in vendor and family and if x matches the given rev mask */
#define	X86_CHIPREV_MATCH(x, mask) \
	(_X86_CHIPREV_VENDOR(x) == _X86_CHIPREV_VENDOR(mask) && \
	_X86_CHIPREV_FAMILY(x) == _X86_CHIPREV_FAMILY(mask) && \
	((_X86_CHIPREV_REV(x) & _X86_CHIPREV_REV(mask)) != 0))

/* True if x matches in vendor and family, and rev is at least minx */
#define	X86_CHIPREV_ATLEAST(x, minx) \
	(_X86_CHIPREV_VENDOR(x) == _X86_CHIPREV_VENDOR(minx) && \
	_X86_CHIPREV_FAMILY(x) == _X86_CHIPREV_FAMILY(minx) && \
	_X86_CHIPREV_REV(x) >= _X86_CHIPREV_REV(minx))

#define	_X86_CHIPREV_MKREV(vendor, family, rev) \
	((uint32_t)(vendor) << _X86_CHIPREV_VENDOR_SHIFT | \
	(family) << _X86_CHIPREV_FAMILY_SHIFT | (rev))

/* True if x matches in vendor, and family is at least minx */
#define	X86_CHIPFAM_ATLEAST(x, minx) \
	(_X86_CHIPREV_VENDOR(x) == _X86_CHIPREV_VENDOR(minx) && \
	_X86_CHIPREV_FAMILY(x) >= _X86_CHIPREV_FAMILY(minx))

/* Revision default */
#define	X86_CHIPREV_UNKNOWN	0x0

/*
 * Definitions for AMD Family 0xf. Minor revisions C0 and CG are
 * sufficiently different that we will distinguish them; in all other
 * case we will identify the major revision.
 */
#define	X86_CHIPREV_AMD_F_REV_B _X86_CHIPREV_MKREV(X86_VENDOR_AMD, 0xf, 0x0001)
#define	X86_CHIPREV_AMD_F_REV_C0 _X86_CHIPREV_MKREV(X86_VENDOR_AMD, 0xf, 0x0002)
#define	X86_CHIPREV_AMD_F_REV_CG _X86_CHIPREV_MKREV(X86_VENDOR_AMD, 0xf, 0x0004)
#define	X86_CHIPREV_AMD_F_REV_D _X86_CHIPREV_MKREV(X86_VENDOR_AMD, 0xf, 0x0008)
#define	X86_CHIPREV_AMD_F_REV_E _X86_CHIPREV_MKREV(X86_VENDOR_AMD, 0xf, 0x0010)
#define	X86_CHIPREV_AMD_F_REV_F _X86_CHIPREV_MKREV(X86_VENDOR_AMD, 0xf, 0x0020)
#define	X86_CHIPREV_AMD_F_REV_G _X86_CHIPREV_MKREV(X86_VENDOR_AMD, 0xf, 0x0040)

/*
 * Definitions for AMD Family 0x10.  Rev A was Engineering Samples only.
 */
#define	X86_CHIPREV_AMD_10_REV_A \
	_X86_CHIPREV_MKREV(X86_VENDOR_AMD, 0x10, 0x0001)
#define	X86_CHIPREV_AMD_10_REV_B \
	_X86_CHIPREV_MKREV(X86_VENDOR_AMD, 0x10, 0x0002)
#define	X86_CHIPREV_AMD_10_REV_C2 \
	_X86_CHIPREV_MKREV(X86_VENDOR_AMD, 0x10, 0x0004)
#define	X86_CHIPREV_AMD_10_REV_C3 \
	_X86_CHIPREV_MKREV(X86_VENDOR_AMD, 0x10, 0x0008)
#define	X86_CHIPREV_AMD_10_REV_D0 \
	_X86_CHIPREV_MKREV(X86_VENDOR_AMD, 0x10, 0x0010)
#define	X86_CHIPREV_AMD_10_REV_D1 \
	_X86_CHIPREV_MKREV(X86_VENDOR_AMD, 0x10, 0x0020)
#define	X86_CHIPREV_AMD_10_REV_E \
	_X86_CHIPREV_MKREV(X86_VENDOR_AMD, 0x10, 0x0040)

/*
 * Definitions for AMD Family 0x11.
 */
#define	X86_CHIPREV_AMD_11_REV_B \
	_X86_CHIPREV_MKREV(X86_VENDOR_AMD, 0x11, 0x0002)

/*
 * Definitions for AMD Family 0x12.
 */
#define	X86_CHIPREV_AMD_12_REV_B \
	_X86_CHIPREV_MKREV(X86_VENDOR_AMD, 0x12, 0x0002)

/*
 * Definitions for AMD Family 0x14.
 */
#define	X86_CHIPREV_AMD_14_REV_B \
	_X86_CHIPREV_MKREV(X86_VENDOR_AMD, 0x14, 0x0002)
#define	X86_CHIPREV_AMD_14_REV_C \
	_X86_CHIPREV_MKREV(X86_VENDOR_AMD, 0x14, 0x0004)

/*
 * Definitions for AMD Family 0x15
 */
#define	X86_CHIPREV_AMD_15OR_REV_B2 \
	_X86_CHIPREV_MKREV(X86_VENDOR_AMD, 0x15, 0x0001)

#define	X86_CHIPREV_AMD_15TN_REV_A1 \
	_X86_CHIPREV_MKREV(X86_VENDOR_AMD, 0x15, 0x0002)

#define	X86_CHIPREV_AMD_150R_REV_C0 \
	_X86_CHIPREV_MKREV(X86_VENDOR_AMD, 0x15, 0x0003)

#define	X86_CHIPREV_AMD_15KV_REV_A1 \
	_X86_CHIPREV_MKREV(X86_VENDOR_AMD, 0x15, 0x0004)

#define	X86_CHIPREV_AMD_15F60 \
	_X86_CHIPREV_MKREV(X86_VENDOR_AMD, 0x15, 0x0005)

#define	X86_CHIPREV_AMD_15ST_REV_A0 \
	_X86_CHIPREV_MKREV(X86_VENDOR_AMD, 0x15, 0x0006)

/*
 * Definitions for AMD Family 0x16
 */
#define	X86_CHIPREV_AMD_16_KB_A1 \
	_X86_CHIPREV_MKREV(X86_VENDOR_AMD, 0x16, 0x0001)

#define	X86_CHIPREV_AMD_16_ML_A1 \
	_X86_CHIPREV_MKREV(X86_VENDOR_AMD, 0x16, 0x0002)

/*
 * Definitions for AMD Family 0x17
 */

#define	X86_CHIPREV_AMD_17_ZP_B1 \
	_X86_CHIPREV_MKREV(X86_VENDOR_AMD, 0x17, 0x0001)

#define	X86_CHIPREV_AMD_17_ZP_B2 \
	_X86_CHIPREV_MKREV(X86_VENDOR_AMD, 0x17, 0x0002)

#define	X86_CHIPREV_AMD_17_PiR_B2 \
	_X86_CHIPREV_MKREV(X86_VENDOR_AMD, 0x17, 0x0003)

/*
 * Various socket/package types, extended as the need to distinguish
 * a new type arises.  The top 8 byte identfies the vendor and the
 * remaining 24 bits describe 24 socket types.
 */

#define	_X86_SOCKET_VENDOR_SHIFT	24
#define	_X86_SOCKET_VENDOR(x)	((x) >> _X86_SOCKET_VENDOR_SHIFT)
#define	_X86_SOCKET_TYPE_MASK	0x00ffffff
#define	_X86_SOCKET_TYPE(x)		((x) & _X86_SOCKET_TYPE_MASK)

#define	_X86_SOCKET_MKVAL(vendor, bitval) \
	((uint32_t)(vendor) << _X86_SOCKET_VENDOR_SHIFT | (bitval))

#define	X86_SOCKET_MATCH(s, mask) \
	(_X86_SOCKET_VENDOR(s) == _X86_SOCKET_VENDOR(mask) && \
	(_X86_SOCKET_TYPE(s) & _X86_SOCKET_TYPE(mask)) != 0)

#define	X86_SOCKET_UNKNOWN 0x0
	/*
	 * AMD socket types
	 */
#define	X86_SOCKET_754		_X86_SOCKET_MKVAL(X86_VENDOR_AMD, 0x01)
#define	X86_SOCKET_939		_X86_SOCKET_MKVAL(X86_VENDOR_AMD, 0x02)
#define	X86_SOCKET_940		_X86_SOCKET_MKVAL(X86_VENDOR_AMD, 0x03)
#define	X86_SOCKET_S1g1		_X86_SOCKET_MKVAL(X86_VENDOR_AMD, 0x04)
#define	X86_SOCKET_AM2		_X86_SOCKET_MKVAL(X86_VENDOR_AMD, 0x05)
#define	X86_SOCKET_F1207	_X86_SOCKET_MKVAL(X86_VENDOR_AMD, 0x06)
#define	X86_SOCKET_S1g2		_X86_SOCKET_MKVAL(X86_VENDOR_AMD, 0x07)
#define	X86_SOCKET_S1g3		_X86_SOCKET_MKVAL(X86_VENDOR_AMD, 0x08)
#define	X86_SOCKET_AM		_X86_SOCKET_MKVAL(X86_VENDOR_AMD, 0x09)
#define	X86_SOCKET_AM2R2	_X86_SOCKET_MKVAL(X86_VENDOR_AMD, 0x0a)
#define	X86_SOCKET_AM3		_X86_SOCKET_MKVAL(X86_VENDOR_AMD, 0x0b)
#define	X86_SOCKET_G34		_X86_SOCKET_MKVAL(X86_VENDOR_AMD, 0x0c)
#define	X86_SOCKET_ASB2		_X86_SOCKET_MKVAL(X86_VENDOR_AMD, 0x0d)
#define	X86_SOCKET_C32		_X86_SOCKET_MKVAL(X86_VENDOR_AMD, 0x0e)
#define	X86_SOCKET_S1g4		_X86_SOCKET_MKVAL(X86_VENDOR_AMD, 0x0f)
#define	X86_SOCKET_FT1		_X86_SOCKET_MKVAL(X86_VENDOR_AMD, 0x10)
#define	X86_SOCKET_FM1		_X86_SOCKET_MKVAL(X86_VENDOR_AMD, 0x11)
#define	X86_SOCKET_FS1		_X86_SOCKET_MKVAL(X86_VENDOR_AMD, 0x12)
#define	X86_SOCKET_AM3R2	_X86_SOCKET_MKVAL(X86_VENDOR_AMD, 0x13)
#define	X86_SOCKET_FP2		_X86_SOCKET_MKVAL(X86_VENDOR_AMD, 0x14)
#define	X86_SOCKET_FS1R2	_X86_SOCKET_MKVAL(X86_VENDOR_AMD, 0x15)
#define	X86_SOCKET_FM2		_X86_SOCKET_MKVAL(X86_VENDOR_AMD, 0x16)
#define	X86_SOCKET_FP3		_X86_SOCKET_MKVAL(X86_VENDOR_AMD, 0x17)
#define	X86_SOCKET_FM2R2	_X86_SOCKET_MKVAL(X86_VENDOR_AMD, 0x18)
#define	X86_SOCKET_FP4		_X86_SOCKET_MKVAL(X86_VENDOR_AMD, 0x19)
#define	X86_SOCKET_AM4		_X86_SOCKET_MKVAL(X86_VENDOR_AMD, 0x1a)
#define	X86_SOCKET_FT3		_X86_SOCKET_MKVAL(X86_VENDOR_AMD, 0x1b)
#define	X86_SOCKET_FT4		_X86_SOCKET_MKVAL(X86_VENDOR_AMD, 0x1c)
#define	X86_SOCKET_FS1B		_X86_SOCKET_MKVAL(X86_VENDOR_AMD, 0x1d)
#define	X86_SOCKET_FT3B		_X86_SOCKET_MKVAL(X86_VENDOR_AMD, 0x1e)
#define	X86_SOCKET_SP3		_X86_SOCKET_MKVAL(X86_VENDOR_AMD, 0x1f)
#define	X86_SOCKET_SP3R2	_X86_SOCKET_MKVAL(X86_VENDOR_AMD, 0x20)
#define	X86_NUM_SOCKETS_AMD	0x21


/*
 * Definitions for Intel processor models. Note, these model values can overlap
 * in a given family. Processor models are added here on an as needed basis. The
 * Xeon extension here is to refer to what has been called the EP/EX lines or
 * E5/E7, generally multi-socket capable processors.
 */
#define	INTC_MODEL_IVYBRIDGE_XEON	0x3E
#define	INTC_MODEL_HASWELL_XEON		0x3F
#define	INTC_MODEL_BROADWELL_XEON	0x4F
#define	INTC_MODEL_BROADWELL_XEON_D	0x56
#define	INTC_MODEL_SKYLAKE_XEON		0x55

/*
 * xgetbv/xsetbv support
 * See section 13.3 in vol. 1 of the Intel devlopers manual.
 */

#define	XFEATURE_ENABLED_MASK	0x0
/*
 * XFEATURE_ENABLED_MASK values (eax)
 * See setup_xfem().
 */
#define	XFEATURE_LEGACY_FP	0x1
#define	XFEATURE_SSE		0x2
#define	XFEATURE_AVX		0x4
#define	XFEATURE_MPX		0x18	/* 2 bits, both 0 or 1 */
#define	XFEATURE_AVX512		0xe0	/* 3 bits, all 0 or 1 */
	/* bit 8 unused */
#define	XFEATURE_PKRU		0x200
#define	XFEATURE_FP_ALL	\
	(XFEATURE_LEGACY_FP | XFEATURE_SSE | XFEATURE_AVX | XFEATURE_MPX | \
	XFEATURE_AVX512 | XFEATURE_PKRU)

/*
 * Define the set of xfeature flags that should be considered valid in the xsave
 * state vector when we initialize an lwp. This is distinct from the full set so
 * that all of the processor's normal logic and tracking of the xsave state is
 * usable. This should correspond to the state that's been initialized by the
 * ABI to hold meaningful values. Adding additional bits here can have serious
 * performance implications and cause performance degradations when using the
 * FPU vector (xmm) registers.
 */
#define	XFEATURE_FP_INITIAL	(XFEATURE_LEGACY_FP | XFEATURE_SSE)

#if !defined(_ASM)

#if defined(_KERNEL) || defined(_KMEMUSER)

<<<<<<< HEAD
#define	NUM_X86_FEATURES	91
=======
#define	NUM_X86_FEATURES	83
>>>>>>> c7749d0f
extern uchar_t x86_featureset[];

extern void free_x86_featureset(void *featureset);
extern boolean_t is_x86_feature(void *featureset, uint_t feature);
extern void add_x86_feature(void *featureset, uint_t feature);
extern void remove_x86_feature(void *featureset, uint_t feature);
extern boolean_t compare_x86_featureset(void *setA, void *setB);
extern void print_x86_featureset(void *featureset);


extern uint_t x86_type;
extern uint_t x86_vendor;
extern uint_t x86_clflush_size;

extern uint_t pentiumpro_bug4046376;

extern const char CyrixInstead[];

extern void (*spec_l1d_flush)(void);

#endif

#if defined(_KERNEL)

/*
 * This structure is used to pass arguments and get return values back
 * from the CPUID instruction in __cpuid_insn() routine.
 */
struct cpuid_regs {
	uint32_t	cp_eax;
	uint32_t	cp_ebx;
	uint32_t	cp_ecx;
	uint32_t	cp_edx;
};

extern int x86_use_pcid;
extern int x86_use_invpcid;

/*
 * Utility functions to get/set extended control registers (XCR)
 * Initial use is to get/set the contents of the XFEATURE_ENABLED_MASK.
 */
extern uint64_t get_xcr(uint_t);
extern void set_xcr(uint_t, uint64_t);

extern uint64_t rdmsr(uint_t);
extern void wrmsr(uint_t, const uint64_t);
extern uint64_t xrdmsr(uint_t);
extern void xwrmsr(uint_t, const uint64_t);
extern int checked_rdmsr(uint_t, uint64_t *);
extern int checked_wrmsr(uint_t, uint64_t);

extern void invalidate_cache(void);
extern ulong_t getcr4(void);
extern void setcr4(ulong_t);

extern void mtrr_sync(void);

extern void cpu_fast_syscall_enable(void);
extern void cpu_fast_syscall_disable(void);

struct cpu;

extern int cpuid_checkpass(struct cpu *, int);
extern uint32_t cpuid_insn(struct cpu *, struct cpuid_regs *);
extern uint32_t __cpuid_insn(struct cpuid_regs *);
extern int cpuid_getbrandstr(struct cpu *, char *, size_t);
extern int cpuid_getidstr(struct cpu *, char *, size_t);
extern const char *cpuid_getvendorstr(struct cpu *);
extern uint_t cpuid_getvendor(struct cpu *);
extern uint_t cpuid_getfamily(struct cpu *);
extern uint_t cpuid_getmodel(struct cpu *);
extern uint_t cpuid_getstep(struct cpu *);
extern uint_t cpuid_getsig(struct cpu *);
extern uint_t cpuid_get_ncpu_per_chip(struct cpu *);
extern uint_t cpuid_get_ncore_per_chip(struct cpu *);
extern uint_t cpuid_get_ncpu_sharing_last_cache(struct cpu *);
extern id_t cpuid_get_last_lvl_cacheid(struct cpu *);
extern int cpuid_get_chipid(struct cpu *);
extern id_t cpuid_get_coreid(struct cpu *);
extern int cpuid_get_pkgcoreid(struct cpu *);
extern int cpuid_get_clogid(struct cpu *);
extern int cpuid_get_cacheid(struct cpu *);
extern uint32_t cpuid_get_apicid(struct cpu *);
extern uint_t cpuid_get_procnodeid(struct cpu *cpu);
extern uint_t cpuid_get_procnodes_per_pkg(struct cpu *cpu);
extern uint_t cpuid_get_compunitid(struct cpu *cpu);
extern uint_t cpuid_get_cores_per_compunit(struct cpu *cpu);
extern size_t cpuid_get_xsave_size();
extern boolean_t cpuid_need_fp_excp_handling();
extern int cpuid_is_cmt(struct cpu *);
extern int cpuid_syscall32_insn(struct cpu *);
extern int getl2cacheinfo(struct cpu *, int *, int *, int *);

extern uint32_t cpuid_getchiprev(struct cpu *);
extern const char *cpuid_getchiprevstr(struct cpu *);
extern uint32_t cpuid_getsockettype(struct cpu *);
extern const char *cpuid_getsocketstr(struct cpu *);

extern int cpuid_have_cr8access(struct cpu *);

extern int cpuid_opteron_erratum(struct cpu *, uint_t);

struct cpuid_info;

extern void setx86isalist(void);
extern void cpuid_alloc_space(struct cpu *);
extern void cpuid_free_space(struct cpu *);
extern void cpuid_pass1(struct cpu *, uchar_t *);
extern void cpuid_pass2(struct cpu *);
extern void cpuid_pass3(struct cpu *);
extern void cpuid_pass4(struct cpu *, uint_t *);
extern void cpuid_set_cpu_properties(void *, processorid_t,
    struct cpuid_info *);
extern void cpuid_pass_ucode(struct cpu *, uchar_t *);
extern void cpuid_post_ucodeadm(void);

extern void cpuid_get_addrsize(struct cpu *, uint_t *, uint_t *);
extern uint_t cpuid_get_dtlb_nent(struct cpu *, size_t);

#if !defined(__xpv)
extern uint32_t *cpuid_mwait_alloc(struct cpu *);
extern void cpuid_mwait_free(struct cpu *);
extern int cpuid_deep_cstates_supported(void);
extern int cpuid_arat_supported(void);
extern int cpuid_iepb_supported(struct cpu *);
extern int cpuid_deadline_tsc_supported(void);
extern void vmware_port(int, uint32_t *);
#endif

struct cpu_ucode_info;

extern void ucode_alloc_space(struct cpu *);
extern void ucode_free_space(struct cpu *);
extern void ucode_check(struct cpu *);
extern void ucode_cleanup();

#if !defined(__xpv)
extern	char _tsc_mfence_start;
extern	char _tsc_mfence_end;
extern	char _tscp_start;
extern	char _tscp_end;
extern	char _no_rdtsc_start;
extern	char _no_rdtsc_end;
extern	char _tsc_lfence_start;
extern	char _tsc_lfence_end;
#endif

#if !defined(__xpv)
extern	char bcopy_patch_start;
extern	char bcopy_patch_end;
extern	char bcopy_ck_size;
#endif

extern void post_startup_cpu_fixups(void);

extern uint_t workaround_errata(struct cpu *);

#if defined(OPTERON_ERRATUM_93)
extern int opteron_erratum_93;
#endif

#if defined(OPTERON_ERRATUM_91)
extern int opteron_erratum_91;
#endif

#if defined(OPTERON_ERRATUM_100)
extern int opteron_erratum_100;
#endif

#if defined(OPTERON_ERRATUM_121)
extern int opteron_erratum_121;
#endif

#if defined(OPTERON_WORKAROUND_6323525)
extern int opteron_workaround_6323525;
extern void patch_workaround_6323525(void);
#endif

#if !defined(__xpv)
extern void determine_platform(void);
#endif
extern int get_hwenv(void);
extern int is_controldom(void);

extern void enable_pcid(void);

extern void xsave_setup_msr(struct cpu *);

#if !defined(__xpv)
extern void reset_gdtr_limit(void);
#endif

/*
 * Hypervisor signatures
 */
#define	HVSIG_XEN_HVM	"XenVMMXenVMM"
#define	HVSIG_VMWARE	"VMwareVMware"
#define	HVSIG_KVM	"KVMKVMKVM"
#define	HVSIG_MICROSOFT	"Microsoft Hv"
#define	HVSIG_BHYVE	"bhyve bhyve "

/*
 * Defined hardware environments
 */
#define	HW_NATIVE	(1 << 0)	/* Running on bare metal */
#define	HW_XEN_PV	(1 << 1)	/* Running on Xen PVM */

#define	HW_XEN_HVM	(1 << 2)	/* Running on Xen HVM */
#define	HW_VMWARE	(1 << 3)	/* Running on VMware hypervisor */
#define	HW_KVM		(1 << 4)	/* Running on KVM hypervisor */
#define	HW_MICROSOFT	(1 << 5)	/* Running on Microsoft hypervisor */
#define	HW_BHYVE	(1 << 6)	/* Running on bhyve hypervisor */

#define	HW_VIRTUAL	(HW_XEN_HVM | HW_VMWARE | HW_KVM | HW_MICROSOFT | \
	    HW_BHYVE)

#endif	/* _KERNEL */

#endif	/* !_ASM */

/*
 * VMware hypervisor related defines
 */
#define	VMWARE_HVMAGIC		0x564d5868
#define	VMWARE_HVPORT		0x5658
#define	VMWARE_HVCMD_GETVERSION	0x0a
#define	VMWARE_HVCMD_GETTSCFREQ	0x2d

#ifdef	__cplusplus
}
#endif

#endif	/* _SYS_X86_ARCHEXT_H */<|MERGE_RESOLUTION|>--- conflicted
+++ resolved
@@ -298,12 +298,8 @@
  * when AVX512 is present.
  */
 #define	CPUID_INTC_ECX_7_0_ALL_AVX512 \
-<<<<<<< HEAD
 	(CPUID_INTC_ECX_7_0_AVX512VBMI | CPUID_INTC_ECX_7_0_AVX512VNNI | \
 	CPUID_INTC_ECX_7_0_AVX512BITALG | CPUID_INTC_ECX_7_0_AVX512VPOPCDQ)
-=======
-(CPUID_INTC_ECX_7_0_AVX512VBMI | CPUID_INTC_ECX_7_0_AVX512VPOPCDQ)
->>>>>>> c7749d0f
 
 /* bits 0-1 are reserved */
 #define	CPUID_INTC_EDX_7_0_AVX5124NNIW	0x00000004	/* AVX512 4NNIW */
@@ -444,7 +440,6 @@
 #define	MSR_IA32_FLUSH_CMD	0x10b
 #define	IA32_FLUSH_CMD_L1D	0x01
 
-<<<<<<< HEAD
 /*
  * Intel VMX related MSRs
  */
@@ -457,8 +452,6 @@
 #define	IA32_VMX_BASIC_INS_OUTS	(1UL << 54)
 
 
-=======
->>>>>>> c7749d0f
 #define	MCI_CTL_VALUE		0xffffffff
 
 #define	MTRR_TYPE_UC		0
@@ -573,7 +566,6 @@
 #define	X86FSET_STIBP_ALL	80
 #define	X86FSET_FLUSH_CMD	81
 #define	X86FSET_L1D_VM_NO	82
-<<<<<<< HEAD
 #define	X86FSET_FSGSBASE	83
 #define	X86FSET_CLFLUSHOPT	84
 #define	X86FSET_CLWB		85
@@ -582,8 +574,6 @@
 #define	X86FSET_XOP		88
 #define	X86FSET_FMA4		89
 #define	X86FSET_TBM		90
-=======
->>>>>>> c7749d0f
 
 /*
  * Intel Deep C-State invariant TSC in leaf 0x80000007.
@@ -911,11 +901,7 @@
 
 #if defined(_KERNEL) || defined(_KMEMUSER)
 
-<<<<<<< HEAD
 #define	NUM_X86_FEATURES	91
-=======
-#define	NUM_X86_FEATURES	83
->>>>>>> c7749d0f
 extern uchar_t x86_featureset[];
 
 extern void free_x86_featureset(void *featureset);
