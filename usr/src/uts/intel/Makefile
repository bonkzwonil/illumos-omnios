--- conflicted
+++ resolved
@@ -111,13 +111,7 @@
 
 genunix: $(PRIVS_C)
 
-<<<<<<< HEAD
-modlintlib clean.lint: $(LINT_KMODS) $(XMODS)
-
 genassym $(KMODS) $(SUBDIRS) config:	FRC
-=======
-$(KMODS) $(SUBDIRS) config:	FRC
->>>>>>> a92282e4
 	@cd $@; pwd; $(MAKE) $(NO_STATE) $(TARGET)
 
 $(XMODS):	FRC
@@ -133,27 +127,4 @@
 	@cd ia32/sys; pwd; $(MAKE) $(TARGET)
 	@cd amd64/sys; pwd; $(MAKE) $(TARGET)
 
-<<<<<<< HEAD
-#
-# Work-around to disable acpica global crosscheck lint warnings
-#
-LGREP.intel =	egrep -v 'intel/io/acpica|iwn/if_iwn.c.*E_FUNC_RET_MAYBE_IGNORED2'
-
-#
-#	Full kernel lint target.
-#
-LINT_TARGET	= globallint
-
-# workaround for multiply defined errors
-globallint := LINTFLAGS += -erroff=E_NAME_MULTIPLY_DEF2
-
-globallint:
-	@pwd
-	@-$(ECHO) "\nFULL KERNEL: global crosschecks:"
-	@-$(LINT) $(LINTFLAGS) $(LINT_LIBS) 2>&1 | $(LGREP.intel) | $(LGREP.2)
-
-lint:	modlintlib .WAIT $(LINT_DEPS)
-
-=======
->>>>>>> a92282e4
 include ../Makefile.targ