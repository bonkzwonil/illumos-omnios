--- conflicted
+++ resolved
@@ -52,12 +52,7 @@
 CFLAGS				+= $(CCVERBOSE)
 $(RELEASE_BUILD)CFLAGS		+= -xinline=auto -xcrossfile
 $(RELEASE_BUILD)COPTIMIZE	= -xO5
-<<<<<<< HEAD
-LDFLAGS				+= -dy -N misc/mac
-=======
 LDFLAGS				+= -N misc/mac
-INC_PATH			+= -I$(UTSBASE)/common/io/bpf
->>>>>>> 8779b448
 
 #
 # For now, disable these warnings; maintainers should endeavor
