--- conflicted
+++ resolved
@@ -21,21 +21,10 @@
 /*
  * Copyright 2008 Sun Microsystems, Inc.  All rights reserved.
  * Use is subject to license terms.
-<<<<<<< HEAD
- * Copyright 2019 Joyent, Inc.
- */
-
-#if defined(lint)
-#include <sys/types.h>
-#include <sys/thread.h>
-#include <sys/cpuvar.h>
-#else	/* lint */
-=======
  *
  * Copyright 2020 Joyent, Inc.
  */
 
->>>>>>> 30c304d9
 #include "assym.h"
 
 #include <sys/t_lock.h>
