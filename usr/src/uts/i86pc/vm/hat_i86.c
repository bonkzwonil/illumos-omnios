--- conflicted
+++ resolved
@@ -3869,16 +3869,6 @@
 
 	XPV_DISALLOW_MIGRATE();
 
-<<<<<<< HEAD
-#if defined(__amd64)
-=======
-	/*
-	 * prevent recursion due to kmem_free()
-	 */
-	++curthread->t_hatdepth;
-	ASSERT(curthread->t_hatdepth < 16);
-
->>>>>>> 4772ec9f
 	/*
 	 * clear the vpm ref.
 	 */
