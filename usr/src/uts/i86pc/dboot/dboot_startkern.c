--- conflicted
+++ resolved
@@ -23,11 +23,7 @@
  * Copyright 2009 Sun Microsystems, Inc.  All rights reserved.
  * Use is subject to license terms.
  *
-<<<<<<< HEAD
- * Copyright 2018 Joyent, Inc.  All rights reserved.
-=======
  * Copyright 2020 Joyent, Inc.
->>>>>>> 1dd4766b
  */
 
 
