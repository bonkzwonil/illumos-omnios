--- conflicted
+++ resolved
@@ -22,11 +22,7 @@
 #
 # Copyright (c) 1992, 2010, Oracle and/or its affiliates. All rights reserved.
 # Copyright 2015 Igor Kozhukhov <ikozhukhov@gmail.com>
-<<<<<<< HEAD
-# Copyright 2017 Joyent, Inc.
-=======
 # Copyright 2019 Joyent, Inc.
->>>>>>> 8b11ca88
 # Copyright 2019 OmniOS Community Edition (OmniOSce) Association.
 #
 
