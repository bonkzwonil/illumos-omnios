/*-
 * SPDX-License-Identifier: BSD-2-Clause-FreeBSD
 *
 * Copyright (c) 2011 NetApp, Inc.
 * All rights reserved.
 *
 * Redistribution and use in source and binary forms, with or without
 * modification, are permitted provided that the following conditions
 * are met:
 * 1. Redistributions of source code must retain the above copyright
 *    notice, this list of conditions and the following disclaimer.
 * 2. Redistributions in binary form must reproduce the above copyright
 *    notice, this list of conditions and the following disclaimer in the
 *    documentation and/or other materials provided with the distribution.
 *
 * THIS SOFTWARE IS PROVIDED BY NETAPP, INC ``AS IS'' AND
 * ANY EXPRESS OR IMPLIED WARRANTIES, INCLUDING, BUT NOT LIMITED TO, THE
 * IMPLIED WARRANTIES OF MERCHANTABILITY AND FITNESS FOR A PARTICULAR PURPOSE
 * ARE DISCLAIMED.  IN NO EVENT SHALL NETAPP, INC OR CONTRIBUTORS BE LIABLE
 * FOR ANY DIRECT, INDIRECT, INCIDENTAL, SPECIAL, EXEMPLARY, OR CONSEQUENTIAL
 * DAMAGES (INCLUDING, BUT NOT LIMITED TO, PROCUREMENT OF SUBSTITUTE GOODS
 * OR SERVICES; LOSS OF USE, DATA, OR PROFITS; OR BUSINESS INTERRUPTION)
 * HOWEVER CAUSED AND ON ANY THEORY OF LIABILITY, WHETHER IN CONTRACT, STRICT
 * LIABILITY, OR TORT (INCLUDING NEGLIGENCE OR OTHERWISE) ARISING IN ANY WAY
 * OUT OF THE USE OF THIS SOFTWARE, EVEN IF ADVISED OF THE POSSIBILITY OF
 * SUCH DAMAGE.
 *
 * $FreeBSD$
 */
/*
 * This file and its contents are supplied under the terms of the
 * Common Development and Distribution License ("CDDL"), version 1.0.
 * You may only use this file in accordance with the terms of version
 * 1.0 of the CDDL.
 *
 * A full copy of the text of the CDDL should have accompanied this
 * source.  A copy of the CDDL is also available via the Internet at
 * http://www.illumos.org/license/CDDL.
 *
 * Copyright 2015 Pluribus Networks Inc.
 * Copyright 2021 Joyent, Inc.
 * Copyright 2021 Oxide Computer Company
 * Copyright 2021 OmniOS Community Edition (OmniOSce) Association.
 */

#include <sys/cdefs.h>
__FBSDID("$FreeBSD$");

#include <sys/param.h>
#include <sys/systm.h>
#include <sys/kernel.h>
#include <sys/module.h>
#include <sys/sysctl.h>
#include <sys/malloc.h>
#include <sys/pcpu.h>
#include <sys/lock.h>
#include <sys/mutex.h>
#include <sys/proc.h>
#include <sys/rwlock.h>
#include <sys/sched.h>
#include <sys/smp.h>
#include <sys/systm.h>

#include <vm/vm.h>
#include <vm/vm_object.h>
#include <vm/vm_map.h>
#include <vm/vm_page.h>
#include <vm/pmap.h>
#include <vm/vm_extern.h>
#include <vm/vm_param.h>

#ifdef __FreeBSD__
#include <machine/cpu.h>
#endif
#include <machine/pcb.h>
#include <machine/smp.h>
#include <machine/md_var.h>
#include <x86/psl.h>
#include <x86/apicreg.h>

#include <machine/vmm.h>
#include <machine/vmm_dev.h>
#include <sys/vmm_instruction_emul.h>

#include "vmm_ioport.h"
#include "vmm_ktr.h"
#include "vmm_host.h"
#include "vmm_mem.h"
#include "vmm_util.h"
#include "vatpic.h"
#include "vatpit.h"
#include "vhpet.h"
#include "vioapic.h"
#include "vlapic.h"
#include "vpmtmr.h"
#include "vrtc.h"
#include "vmm_stat.h"
#include "vmm_lapic.h"

#include "io/ppt.h"
#include "io/iommu.h"

struct vlapic;

/*
 * Initialization:
 * (a) allocated when vcpu is created
 * (i) initialized when vcpu is created and when it is reinitialized
 * (o) initialized the first time the vcpu is created
 * (x) initialized before use
 */
struct vcpu {
	/* (o) protects state, run_state, hostcpu, sipi_vector */
	struct mtx	mtx;

	enum vcpu_state	state;		/* (o) vcpu state */
	enum vcpu_run_state run_state;	/* (i) vcpu init/sipi/run state */
	kcondvar_t	vcpu_cv;	/* (o) cpu waiter cv */
	kcondvar_t	state_cv;	/* (o) IDLE-transition cv */
	int		hostcpu;	/* (o) vcpu's current host cpu */
	int		lastloccpu;	/* (o) last host cpu localized to */
	int		reqidle;	/* (i) request vcpu to idle */
	struct vlapic	*vlapic;	/* (i) APIC device model */
	enum x2apic_state x2apic_state;	/* (i) APIC mode */
	uint64_t	exitintinfo;	/* (i) events pending at VM exit */
	int		nmi_pending;	/* (i) NMI pending */
	int		extint_pending;	/* (i) INTR pending */
	int	exception_pending;	/* (i) exception pending */
	int	exc_vector;		/* (x) exception collateral */
	int	exc_errcode_valid;
	uint32_t exc_errcode;
	uint8_t		sipi_vector;	/* (i) SIPI vector */
	struct savefpu	*guestfpu;	/* (a,i) guest fpu state */
	uint64_t	guest_xcr0;	/* (i) guest %xcr0 register */
	void		*stats;		/* (a,i) statistics */
	struct vm_exit	exitinfo;	/* (x) exit reason and collateral */
	uint64_t	nextrip;	/* (x) next instruction to execute */
	struct vie	*vie_ctx;	/* (x) instruction emulation context */
	uint64_t	tsc_offset;	/* (x) offset from host TSC */

	enum vcpu_ustate ustate;	/* (i) microstate for the vcpu */
	hrtime_t	ustate_when;	/* (i) time of last ustate change */
	uint64_t ustate_total[VU_MAX];	/* (o) total time spent in ustates */
};

#define	vcpu_lock_initialized(v) mtx_initialized(&((v)->mtx))
#define	vcpu_lock_init(v)	mtx_init(&((v)->mtx), "vcpu lock", 0, MTX_SPIN)
#define	vcpu_lock(v)		mtx_lock_spin(&((v)->mtx))
#define	vcpu_unlock(v)		mtx_unlock_spin(&((v)->mtx))
#define	vcpu_assert_locked(v)	mtx_assert(&((v)->mtx), MA_OWNED)

struct mem_seg {
	size_t	len;
	bool	sysmem;
	struct vm_object *object;
};
#ifdef __FreeBSD__
#define	VM_MAX_MEMSEGS	3
#else
#define	VM_MAX_MEMSEGS	4
#endif

struct mem_map {
	vm_paddr_t	gpa;
	size_t		len;
	vm_ooffset_t	segoff;
	int		segid;
	int		prot;
	int		flags;
};
#define	VM_MAX_MEMMAPS	8

/*
 * Initialization:
 * (o) initialized the first time the VM is created
 * (i) initialized when VM is created and when it is reinitialized
 * (x) initialized before use
 */
struct vm {
	void		*cookie;		/* (i) cpu-specific data */
	void		*iommu;			/* (x) iommu-specific data */
	struct vhpet	*vhpet;			/* (i) virtual HPET */
	struct vioapic	*vioapic;		/* (i) virtual ioapic */
	struct vatpic	*vatpic;		/* (i) virtual atpic */
	struct vatpit	*vatpit;		/* (i) virtual atpit */
	struct vpmtmr	*vpmtmr;		/* (i) virtual ACPI PM timer */
	struct vrtc	*vrtc;			/* (o) virtual RTC */
	volatile cpuset_t active_cpus;		/* (i) active vcpus */
	volatile cpuset_t debug_cpus;		/* (i) vcpus stopped for dbg */
	int		suspend;		/* (i) stop VM execution */
	volatile cpuset_t suspended_cpus;	/* (i) suspended vcpus */
	volatile cpuset_t halted_cpus;		/* (x) cpus in a hard halt */
	struct mem_map	mem_maps[VM_MAX_MEMMAPS]; /* (i) guest address space */
	struct mem_seg	mem_segs[VM_MAX_MEMSEGS]; /* (o) guest memory regions */
	struct vmspace	*vmspace;		/* (o) guest's address space */
	char		name[VM_MAX_NAMELEN];	/* (o) virtual machine name */
	struct vcpu	vcpu[VM_MAXCPU];	/* (i) guest vcpus */
	/* The following describe the vm cpu topology */
	uint16_t	sockets;		/* (o) num of sockets */
	uint16_t	cores;			/* (o) num of cores/socket */
	uint16_t	threads;		/* (o) num of threads/core */
	uint16_t	maxcpus;		/* (o) max pluggable cpus */
	uint64_t	boot_tsc_offset;	/* (i) TSC offset at VM boot */
	size_t		arc_resv;		/* # of pages take from ARC */

	struct ioport_config ioports;		/* (o) ioport handling */
};

static int vmm_initialized;


static void
nullop_panic(void)
{
	panic("null vmm operation call");
}

/* Do not allow use of an un-set `ops` to do anything but panic */
static struct vmm_ops vmm_ops_null = {
	.init		= (vmm_init_func_t)nullop_panic,
	.cleanup	= (vmm_cleanup_func_t)nullop_panic,
	.resume		= (vmm_resume_func_t)nullop_panic,
	.vminit		= (vmi_init_func_t)nullop_panic,
	.vmrun		= (vmi_run_func_t)nullop_panic,
	.vmcleanup	= (vmi_cleanup_func_t)nullop_panic,
	.vmgetreg	= (vmi_get_register_t)nullop_panic,
	.vmsetreg	= (vmi_set_register_t)nullop_panic,
	.vmgetdesc	= (vmi_get_desc_t)nullop_panic,
	.vmsetdesc	= (vmi_set_desc_t)nullop_panic,
	.vmgetcap	= (vmi_get_cap_t)nullop_panic,
	.vmsetcap	= (vmi_set_cap_t)nullop_panic,
	.vmspace_alloc	= (vmi_vmspace_alloc)nullop_panic,
	.vmspace_free	= (vmi_vmspace_free)nullop_panic,
	.vlapic_init	= (vmi_vlapic_init)nullop_panic,
	.vlapic_cleanup	= (vmi_vlapic_cleanup)nullop_panic,
	.vmsavectx	= (vmi_savectx)nullop_panic,
	.vmrestorectx	= (vmi_restorectx)nullop_panic,
};

static struct vmm_ops *ops = &vmm_ops_null;

#define	VMM_INIT(num)			((*ops->init)(num))
#define	VMM_CLEANUP()			((*ops->cleanup)())
#define	VMM_RESUME()			((*ops->resume)())

#define	VMINIT(vm, pmap)		((*ops->vminit)(vm, pmap))
#define	VMRUN(vmi, vcpu, rip, pmap) \
	((*ops->vmrun)(vmi, vcpu, rip, pmap))
#define	VMCLEANUP(vmi)			((*ops->vmcleanup)(vmi))
#define	VMSPACE_ALLOC(min, max)		((*ops->vmspace_alloc)(min, max))
#define	VMSPACE_FREE(vmspace)		((*ops->vmspace_free)(vmspace))

#define	VMGETREG(vmi, vcpu, num, rv)	((*ops->vmgetreg)(vmi, vcpu, num, rv))
#define	VMSETREG(vmi, vcpu, num, val)	((*ops->vmsetreg)(vmi, vcpu, num, val))
#define	VMGETDESC(vmi, vcpu, num, dsc)	((*ops->vmgetdesc)(vmi, vcpu, num, dsc))
#define	VMSETDESC(vmi, vcpu, num, dsc)	((*ops->vmsetdesc)(vmi, vcpu, num, dsc))
#define	VMGETCAP(vmi, vcpu, num, rv)	((*ops->vmgetcap)(vmi, vcpu, num, rv))
#define	VMSETCAP(vmi, vcpu, num, val)	((*ops->vmsetcap)(vmi, vcpu, num, val))
#define	VLAPIC_INIT(vmi, vcpu)		((*ops->vlapic_init)(vmi, vcpu))
#define	VLAPIC_CLEANUP(vmi, vlapic)	((*ops->vlapic_cleanup)(vmi, vlapic))

#define	fpu_start_emulating()	load_cr0(rcr0() | CR0_TS)
#define	fpu_stop_emulating()	clts()

SDT_PROVIDER_DEFINE(vmm);

static MALLOC_DEFINE(M_VM, "vm", "vm");

SYSCTL_NODE(_hw, OID_AUTO, vmm, CTLFLAG_RW | CTLFLAG_MPSAFE, NULL,
    NULL);

/*
 * Halt the guest if all vcpus are executing a HLT instruction with
 * interrupts disabled.
 */
static int halt_detection_enabled = 1;

/* IPI vector used for vcpu notifications */
static int vmm_ipinum;

/* Trap into hypervisor on all guest exceptions and reflect them back */
static int trace_guest_exceptions;

static void vm_free_memmap(struct vm *vm, int ident);
static bool sysmem_mapping(struct vm *vm, struct mem_map *mm);
static void vcpu_notify_event_locked(struct vcpu *vcpu, vcpu_notify_t);
static bool vcpu_sleep_bailout_checks(struct vm *vm, int vcpuid);
static int vcpu_vector_sipi(struct vm *vm, int vcpuid, uint8_t vector);

#ifndef __FreeBSD__
static void vm_clear_memseg(struct vm *, int);

extern int arc_virt_machine_reserve(size_t);
extern void arc_virt_machine_release(size_t);

/* Flags for vtc_status */
#define	VTCS_FPU_RESTORED	1 /* guest FPU restored, host FPU saved */
#define	VTCS_FPU_CTX_CRITICAL	2 /* in ctx where FPU restore cannot be lazy */

typedef struct vm_thread_ctx {
	struct vm	*vtc_vm;
	int		vtc_vcpuid;
	uint_t		vtc_status;
	enum vcpu_ustate vtc_ustate;
} vm_thread_ctx_t;

#endif /* __FreeBSD__ */

#ifdef KTR
static const char *
vcpu_state2str(enum vcpu_state state)
{

	switch (state) {
	case VCPU_IDLE:
		return ("idle");
	case VCPU_FROZEN:
		return ("frozen");
	case VCPU_RUNNING:
		return ("running");
	case VCPU_SLEEPING:
		return ("sleeping");
	default:
		return ("unknown");
	}
}
#endif

static void
vcpu_cleanup(struct vm *vm, int i, bool destroy)
{
	struct vcpu *vcpu = &vm->vcpu[i];

	VLAPIC_CLEANUP(vm->cookie, vcpu->vlapic);
	if (destroy) {
		vmm_stat_free(vcpu->stats);
		fpu_save_area_free(vcpu->guestfpu);
		vie_free(vcpu->vie_ctx);
		vcpu->vie_ctx = NULL;
	}
}

static void
vcpu_init(struct vm *vm, int vcpu_id, bool create)
{
	struct vcpu *vcpu;

	KASSERT(vcpu_id >= 0 && vcpu_id < vm->maxcpus,
	    ("vcpu_init: invalid vcpu %d", vcpu_id));

	vcpu = &vm->vcpu[vcpu_id];

	if (create) {
#ifdef __FreeBSD__
		KASSERT(!vcpu_lock_initialized(vcpu), ("vcpu %d already "
		    "initialized", vcpu_id));
#endif
		vcpu_lock_init(vcpu);
		vcpu->state = VCPU_IDLE;
		vcpu->hostcpu = NOCPU;
#ifndef __FreeBSD__
		vcpu->lastloccpu = NOCPU;
#endif
		vcpu->guestfpu = fpu_save_area_alloc();
		vcpu->stats = vmm_stat_alloc();
		vcpu->vie_ctx = vie_alloc();

		vcpu->ustate = VU_INIT;
		vcpu->ustate_when = gethrtime();
	} else {
		vie_reset(vcpu->vie_ctx);
		bzero(&vcpu->exitinfo, sizeof (vcpu->exitinfo));
		if (vcpu->ustate != VU_INIT) {
			vcpu_ustate_change(vm, vcpu_id, VU_INIT);
		}
	}

	vcpu->run_state = VRS_HALT;
	vcpu->vlapic = VLAPIC_INIT(vm->cookie, vcpu_id);
	vm_set_x2apic_state(vm, vcpu_id, X2APIC_DISABLED);
	vcpu->reqidle = 0;
	vcpu->exitintinfo = 0;
	vcpu->nmi_pending = 0;
	vcpu->extint_pending = 0;
	vcpu->exception_pending = 0;
	vcpu->guest_xcr0 = XFEATURE_ENABLED_X87;
	fpu_save_area_reset(vcpu->guestfpu);
	vmm_stat_init(vcpu->stats);
	vcpu->tsc_offset = 0;
}

int
vcpu_trace_exceptions(struct vm *vm, int vcpuid)
{

	return (trace_guest_exceptions);
}

struct vm_exit *
vm_exitinfo(struct vm *vm, int cpuid)
{
	struct vcpu *vcpu;

	if (cpuid < 0 || cpuid >= vm->maxcpus)
		panic("vm_exitinfo: invalid cpuid %d", cpuid);

	vcpu = &vm->vcpu[cpuid];

	return (&vcpu->exitinfo);
}

struct vie *
vm_vie_ctx(struct vm *vm, int cpuid)
{
	if (cpuid < 0 || cpuid >= vm->maxcpus)
		panic("vm_vie_ctx: invalid cpuid %d", cpuid);

	return (vm->vcpu[cpuid].vie_ctx);
}

static int
vmm_init(void)
{
	int error;

	vmm_host_state_init();

#ifdef __FreeBSD__
	vmm_ipinum = lapic_ipi_alloc(pti ? &IDTVEC(justreturn1_pti) :
	    &IDTVEC(justreturn));
	if (vmm_ipinum < 0)
		vmm_ipinum = IPI_AST;
#else
	/* We use cpu_poke() for IPIs */
	vmm_ipinum = 0;
#endif

	error = vmm_mem_init();
	if (error)
		return (error);

	if (vmm_is_intel())
		ops = &vmm_ops_intel;
	else if (vmm_is_svm())
		ops = &vmm_ops_amd;
	else
		return (ENXIO);

#ifdef __FreeBSD__
	vmm_resume_p = vmm_resume;
#endif

	return (VMM_INIT(vmm_ipinum));
}

int
vmm_mod_load()
{
	int	error;

	VERIFY(vmm_initialized == 0);

	error = vmm_init();
	if (error == 0)
		vmm_initialized = 1;

	return (error);
}

int
vmm_mod_unload()
{
	int	error;

	VERIFY(vmm_initialized == 1);

	iommu_cleanup();
	error = VMM_CLEANUP();
	if (error)
		return (error);
	vmm_initialized = 0;

	return (0);
}

static void
vm_init(struct vm *vm, bool create)
{
	int i;

	vm->cookie = VMINIT(vm, vmspace_pmap(vm->vmspace));
	vm->iommu = NULL;
	vm->vioapic = vioapic_init(vm);
	vm->vhpet = vhpet_init(vm);
	vm->vatpic = vatpic_init(vm);
	vm->vatpit = vatpit_init(vm);
	vm->vpmtmr = vpmtmr_init(vm);
	if (create)
		vm->vrtc = vrtc_init(vm);

	vm_inout_init(vm, &vm->ioports);

	CPU_ZERO(&vm->active_cpus);
	CPU_ZERO(&vm->debug_cpus);

	vm->suspend = 0;
	CPU_ZERO(&vm->suspended_cpus);

	for (i = 0; i < vm->maxcpus; i++)
		vcpu_init(vm, i, create);

	/*
	 * Configure the VM-wide TSC offset so that the call to vm_init()
	 * represents the boot time (when the TSC(s) read 0).  Each vCPU will
	 * have its own offset from this, which is altered if/when the guest
	 * writes to MSR_TSC.
	 *
	 * The TSC offsetting math is all unsigned, using overflow for negative
	 * offets.  A reading of the TSC is negated to form the boot offset.
	 */
	vm->boot_tsc_offset = (uint64_t)(-(int64_t)rdtsc_offset());
}

/*
 * The default CPU topology is a single thread per package.
 */
uint_t cores_per_package = 1;
uint_t threads_per_core = 1;

int
vm_create(const char *name, struct vm **retvm)
{
	struct vm *vm;
	struct vmspace *vmspace;

	/*
	 * If vmm.ko could not be successfully initialized then don't attempt
	 * to create the virtual machine.
	 */
	if (!vmm_initialized)
		return (ENXIO);

	if (name == NULL || strlen(name) >= VM_MAX_NAMELEN)
		return (EINVAL);

	vmspace = VMSPACE_ALLOC(0, VM_MAXUSER_ADDRESS);
	if (vmspace == NULL)
		return (ENOMEM);

	vm = malloc(sizeof (struct vm), M_VM, M_WAITOK | M_ZERO);
	strcpy(vm->name, name);
	vm->vmspace = vmspace;

	vm->sockets = 1;
	vm->cores = cores_per_package;	/* XXX backwards compatibility */
	vm->threads = threads_per_core;	/* XXX backwards compatibility */
	vm->maxcpus = VM_MAXCPU;	/* XXX temp to keep code working */

	vm_init(vm, true);

	*retvm = vm;
	return (0);
}

void
vm_get_topology(struct vm *vm, uint16_t *sockets, uint16_t *cores,
    uint16_t *threads, uint16_t *maxcpus)
{
	*sockets = vm->sockets;
	*cores = vm->cores;
	*threads = vm->threads;
	*maxcpus = vm->maxcpus;
}

uint16_t
vm_get_maxcpus(struct vm *vm)
{
	return (vm->maxcpus);
}

int
vm_set_topology(struct vm *vm, uint16_t sockets, uint16_t cores,
    uint16_t threads, uint16_t maxcpus)
{
	if (maxcpus != 0)
		return (EINVAL);	/* XXX remove when supported */
	if ((sockets * cores * threads) > vm->maxcpus)
		return (EINVAL);
	/* XXX need to check sockets * cores * threads == vCPU, how? */
	vm->sockets = sockets;
	vm->cores = cores;
	vm->threads = threads;
	vm->maxcpus = VM_MAXCPU;	/* XXX temp to keep code working */
	return (0);
}

static void
vm_cleanup(struct vm *vm, bool destroy)
{
	struct mem_map *mm;
	int i;

	ppt_unassign_all(vm);

	if (vm->iommu != NULL)
		iommu_destroy_domain(vm->iommu);

	/*
	 * Devices which attach their own ioport hooks should be cleaned up
	 * first so they can tear down those registrations.
	 */
	vpmtmr_cleanup(vm->vpmtmr);

	vm_inout_cleanup(vm, &vm->ioports);

	if (destroy)
		vrtc_cleanup(vm->vrtc);
	else
		vrtc_reset(vm->vrtc);

	vatpit_cleanup(vm->vatpit);
	vhpet_cleanup(vm->vhpet);
	vatpic_cleanup(vm->vatpic);
	vioapic_cleanup(vm->vioapic);

	for (i = 0; i < vm->maxcpus; i++)
		vcpu_cleanup(vm, i, destroy);

	VMCLEANUP(vm->cookie);

	/*
	 * System memory is removed from the guest address space only when
	 * the VM is destroyed. This is because the mapping remains the same
	 * across VM reset.
	 *
	 * Device memory can be relocated by the guest (e.g. using PCI BARs)
	 * so those mappings are removed on a VM reset.
	 */
	for (i = 0; i < VM_MAX_MEMMAPS; i++) {
		mm = &vm->mem_maps[i];
		if (destroy || !sysmem_mapping(vm, mm))
			vm_free_memmap(vm, i);
#ifndef __FreeBSD__
		else {
			/*
			 * We need to reset the IOMMU flag so this mapping can
			 * be reused when a VM is rebooted. Since the IOMMU
			 * domain has already been destroyed we can just reset
			 * the flag here.
			 */
			mm->flags &= ~VM_MEMMAP_F_IOMMU;
		}
#endif
	}

	if (destroy) {
		for (i = 0; i < VM_MAX_MEMSEGS; i++)
			vm_free_memseg(vm, i);

		VMSPACE_FREE(vm->vmspace);
		vm->vmspace = NULL;

#ifndef __FreeBSD__
		arc_virt_machine_release(vm->arc_resv);
		vm->arc_resv = 0;
#endif

	}
#ifndef __FreeBSD__
	else {
		/*
		 * Clear the first memory segment (low mem), old memory contents
		 * could confuse the UEFI firmware.
		 */
		vm_clear_memseg(vm, 0);
	}
#endif
}

void
vm_destroy(struct vm *vm)
{
	vm_cleanup(vm, true);
	free(vm, M_VM);
}

int
vm_reinit(struct vm *vm)
{
	int error;

	/*
	 * A virtual machine can be reset only if all vcpus are suspended.
	 */
	if (CPU_CMP(&vm->suspended_cpus, &vm->active_cpus) == 0) {
		vm_cleanup(vm, false);
		vm_init(vm, false);
		error = 0;
	} else {
		error = EBUSY;
	}

	return (error);
}

const char *
vm_name(struct vm *vm)
{
	return (vm->name);
}

int
vm_map_mmio(struct vm *vm, vm_paddr_t gpa, size_t len, vm_paddr_t hpa)
{
	vm_object_t obj;

	if ((obj = vmm_mmio_alloc(vm->vmspace, gpa, len, hpa)) == NULL)
		return (ENOMEM);
	else
		return (0);
}

int
vm_unmap_mmio(struct vm *vm, vm_paddr_t gpa, size_t len)
{
	return (vm_map_remove(&vm->vmspace->vm_map, gpa, gpa + len));
}

/*
 * Return 'true' if 'gpa' is allocated in the guest address space.
 *
 * This function is called in the context of a running vcpu which acts as
 * an implicit lock on 'vm->mem_maps[]'.
 */
bool
vm_mem_allocated(struct vm *vm, int vcpuid, vm_paddr_t gpa)
{
	struct mem_map *mm;
	int i;

#ifdef INVARIANTS
	int hostcpu, state;
	state = vcpu_get_state(vm, vcpuid, &hostcpu);
	KASSERT(state == VCPU_RUNNING && hostcpu == curcpu,
	    ("%s: invalid vcpu state %d/%d", __func__, state, hostcpu));
#endif

	for (i = 0; i < VM_MAX_MEMMAPS; i++) {
		mm = &vm->mem_maps[i];
		if (mm->len != 0 && gpa >= mm->gpa && gpa < mm->gpa + mm->len)
			return (true);		/* 'gpa' is sysmem or devmem */
	}

	if (ppt_is_mmio(vm, gpa))
		return (true);			/* 'gpa' is pci passthru mmio */

	return (false);
}

int
vm_alloc_memseg(struct vm *vm, int ident, size_t len, bool sysmem)
{
	struct mem_seg *seg;
	vm_object_t obj;

#ifndef __FreeBSD__
	extern pgcnt_t get_max_page_get(void);
#endif

	if (ident < 0 || ident >= VM_MAX_MEMSEGS)
		return (EINVAL);

	if (len == 0 || (len & PAGE_MASK))
		return (EINVAL);

#ifndef __FreeBSD__
	if (len > ptob(get_max_page_get()))
		return (EINVAL);
#endif

	seg = &vm->mem_segs[ident];
	if (seg->object != NULL) {
		if (seg->len == len && seg->sysmem == sysmem)
			return (EEXIST);
		else
			return (EINVAL);
	}

	obj = vm_object_allocate(OBJT_DEFAULT, len >> PAGE_SHIFT);
	if (obj == NULL)
		return (ENOMEM);

	seg->len = len;
	seg->object = obj;
	seg->sysmem = sysmem;
	return (0);
}

int
vm_get_memseg(struct vm *vm, int ident, size_t *len, bool *sysmem,
    vm_object_t *objptr)
{
	struct mem_seg *seg;

	if (ident < 0 || ident >= VM_MAX_MEMSEGS)
		return (EINVAL);

	seg = &vm->mem_segs[ident];
	if (len)
		*len = seg->len;
	if (sysmem)
		*sysmem = seg->sysmem;
	if (objptr)
		*objptr = seg->object;
	return (0);
}

#ifndef __FreeBSD__
static void
vm_clear_memseg(struct vm *vm, int ident)
{
	struct mem_seg *seg;

	KASSERT(ident >= 0 && ident < VM_MAX_MEMSEGS,
	    ("%s: invalid memseg ident %d", __func__, ident));

	seg = &vm->mem_segs[ident];

	if (seg->object != NULL)
		vm_object_clear(seg->object);
}
#endif

void
vm_free_memseg(struct vm *vm, int ident)
{
	struct mem_seg *seg;

	KASSERT(ident >= 0 && ident < VM_MAX_MEMSEGS,
	    ("%s: invalid memseg ident %d", __func__, ident));

	seg = &vm->mem_segs[ident];
	if (seg->object != NULL) {
		vm_object_deallocate(seg->object);
		bzero(seg, sizeof (struct mem_seg));
	}
}

int
vm_mmap_memseg(struct vm *vm, vm_paddr_t gpa, int segid, vm_ooffset_t first,
    size_t len, int prot, int flags)
{
	struct mem_seg *seg;
	struct mem_map *m, *map;
	vm_ooffset_t last;
	int i, error;

	if (prot == 0 || (prot & ~(VM_PROT_ALL)) != 0)
		return (EINVAL);

	if (flags & ~VM_MEMMAP_F_WIRED)
		return (EINVAL);

	if (segid < 0 || segid >= VM_MAX_MEMSEGS)
		return (EINVAL);

	seg = &vm->mem_segs[segid];
	if (seg->object == NULL)
		return (EINVAL);

	last = first + len;
	if (first < 0 || first >= last || last > seg->len)
		return (EINVAL);

	if ((gpa | first | last) & PAGE_MASK)
		return (EINVAL);

	map = NULL;
	for (i = 0; i < VM_MAX_MEMMAPS; i++) {
		m = &vm->mem_maps[i];
		if (m->len == 0) {
			map = m;
			break;
		}
	}

	if (map == NULL)
		return (ENOSPC);

	error = vm_map_find(&vm->vmspace->vm_map, seg->object, first, &gpa,
	    len, 0, VMFS_NO_SPACE, prot, prot, 0);
	if (error != KERN_SUCCESS)
		return (EFAULT);

	vm_object_reference(seg->object);

	if ((flags & VM_MEMMAP_F_WIRED) != 0) {
		error = vm_map_wire(&vm->vmspace->vm_map, gpa, gpa + len,
		    VM_MAP_WIRE_USER | VM_MAP_WIRE_NOHOLES);
		if (error != KERN_SUCCESS) {
			vm_map_remove(&vm->vmspace->vm_map, gpa, gpa + len);
			return (error == KERN_RESOURCE_SHORTAGE ? ENOMEM :
			    EFAULT);
		}
	}

	map->gpa = gpa;
	map->len = len;
	map->segoff = first;
	map->segid = segid;
	map->prot = prot;
	map->flags = flags;
	return (0);
}

int
vm_munmap_memseg(struct vm *vm, vm_paddr_t gpa, size_t len)
{
	struct mem_map *m;
	int i;

	for (i = 0; i < VM_MAX_MEMMAPS; i++) {
		m = &vm->mem_maps[i];
		if (m->gpa == gpa && m->len == len &&
		    (m->flags & VM_MEMMAP_F_IOMMU) == 0) {
			vm_free_memmap(vm, i);
			return (0);
		}
	}

	return (EINVAL);
}

int
vm_mmap_getnext(struct vm *vm, vm_paddr_t *gpa, int *segid,
    vm_ooffset_t *segoff, size_t *len, int *prot, int *flags)
{
	struct mem_map *mm, *mmnext;
	int i;

	mmnext = NULL;
	for (i = 0; i < VM_MAX_MEMMAPS; i++) {
		mm = &vm->mem_maps[i];
		if (mm->len == 0 || mm->gpa < *gpa)
			continue;
		if (mmnext == NULL || mm->gpa < mmnext->gpa)
			mmnext = mm;
	}

	if (mmnext != NULL) {
		*gpa = mmnext->gpa;
		if (segid)
			*segid = mmnext->segid;
		if (segoff)
			*segoff = mmnext->segoff;
		if (len)
			*len = mmnext->len;
		if (prot)
			*prot = mmnext->prot;
		if (flags)
			*flags = mmnext->flags;
		return (0);
	} else {
		return (ENOENT);
	}
}

static void
vm_free_memmap(struct vm *vm, int ident)
{
	struct mem_map *mm;
	int error;

	mm = &vm->mem_maps[ident];
	if (mm->len) {
		error = vm_map_remove(&vm->vmspace->vm_map, mm->gpa,
		    mm->gpa + mm->len);
		KASSERT(error == KERN_SUCCESS, ("%s: vm_map_remove error %d",
		    __func__, error));
		bzero(mm, sizeof (struct mem_map));
	}
}

static __inline bool
sysmem_mapping(struct vm *vm, struct mem_map *mm)
{

	if (mm->len != 0 && vm->mem_segs[mm->segid].sysmem)
		return (true);
	else
		return (false);
}

vm_paddr_t
vmm_sysmem_maxaddr(struct vm *vm)
{
	struct mem_map *mm;
	vm_paddr_t maxaddr;
	int i;

	maxaddr = 0;
	for (i = 0; i < VM_MAX_MEMMAPS; i++) {
		mm = &vm->mem_maps[i];
		if (sysmem_mapping(vm, mm)) {
			if (maxaddr < mm->gpa + mm->len)
				maxaddr = mm->gpa + mm->len;
		}
	}
	return (maxaddr);
}

static void
vm_iommu_modify(struct vm *vm, bool map)
{
	int i, sz;
	vm_paddr_t gpa, hpa;
	struct mem_map *mm;
#ifdef __FreeBSD__
	void *vp, *cookie, *host_domain;
#else
	void *vp, *cookie, *host_domain __unused;
#endif

	sz = PAGE_SIZE;
	host_domain = iommu_host_domain();

	for (i = 0; i < VM_MAX_MEMMAPS; i++) {
		mm = &vm->mem_maps[i];
		if (!sysmem_mapping(vm, mm))
			continue;

		if (map) {
			KASSERT((mm->flags & VM_MEMMAP_F_IOMMU) == 0,
			    ("iommu map found invalid memmap %lx/%lx/%x",
			    mm->gpa, mm->len, mm->flags));
			if ((mm->flags & VM_MEMMAP_F_WIRED) == 0)
				continue;
			mm->flags |= VM_MEMMAP_F_IOMMU;
		} else {
			if ((mm->flags & VM_MEMMAP_F_IOMMU) == 0)
				continue;
			mm->flags &= ~VM_MEMMAP_F_IOMMU;
			KASSERT((mm->flags & VM_MEMMAP_F_WIRED) != 0,
			    ("iommu unmap found invalid memmap %lx/%lx/%x",
			    mm->gpa, mm->len, mm->flags));
		}

		gpa = mm->gpa;
		while (gpa < mm->gpa + mm->len) {
			vp = vm_gpa_hold(vm, -1, gpa, PAGE_SIZE, VM_PROT_WRITE,
			    &cookie);
			KASSERT(vp != NULL, ("vm(%s) could not map gpa %lx",
			    vm_name(vm), gpa));

			vm_gpa_release(cookie);

			hpa = DMAP_TO_PHYS((uintptr_t)vp);
			if (map) {
				iommu_create_mapping(vm->iommu, gpa, hpa, sz);
#ifdef __FreeBSD__
				iommu_remove_mapping(host_domain, hpa, sz);
#endif
			} else {
				iommu_remove_mapping(vm->iommu, gpa, sz);
#ifdef __FreeBSD__
				iommu_create_mapping(host_domain, hpa, hpa, sz);
#endif
			}

			gpa += PAGE_SIZE;
		}
	}

	/*
	 * Invalidate the cached translations associated with the domain
	 * from which pages were removed.
	 */
#ifdef __FreeBSD__
	if (map)
		iommu_invalidate_tlb(host_domain);
	else
		iommu_invalidate_tlb(vm->iommu);
#else
	iommu_invalidate_tlb(vm->iommu);
#endif
}

#define	vm_iommu_unmap(vm)	vm_iommu_modify((vm), false)
#define	vm_iommu_map(vm)	vm_iommu_modify((vm), true)

int
vm_unassign_pptdev(struct vm *vm, int pptfd)
{
	int error;

	error = ppt_unassign_device(vm, pptfd);
	if (error)
		return (error);

	if (ppt_assigned_devices(vm) == 0)
		vm_iommu_unmap(vm);

	return (0);
}

int
vm_assign_pptdev(struct vm *vm, int pptfd)
{
	int error;
	vm_paddr_t maxaddr;

	/* Set up the IOMMU to do the 'gpa' to 'hpa' translation */
	if (ppt_assigned_devices(vm) == 0) {
		KASSERT(vm->iommu == NULL,
		    ("vm_assign_pptdev: iommu must be NULL"));
		maxaddr = vmm_sysmem_maxaddr(vm);
		vm->iommu = iommu_create_domain(maxaddr);
		if (vm->iommu == NULL)
			return (ENXIO);
		vm_iommu_map(vm);
	}

	error = ppt_assign_device(vm, pptfd);
	return (error);
}

void *
vm_gpa_hold(struct vm *vm, int vcpuid, vm_paddr_t gpa, size_t len, int reqprot,
    void **cookie)
{
	int i, count, pageoff;
	struct mem_map *mm;
	vm_page_t m;
#ifdef INVARIANTS
	/*
	 * All vcpus are frozen by ioctls that modify the memory map
	 * (e.g. VM_MMAP_MEMSEG). Therefore 'vm->memmap[]' stability is
	 * guaranteed if at least one vcpu is in the VCPU_FROZEN state.
	 */
	int state;
	KASSERT(vcpuid >= -1 && vcpuid < vm->maxcpus, ("%s: invalid vcpuid %d",
	    __func__, vcpuid));
	for (i = 0; i < vm->maxcpus; i++) {
		if (vcpuid != -1 && vcpuid != i)
			continue;
		state = vcpu_get_state(vm, i, NULL);
		KASSERT(state == VCPU_FROZEN, ("%s: invalid vcpu state %d",
		    __func__, state));
	}
#endif
	pageoff = gpa & PAGE_MASK;
	if (len > PAGE_SIZE - pageoff)
		panic("vm_gpa_hold: invalid gpa/len: 0x%016lx/%lu", gpa, len);

	count = 0;
	for (i = 0; i < VM_MAX_MEMMAPS; i++) {
		mm = &vm->mem_maps[i];
		if (mm->len == 0) {
			continue;
		}
		if (gpa >= mm->gpa && gpa < mm->gpa + mm->len) {
			count = vm_fault_quick_hold_pages(&vm->vmspace->vm_map,
			    trunc_page(gpa), PAGE_SIZE, reqprot, &m, 1);
			break;
		}
	}

	if (count == 1) {
		*cookie = m;
		return ((void *)(PHYS_TO_DMAP(VM_PAGE_TO_PHYS(m)) + pageoff));
	} else {
		*cookie = NULL;
		return (NULL);
	}
}

void
vm_gpa_release(void *cookie)
{
	vm_page_t m = cookie;

	vm_page_unwire(m, PQ_ACTIVE);
}

int
vm_get_register(struct vm *vm, int vcpu, int reg, uint64_t *retval)
{

	if (vcpu < 0 || vcpu >= vm->maxcpus)
		return (EINVAL);

	if (reg >= VM_REG_LAST)
		return (EINVAL);

	return (VMGETREG(vm->cookie, vcpu, reg, retval));
}

int
vm_set_register(struct vm *vm, int vcpuid, int reg, uint64_t val)
{
	struct vcpu *vcpu;
	int error;

	if (vcpuid < 0 || vcpuid >= vm->maxcpus)
		return (EINVAL);

	if (reg >= VM_REG_LAST)
		return (EINVAL);

	error = VMSETREG(vm->cookie, vcpuid, reg, val);
	if (error || reg != VM_REG_GUEST_RIP)
		return (error);

	/* Set 'nextrip' to match the value of %rip */
	VCPU_CTR1(vm, vcpuid, "Setting nextrip to %lx", val);
	vcpu = &vm->vcpu[vcpuid];
	vcpu->nextrip = val;
	return (0);
}

static bool
is_descriptor_table(int reg)
{
	switch (reg) {
	case VM_REG_GUEST_IDTR:
	case VM_REG_GUEST_GDTR:
		return (true);
	default:
		return (false);
	}
}

static bool
is_segment_register(int reg)
{
	switch (reg) {
	case VM_REG_GUEST_ES:
	case VM_REG_GUEST_CS:
	case VM_REG_GUEST_SS:
	case VM_REG_GUEST_DS:
	case VM_REG_GUEST_FS:
	case VM_REG_GUEST_GS:
	case VM_REG_GUEST_TR:
	case VM_REG_GUEST_LDTR:
		return (true);
	default:
		return (false);
	}
}

int
vm_get_seg_desc(struct vm *vm, int vcpu, int reg, struct seg_desc *desc)
{

	if (vcpu < 0 || vcpu >= vm->maxcpus)
		return (EINVAL);

	if (!is_segment_register(reg) && !is_descriptor_table(reg))
		return (EINVAL);

	return (VMGETDESC(vm->cookie, vcpu, reg, desc));
}

int
vm_set_seg_desc(struct vm *vm, int vcpu, int reg, const struct seg_desc *desc)
{
	if (vcpu < 0 || vcpu >= vm->maxcpus)
		return (EINVAL);

	if (!is_segment_register(reg) && !is_descriptor_table(reg))
		return (EINVAL);

	return (VMSETDESC(vm->cookie, vcpu, reg, desc));
}

int
vm_get_run_state(struct vm *vm, int vcpuid, uint32_t *state, uint8_t *sipi_vec)
{
	struct vcpu *vcpu;

	if (vcpuid < 0 || vcpuid >= vm->maxcpus) {
		return (EINVAL);
	}

	vcpu = &vm->vcpu[vcpuid];

	vcpu_lock(vcpu);
	*state = vcpu->run_state;
	*sipi_vec = vcpu->sipi_vector;
	vcpu_unlock(vcpu);

	return (0);
}

int
vm_set_run_state(struct vm *vm, int vcpuid, uint32_t state, uint8_t sipi_vec)
{
	struct vcpu *vcpu;

	if (vcpuid < 0 || vcpuid >= vm->maxcpus) {
		return (EINVAL);
	}
	if (!VRS_IS_VALID(state)) {
		return (EINVAL);
	}

	vcpu = &vm->vcpu[vcpuid];

	vcpu_lock(vcpu);
	vcpu->run_state = state;
	vcpu->sipi_vector = sipi_vec;
	vcpu_notify_event_locked(vcpu, VCPU_NOTIFY_EXIT);
	vcpu_unlock(vcpu);

	return (0);
}


static void
restore_guest_fpustate(struct vcpu *vcpu)
{

	/* flush host state to the pcb */
	fpuexit(curthread);

	/* restore guest FPU state */
	fpu_stop_emulating();
	fpurestore(vcpu->guestfpu);

	/* restore guest XCR0 if XSAVE is enabled in the host */
	if (rcr4() & CR4_XSAVE)
		load_xcr(0, vcpu->guest_xcr0);

	/*
	 * The FPU is now "dirty" with the guest's state so turn on emulation
	 * to trap any access to the FPU by the host.
	 */
	fpu_start_emulating();
}

static void
save_guest_fpustate(struct vcpu *vcpu)
{

	if ((rcr0() & CR0_TS) == 0)
		panic("fpu emulation not enabled in host!");

	/* save guest XCR0 and restore host XCR0 */
	if (rcr4() & CR4_XSAVE) {
		vcpu->guest_xcr0 = rxcr(0);
		load_xcr(0, vmm_get_host_xcr0());
	}

	/* save guest FPU state */
	fpu_stop_emulating();
	fpusave(vcpu->guestfpu);
#ifdef __FreeBSD__
	fpu_start_emulating();
#else
	/*
	 * When the host state has been restored, we should not re-enable
	 * CR0.TS on illumos for eager FPU.
	 */
#endif
}

static int
vcpu_set_state_locked(struct vm *vm, int vcpuid, enum vcpu_state newstate,
    bool from_idle)
{
	struct vcpu *vcpu;
	int error;

	vcpu = &vm->vcpu[vcpuid];
	vcpu_assert_locked(vcpu);

	/*
	 * State transitions from the vmmdev_ioctl() must always begin from
	 * the VCPU_IDLE state. This guarantees that there is only a single
	 * ioctl() operating on a vcpu at any point.
	 */
	if (from_idle) {
		while (vcpu->state != VCPU_IDLE) {
			vcpu->reqidle = 1;
			vcpu_notify_event_locked(vcpu, VCPU_NOTIFY_EXIT);
			VCPU_CTR1(vm, vcpuid, "vcpu state change from %s to "
			    "idle requested", vcpu_state2str(vcpu->state));
#ifdef __FreeBSD__
			msleep_spin(&vcpu->state, &vcpu->mtx, "vmstat", hz);
#else
			cv_wait(&vcpu->state_cv, &vcpu->mtx.m);
#endif
		}
	} else {
		KASSERT(vcpu->state != VCPU_IDLE, ("invalid transition from "
		    "vcpu idle state"));
	}

	if (vcpu->state == VCPU_RUNNING) {
		KASSERT(vcpu->hostcpu == curcpu, ("curcpu %d and hostcpu %d "
		    "mismatch for running vcpu", curcpu, vcpu->hostcpu));
	} else {
		KASSERT(vcpu->hostcpu == NOCPU, ("Invalid hostcpu %d for a "
		    "vcpu that is not running", vcpu->hostcpu));
	}

	/*
	 * The following state transitions are allowed:
	 * IDLE -> FROZEN -> IDLE
	 * FROZEN -> RUNNING -> FROZEN
	 * FROZEN -> SLEEPING -> FROZEN
	 */
	switch (vcpu->state) {
	case VCPU_IDLE:
	case VCPU_RUNNING:
	case VCPU_SLEEPING:
		error = (newstate != VCPU_FROZEN);
		break;
	case VCPU_FROZEN:
		error = (newstate == VCPU_FROZEN);
		break;
	default:
		error = 1;
		break;
	}

	if (error)
		return (EBUSY);

	VCPU_CTR2(vm, vcpuid, "vcpu state changed from %s to %s",
	    vcpu_state2str(vcpu->state), vcpu_state2str(newstate));

	vcpu->state = newstate;
	if (newstate == VCPU_RUNNING)
		vcpu->hostcpu = curcpu;
	else
		vcpu->hostcpu = NOCPU;

	if (newstate == VCPU_IDLE) {
#ifdef __FreeBSD__
		wakeup(&vcpu->state);
#else
		cv_broadcast(&vcpu->state_cv);
#endif
	}

	return (0);
}

static void
vcpu_require_state(struct vm *vm, int vcpuid, enum vcpu_state newstate)
{
	int error;

	if ((error = vcpu_set_state(vm, vcpuid, newstate, false)) != 0)
		panic("Error %d setting state to %d\n", error, newstate);
}

static void
vcpu_require_state_locked(struct vm *vm, int vcpuid, enum vcpu_state newstate)
{
	int error;

	if ((error = vcpu_set_state_locked(vm, vcpuid, newstate, false)) != 0)
		panic("Error %d setting state to %d", error, newstate);
}

/*
 * Emulate a guest 'hlt' by sleeping until the vcpu is ready to run.
 */
static int
vm_handle_hlt(struct vm *vm, int vcpuid, bool intr_disabled)
{
	struct vcpu *vcpu;
	int vcpu_halted, vm_halted;
	bool userspace_exit = false;

	KASSERT(!CPU_ISSET(vcpuid, &vm->halted_cpus), ("vcpu already halted"));

	vcpu = &vm->vcpu[vcpuid];
	vcpu_halted = 0;
	vm_halted = 0;

	vcpu_lock(vcpu);
	while (1) {
		/*
		 * Do a final check for pending interrupts (including NMI and
		 * INIT) before putting this thread to sleep.
		 */
		if (vm_nmi_pending(vm, vcpuid))
			break;
		if (vcpu_run_state_pending(vm, vcpuid))
			break;
		if (!intr_disabled) {
			if (vm_extint_pending(vm, vcpuid) ||
			    vlapic_pending_intr(vcpu->vlapic, NULL)) {
				break;
			}
		}

		/*
		 * Also check for software events which would cause a wake-up.
		 * This will set the appropriate exitcode directly, rather than
		 * requiring a trip through VM_RUN().
		 */
		if (vcpu_sleep_bailout_checks(vm, vcpuid)) {
			userspace_exit = true;
			break;
		}

		/*
		 * Some Linux guests implement "halt" by having all vcpus
		 * execute HLT with interrupts disabled. 'halted_cpus' keeps
		 * track of the vcpus that have entered this state. When all
		 * vcpus enter the halted state the virtual machine is halted.
		 */
		if (intr_disabled) {
			if (!vcpu_halted && halt_detection_enabled) {
				vcpu_halted = 1;
				CPU_SET_ATOMIC(vcpuid, &vm->halted_cpus);
			}
			if (CPU_CMP(&vm->halted_cpus, &vm->active_cpus) == 0) {
				vm_halted = 1;
				break;
			}
		}

		vcpu_ustate_change(vm, vcpuid, VU_IDLE);
		vcpu_require_state_locked(vm, vcpuid, VCPU_SLEEPING);
		(void) cv_wait_sig(&vcpu->vcpu_cv, &vcpu->mtx.m);
		vcpu_require_state_locked(vm, vcpuid, VCPU_FROZEN);
		vcpu_ustate_change(vm, vcpuid, VU_EMU_KERN);
	}

	if (vcpu_halted)
		CPU_CLR_ATOMIC(vcpuid, &vm->halted_cpus);

	vcpu_unlock(vcpu);

	if (vm_halted)
		vm_suspend(vm, VM_SUSPEND_HALT);

	return (userspace_exit ? -1 : 0);
}

static int
vm_handle_paging(struct vm *vm, int vcpuid)
{
	int rv, ftype;
	struct vm_map *map;
	struct vcpu *vcpu;
	struct vm_exit *vme;

	vcpu = &vm->vcpu[vcpuid];
	vme = &vcpu->exitinfo;

	KASSERT(vme->inst_length == 0, ("%s: invalid inst_length %d",
	    __func__, vme->inst_length));

	ftype = vme->u.paging.fault_type;
	KASSERT(ftype == VM_PROT_READ ||
	    ftype == VM_PROT_WRITE || ftype == VM_PROT_EXECUTE,
	    ("vm_handle_paging: invalid fault_type %d", ftype));

	if (ftype == VM_PROT_READ || ftype == VM_PROT_WRITE) {
		rv = pmap_emulate_accessed_dirty(vmspace_pmap(vm->vmspace),
		    vme->u.paging.gpa, ftype);
		if (rv == 0) {
			VCPU_CTR2(vm, vcpuid, "%s bit emulation for gpa %lx",
			    ftype == VM_PROT_READ ? "accessed" : "dirty",
			    vme->u.paging.gpa);
			goto done;
		}
	}

	map = &vm->vmspace->vm_map;
	rv = vm_fault(map, vme->u.paging.gpa, ftype, VM_FAULT_NORMAL);

	VCPU_CTR3(vm, vcpuid, "vm_handle_paging rv = %d, gpa = %lx, "
	    "ftype = %d", rv, vme->u.paging.gpa, ftype);

	if (rv != KERN_SUCCESS)
		return (EFAULT);
done:
	return (0);
}

int
vm_service_mmio_read(struct vm *vm, int cpuid, uint64_t gpa, uint64_t *rval,
    int rsize)
{
	int err = ESRCH;

	if (gpa >= DEFAULT_APIC_BASE && gpa < DEFAULT_APIC_BASE + PAGE_SIZE) {
		err = lapic_mmio_read(vm, cpuid, gpa, rval, rsize);
	} else if (gpa >= VIOAPIC_BASE && gpa < VIOAPIC_BASE + VIOAPIC_SIZE) {
		err = vioapic_mmio_read(vm, cpuid, gpa, rval, rsize);
	} else if (gpa >= VHPET_BASE && gpa < VHPET_BASE + VHPET_SIZE) {
		err = vhpet_mmio_read(vm, cpuid, gpa, rval, rsize);
	}

	return (err);
}

int
vm_service_mmio_write(struct vm *vm, int cpuid, uint64_t gpa, uint64_t wval,
    int wsize)
{
	int err = ESRCH;

	if (gpa >= DEFAULT_APIC_BASE && gpa < DEFAULT_APIC_BASE + PAGE_SIZE) {
		err = lapic_mmio_write(vm, cpuid, gpa, wval, wsize);
	} else if (gpa >= VIOAPIC_BASE && gpa < VIOAPIC_BASE + VIOAPIC_SIZE) {
		err = vioapic_mmio_write(vm, cpuid, gpa, wval, wsize);
	} else if (gpa >= VHPET_BASE && gpa < VHPET_BASE + VHPET_SIZE) {
		err = vhpet_mmio_write(vm, cpuid, gpa, wval, wsize);
	}

	return (err);
}

static int
vm_handle_mmio_emul(struct vm *vm, int vcpuid)
{
	struct vie *vie;
	struct vcpu *vcpu;
	struct vm_exit *vme;
	uint64_t inst_addr;
	int error, fault, cs_d;

	vcpu = &vm->vcpu[vcpuid];
	vme = &vcpu->exitinfo;
	vie = vcpu->vie_ctx;

	KASSERT(vme->inst_length == 0, ("%s: invalid inst_length %d",
	    __func__, vme->inst_length));

	inst_addr = vme->rip + vme->u.mmio_emul.cs_base;
	cs_d = vme->u.mmio_emul.cs_d;

	VCPU_CTR1(vm, vcpuid, "inst_emul fault accessing gpa %lx",
	    vme->u.mmio_emul.gpa);

	/* Fetch the faulting instruction */
	if (vie_needs_fetch(vie)) {
		error = vie_fetch_instruction(vie, vm, vcpuid, inst_addr,
		    &fault);
		if (error != 0) {
			return (error);
		} else if (fault) {
			/*
			 * If a fault during instruction fetch was encountered,
			 * it will have asserted that the appropriate exception
			 * be injected at next entry.
			 * No further work is required.
			 */
			return (0);
		}
	}

	if (vie_decode_instruction(vie, vm, vcpuid, cs_d) != 0) {
		VCPU_CTR1(vm, vcpuid, "Error decoding instruction at %lx",
		    inst_addr);
		/* Dump (unrecognized) instruction bytes in userspace */
		vie_fallback_exitinfo(vie, vme);
		return (-1);
	}
	if (vme->u.mmio_emul.gla != VIE_INVALID_GLA &&
	    vie_verify_gla(vie, vm, vcpuid, vme->u.mmio_emul.gla) != 0) {
		/* Decoded GLA does not match GLA from VM exit state */
		vie_fallback_exitinfo(vie, vme);
		return (-1);
	}

repeat:
	error = vie_emulate_mmio(vie, vm, vcpuid);
	if (error < 0) {
		/*
		 * MMIO not handled by any of the in-kernel-emulated devices, so
		 * make a trip out to userspace for it.
		 */
		vie_exitinfo(vie, vme);
	} else if (error == EAGAIN) {
		/*
		 * Continue emulating the rep-prefixed instruction, which has
		 * not completed its iterations.
		 *
		 * In case this can be emulated in-kernel and has a high
		 * repetition count (causing a tight spin), it should be
		 * deferential to yield conditions.
		 */
		if (!vcpu_should_yield(vm, vcpuid)) {
			goto repeat;
		} else {
			/*
			 * Defer to the contending load by making a trip to
			 * userspace with a no-op (BOGUS) exit reason.
			 */
			vie_reset(vie);
			vme->exitcode = VM_EXITCODE_BOGUS;
			return (-1);
		}
	} else if (error == 0) {
		/* Update %rip now that instruction has been emulated */
		vie_advance_pc(vie, &vcpu->nextrip);
	}
	return (error);
}

static int
vm_handle_inout(struct vm *vm, int vcpuid, struct vm_exit *vme)
{
	struct vcpu *vcpu;
	struct vie *vie;
	int err;

	vcpu = &vm->vcpu[vcpuid];
	vie = vcpu->vie_ctx;

repeat:
	err = vie_emulate_inout(vie, vm, vcpuid);

	if (err < 0) {
		/*
		 * In/out not handled by any of the in-kernel-emulated devices,
		 * so make a trip out to userspace for it.
		 */
		vie_exitinfo(vie, vme);
		return (err);
	} else if (err == EAGAIN) {
		/*
		 * Continue emulating the rep-prefixed ins/outs, which has not
		 * completed its iterations.
		 *
		 * In case this can be emulated in-kernel and has a high
		 * repetition count (causing a tight spin), it should be
		 * deferential to yield conditions.
		 */
		if (!vcpu_should_yield(vm, vcpuid)) {
			goto repeat;
		} else {
			/*
			 * Defer to the contending load by making a trip to
			 * userspace with a no-op (BOGUS) exit reason.
			 */
			vie_reset(vie);
			vme->exitcode = VM_EXITCODE_BOGUS;
			return (-1);
		}
	} else if (err != 0) {
		/* Emulation failure.  Bail all the way out to userspace. */
		vme->exitcode = VM_EXITCODE_INST_EMUL;
		bzero(&vme->u.inst_emul, sizeof (vme->u.inst_emul));
		return (-1);
	}

	vie_advance_pc(vie, &vcpu->nextrip);
	return (0);
}

static int
vm_handle_inst_emul(struct vm *vm, int vcpuid)
{
	struct vie *vie;
	struct vcpu *vcpu;
	struct vm_exit *vme;
	uint64_t cs_base;
	int error, fault, cs_d;

	vcpu = &vm->vcpu[vcpuid];
	vme = &vcpu->exitinfo;
	vie = vcpu->vie_ctx;

	vie_cs_info(vie, vm, vcpuid, &cs_base, &cs_d);

	/* Fetch the faulting instruction */
	ASSERT(vie_needs_fetch(vie));
	error = vie_fetch_instruction(vie, vm, vcpuid, vme->rip + cs_base,
	    &fault);
	if (error != 0) {
		return (error);
	} else if (fault) {
		/*
		 * If a fault during instruction fetch was encounted, it will
		 * have asserted that the appropriate exception be injected at
		 * next entry.  No further work is required.
		 */
		return (0);
	}

	if (vie_decode_instruction(vie, vm, vcpuid, cs_d) != 0) {
		/* Dump (unrecognized) instruction bytes in userspace */
		vie_fallback_exitinfo(vie, vme);
		return (-1);
	}

	error = vie_emulate_other(vie, vm, vcpuid);
	if (error != 0) {
		/*
		 * Instruction emulation was unable to complete successfully, so
		 * kick it out to userspace for handling.
		 */
		vie_fallback_exitinfo(vie, vme);
	} else {
		/* Update %rip now that instruction has been emulated */
		vie_advance_pc(vie, &vcpu->nextrip);
	}
	return (error);
}

static int
vm_handle_suspend(struct vm *vm, int vcpuid)
{
#ifdef __FreeBSD__
	int error, i;
	struct vcpu *vcpu;
	struct thread *td;

	error = 0;
	vcpu = &vm->vcpu[vcpuid];
	td = curthread;
#else
	int i;
	struct vcpu *vcpu;

	vcpu = &vm->vcpu[vcpuid];
#endif

	CPU_SET_ATOMIC(vcpuid, &vm->suspended_cpus);

#ifdef __FreeBSD__
	/*
	 * Wait until all 'active_cpus' have suspended themselves.
	 *
	 * Since a VM may be suspended at any time including when one or
	 * more vcpus are doing a rendezvous we need to call the rendezvous
	 * handler while we are waiting to prevent a deadlock.
	 */
	vcpu_lock(vcpu);
	while (error == 0) {
		if (CPU_CMP(&vm->suspended_cpus, &vm->active_cpus) == 0) {
			VCPU_CTR0(vm, vcpuid, "All vcpus suspended");
			break;
		}

		if (vm->rendezvous_func == NULL) {
			VCPU_CTR0(vm, vcpuid, "Sleeping during suspend");
			vcpu_require_state_locked(vm, vcpuid, VCPU_SLEEPING);
			msleep_spin(vcpu, &vcpu->mtx, "vmsusp", hz);
			vcpu_require_state_locked(vm, vcpuid, VCPU_FROZEN);
			if ((td->td_flags & TDF_NEEDSUSPCHK) != 0) {
				vcpu_unlock(vcpu);
				error = thread_check_susp(td, false);
				vcpu_lock(vcpu);
			}
		} else {
			VCPU_CTR0(vm, vcpuid, "Rendezvous during suspend");
			vcpu_unlock(vcpu);
			error = vm_handle_rendezvous(vm, vcpuid);
			vcpu_lock(vcpu);
		}
	}
	vcpu_unlock(vcpu);
#else
	vcpu_lock(vcpu);
	vcpu_ustate_change(vm, vcpuid, VU_INIT);
	while (1) {
		int rc;

		if (CPU_CMP(&vm->suspended_cpus, &vm->active_cpus) == 0) {
			VCPU_CTR0(vm, vcpuid, "All vcpus suspended");
			break;
		}

		vcpu_require_state_locked(vm, vcpuid, VCPU_SLEEPING);
		rc = cv_reltimedwait_sig(&vcpu->vcpu_cv, &vcpu->mtx.m, hz,
		    TR_CLOCK_TICK);
		vcpu_require_state_locked(vm, vcpuid, VCPU_FROZEN);

		/*
		 * If the userspace process driving the instance is killed, any
		 * vCPUs yet to be marked suspended (because they are not
		 * VM_RUN-ing in the kernel presently) will never reach that
		 * state.
		 *
		 * To avoid vm_handle_suspend() getting stuck in the kernel
		 * waiting for those vCPUs, offer a bail-out even though it
		 * means returning without all vCPUs in a suspended state.
		 */
		if (rc <= 0) {
			if ((curproc->p_flag & SEXITING) != 0) {
				break;
			}
		}
	}
	vcpu_unlock(vcpu);

#endif

	/*
	 * Wakeup the other sleeping vcpus and return to userspace.
	 */
	for (i = 0; i < vm->maxcpus; i++) {
		if (CPU_ISSET(i, &vm->suspended_cpus)) {
			vcpu_notify_event(vm, i);
		}
	}

	return (-1);
}

static int
vm_handle_reqidle(struct vm *vm, int vcpuid)
{
	struct vcpu *vcpu = &vm->vcpu[vcpuid];

	vcpu_lock(vcpu);
	KASSERT(vcpu->reqidle, ("invalid vcpu reqidle %d", vcpu->reqidle));
	vcpu->reqidle = 0;
	vcpu_unlock(vcpu);
	return (-1);
}

static int
vm_handle_run_state(struct vm *vm, int vcpuid)
{
	struct vcpu *vcpu = &vm->vcpu[vcpuid];
	bool handled = false;

	vcpu_lock(vcpu);
	while (1) {
		if ((vcpu->run_state & VRS_PEND_INIT) != 0) {
			vcpu_unlock(vcpu);
			VERIFY0(vcpu_arch_reset(vm, vcpuid, true));
			vcpu_lock(vcpu);

			vcpu->run_state &= ~(VRS_RUN | VRS_PEND_INIT);
			vcpu->run_state |= VRS_INIT;
		}

		if ((vcpu->run_state & (VRS_INIT | VRS_RUN | VRS_PEND_SIPI)) ==
		    (VRS_INIT | VRS_PEND_SIPI)) {
			const uint8_t vector = vcpu->sipi_vector;

			vcpu_unlock(vcpu);
			VERIFY0(vcpu_vector_sipi(vm, vcpuid, vector));
			vcpu_lock(vcpu);

			vcpu->run_state &= ~VRS_PEND_SIPI;
			vcpu->run_state |= VRS_RUN;
		}

		/*
		 * If the vCPU is now in the running state, there is no need to
		 * wait for anything prior to re-entry.
		 */
		if ((vcpu->run_state & VRS_RUN) != 0) {
			handled = true;
			break;
		}

		/*
		 * Also check for software events which would cause a wake-up.
		 * This will set the appropriate exitcode directly, rather than
		 * requiring a trip through VM_RUN().
		 */
		if (vcpu_sleep_bailout_checks(vm, vcpuid)) {
			break;
		}

		vcpu_ustate_change(vm, vcpuid, VU_IDLE);
		vcpu_require_state_locked(vm, vcpuid, VCPU_SLEEPING);
		(void) cv_wait_sig(&vcpu->vcpu_cv, &vcpu->mtx.m);
		vcpu_require_state_locked(vm, vcpuid, VCPU_FROZEN);
		vcpu_ustate_change(vm, vcpuid, VU_EMU_KERN);
	}
	vcpu_unlock(vcpu);

	return (handled ? 0 : -1);
}

static int
vm_handle_rdmsr(struct vm *vm, int vcpuid, struct vm_exit *vme)
{
	const uint32_t code = vme->u.msr.code;
	uint64_t val = 0;

	switch (code) {
	case MSR_MCG_CAP:
	case MSR_MCG_STATUS:
		val = 0;
		break;

	case MSR_MTRRcap:
	case MSR_MTRRdefType:
	case MSR_MTRR4kBase ... MSR_MTRR4kBase + 8:
	case MSR_MTRR16kBase ... MSR_MTRR16kBase + 1:
	case MSR_MTRR64kBase:
		val = 0;
		break;

	case MSR_TSC:
		/*
		 * In all likelihood, this should always be handled in guest
		 * context by VMX/SVM rather than taking an exit.  (Both VMX and
		 * SVM pass through read-only access to MSR_TSC to the guest.)
		 *
		 * No physical offset is requested of vcpu_tsc_offset() since
		 * rdtsc_offset() takes care of that instead.
		 */
		val = vcpu_tsc_offset(vm, vcpuid, false) + rdtsc_offset();
		break;

	default:
		/*
		 * Anything not handled at this point will be kicked out to
		 * userspace for attempted processing there.
		 */
		return (-1);
	}

	VERIFY0(vm_set_register(vm, vcpuid, VM_REG_GUEST_RAX,
	    val & 0xffffffff));
	VERIFY0(vm_set_register(vm, vcpuid, VM_REG_GUEST_RDX,
	    val >> 32));
	return (0);
}

static int
vm_handle_wrmsr(struct vm *vm, int vcpuid, struct vm_exit *vme)
{
	struct vcpu *vcpu = &vm->vcpu[vcpuid];
	const uint32_t code = vme->u.msr.code;
	const uint64_t val = vme->u.msr.wval;

	switch (code) {
	case MSR_MCG_CAP:
	case MSR_MCG_STATUS:
		/* Ignore writes */
		break;

	case MSR_MTRRcap:
		vm_inject_gp(vm, vcpuid);
		break;
	case MSR_MTRRdefType:
	case MSR_MTRR4kBase ... MSR_MTRR4kBase + 8:
	case MSR_MTRR16kBase ... MSR_MTRR16kBase + 1:
	case MSR_MTRR64kBase:
		/* Ignore writes */
		break;

	case MSR_TSC:
		/*
		 * The effect of writing the TSC MSR is that a subsequent read
		 * of the TSC would report that value written (plus any time
		 * elapsed between the write and the read).  The guest TSC value
		 * is calculated from a global offset for the guest (which
		 * effectively makes its TSC read 0 at guest boot) and a
		 * per-vCPU offset to handle these writes to the MSR.
		 *
		 * To calculate that per-vCPU offset, we can work backwards from
		 * the guest value at the time of write:
		 *
		 * value = host TSC + VM boot offset + vCPU offset
		 *
		 * so therefore:
		 *
		 * value - host TSC - VM boot offset = vCPU offset
		 */
		vcpu->tsc_offset = val - vm->boot_tsc_offset - rdtsc_offset();
		break;

	default:
		/*
		 * Anything not handled at this point will be kicked out to
		 * userspace for attempted processing there.
		 */
		return (-1);
	}

	return (0);
}

int
vm_suspend(struct vm *vm, enum vm_suspend_how how)
{
	int i;

	if (how <= VM_SUSPEND_NONE || how >= VM_SUSPEND_LAST)
		return (EINVAL);

	if (atomic_cmpset_int((uint_t *)&vm->suspend, 0, how) == 0) {
		VM_CTR2(vm, "virtual machine already suspended %d/%d",
		    vm->suspend, how);
		return (EALREADY);
	}

	VM_CTR1(vm, "virtual machine successfully suspended %d", how);

	/*
	 * Notify all active vcpus that they are now suspended.
	 */
	for (i = 0; i < vm->maxcpus; i++) {
		if (CPU_ISSET(i, &vm->active_cpus))
			vcpu_notify_event(vm, i);
	}

	return (0);
}

void
vm_exit_run_state(struct vm *vm, int vcpuid, uint64_t rip)
{
	struct vm_exit *vmexit;

	vmexit = vm_exitinfo(vm, vcpuid);
	vmexit->rip = rip;
	vmexit->inst_length = 0;
	vmexit->exitcode = VM_EXITCODE_RUN_STATE;
	vmm_stat_incr(vm, vcpuid, VMEXIT_RUN_STATE, 1);
}


#ifndef __FreeBSD__
/*
 * Some vmm resources, such as the lapic, may have CPU-specific resources
 * allocated to them which would benefit from migration onto the host CPU which
 * is processing the vcpu state.
 */
static void
vm_localize_resources(struct vm *vm, struct vcpu *vcpu)
{
	/*
	 * Localizing cyclic resources requires acquisition of cpu_lock, and
	 * doing so with kpreempt disabled is a recipe for deadlock disaster.
	 */
	VERIFY(curthread->t_preempt == 0);

	/*
	 * Do not bother with localization if this vCPU is about to return to
	 * the host CPU it was last localized to.
	 */
	if (vcpu->lastloccpu == curcpu)
		return;

	/*
	 * Localize system-wide resources to the primary boot vCPU.  While any
	 * of the other vCPUs may access them, it keeps the potential interrupt
	 * footprint constrained to CPUs involved with this instance.
	 */
	if (vcpu == &vm->vcpu[0]) {
		vhpet_localize_resources(vm->vhpet);
		vrtc_localize_resources(vm->vrtc);
		vatpit_localize_resources(vm->vatpit);
	}

	vlapic_localize_resources(vcpu->vlapic);

	vcpu->lastloccpu = curcpu;
}

static void
vmm_savectx(void *arg)
{
	vm_thread_ctx_t *vtc = arg;
	struct vm *vm = vtc->vtc_vm;
	const int vcpuid = vtc->vtc_vcpuid;

	if (ops->vmsavectx != NULL) {
		ops->vmsavectx(vm->cookie, vcpuid);
	}

	/*
	 * Account for going off-cpu, unless the vCPU is idled, where being
	 * off-cpu is the explicit point.
	 */
	if (vm->vcpu[vcpuid].ustate != VU_IDLE) {
		vtc->vtc_ustate = vm->vcpu[vcpuid].ustate;
		vcpu_ustate_change(vm, vcpuid, VU_SCHED);
	}

	/*
	 * If the CPU holds the restored guest FPU state, save it and restore
	 * the host FPU state before this thread goes off-cpu.
	 */
	if ((vtc->vtc_status & VTCS_FPU_RESTORED) != 0) {
		struct vcpu *vcpu = &vm->vcpu[vcpuid];

		save_guest_fpustate(vcpu);
		vtc->vtc_status &= ~VTCS_FPU_RESTORED;
	}
}

static void
vmm_restorectx(void *arg)
{
	vm_thread_ctx_t *vtc = arg;
	struct vm *vm = vtc->vtc_vm;
	const int vcpuid = vtc->vtc_vcpuid;

	/* Complete microstate accounting for vCPU being off-cpu */
	if (vm->vcpu[vcpuid].ustate != VU_IDLE) {
		vcpu_ustate_change(vm, vcpuid, vtc->vtc_ustate);
	}

	/*
	 * When coming back on-cpu, only restore the guest FPU status if the
	 * thread is in a context marked as requiring it.  This should be rare,
	 * occurring only when a future logic error results in a voluntary
	 * sleep during the VMRUN critical section.
	 *
	 * The common case will result in elision of the guest FPU state
	 * restoration, deferring that action until it is clearly necessary
	 * during vm_run.
	 */
	VERIFY((vtc->vtc_status & VTCS_FPU_RESTORED) == 0);
	if ((vtc->vtc_status & VTCS_FPU_CTX_CRITICAL) != 0) {
		struct vcpu *vcpu = &vm->vcpu[vcpuid];

		restore_guest_fpustate(vcpu);
		vtc->vtc_status |= VTCS_FPU_RESTORED;
	}

	if (ops->vmrestorectx != NULL) {
		ops->vmrestorectx(vm->cookie, vcpuid);
	}

}

/*
 * If we're in removectx(), we might still have state to tidy up.
 */
static void
vmm_freectx(void *arg, int isexec)
{
	vmm_savectx(arg);
}

#endif /* __FreeBSD */

static int
vm_entry_actions(struct vm *vm, int vcpuid, const struct vm_entry *entry,
    struct vm_exit *vme)
{
	struct vcpu *vcpu;
	struct vie *vie;
	int err;

	vcpu = &vm->vcpu[vcpuid];
	vie = vcpu->vie_ctx;
	err = 0;

	switch (entry->cmd) {
	case VEC_DEFAULT:
		return (0);
	case VEC_DISCARD_INSTR:
		vie_reset(vie);
		return (0);
	case VEC_FULFILL_MMIO:
		err = vie_fulfill_mmio(vie, &entry->u.mmio);
		if (err == 0) {
			err = vie_emulate_mmio(vie, vm, vcpuid);
			if (err == 0) {
				vie_advance_pc(vie, &vcpu->nextrip);
			} else if (err < 0) {
				vie_exitinfo(vie, vme);
			} else if (err == EAGAIN) {
				/*
				 * Clear the instruction emulation state in
				 * order to re-enter VM context and continue
				 * this 'rep <instruction>'
				 */
				vie_reset(vie);
				err = 0;
			}
		}
		break;
	case VEC_FULFILL_INOUT:
		err = vie_fulfill_inout(vie, &entry->u.inout);
		if (err == 0) {
			err = vie_emulate_inout(vie, vm, vcpuid);
			if (err == 0) {
				vie_advance_pc(vie, &vcpu->nextrip);
			} else if (err < 0) {
				vie_exitinfo(vie, vme);
			} else if (err == EAGAIN) {
				/*
				 * Clear the instruction emulation state in
				 * order to re-enter VM context and continue
				 * this 'rep ins/outs'
				 */
				vie_reset(vie);
				err = 0;
			}
		}
		break;
	default:
		return (EINVAL);
	}
	return (err);
}

static int
vm_loop_checks(struct vm *vm, int vcpuid, struct vm_exit *vme)
{
	struct vie *vie;

	vie = vm->vcpu[vcpuid].vie_ctx;

	if (vie_pending(vie)) {
		/*
		 * Userspace has not fulfilled the pending needs of the
		 * instruction emulation, so bail back out.
		 */
		vie_exitinfo(vie, vme);
		return (-1);
	}

	return (0);
}

int
vm_run(struct vm *vm, int vcpuid, const struct vm_entry *entry)
{
	int error;
	struct vcpu *vcpu;
#ifdef	__FreeBSD__
	struct pcb *pcb;
#endif
	struct vm_exit *vme;
	bool intr_disabled;
	pmap_t pmap;
#ifndef	__FreeBSD__
	vm_thread_ctx_t vtc;
	int affinity_type = CPU_CURRENT;
#endif

	if (vcpuid < 0 || vcpuid >= vm->maxcpus)
		return (EINVAL);

	if (!CPU_ISSET(vcpuid, &vm->active_cpus))
		return (EINVAL);

	if (CPU_ISSET(vcpuid, &vm->suspended_cpus))
		return (EINVAL);

	pmap = vmspace_pmap(vm->vmspace);
	vcpu = &vm->vcpu[vcpuid];
	vme = &vcpu->exitinfo;

	vcpu_ustate_change(vm, vcpuid, VU_EMU_KERN);

#ifndef	__FreeBSD__
	vtc.vtc_vm = vm;
	vtc.vtc_vcpuid = vcpuid;
	vtc.vtc_status = 0;

	installctx(curthread, &vtc, vmm_savectx, vmm_restorectx, NULL, NULL,
	    NULL, vmm_freectx);
#endif

	error = vm_entry_actions(vm, vcpuid, entry, vme);
	if (error != 0) {
		goto exit;
	}

restart:
	error = vm_loop_checks(vm, vcpuid, vme);
	if (error != 0) {
		goto exit;
	}

#ifndef	__FreeBSD__
	thread_affinity_set(curthread, affinity_type);
	/*
	 * Resource localization should happen after the CPU affinity for the
	 * thread has been set to ensure that access from restricted contexts,
	 * such as VMX-accelerated APIC operations, can occur without inducing
	 * cyclic cross-calls.
	 *
	 * This must be done prior to disabling kpreempt via critical_enter().
	 */
	vm_localize_resources(vm, vcpu);

	affinity_type = CPU_CURRENT;
#endif

	critical_enter();

	KASSERT(!CPU_ISSET(curcpu, &pmap->pm_active),
	    ("vm_run: absurd pm_active"));

#ifdef	__FreeBSD__
	pcb = PCPU_GET(curpcb);
	set_pcb_flags(pcb, PCB_FULL_IRET);
#else
	/* Force a trip through update_sregs to reload %fs/%gs and friends */
	PCB_SET_UPDATE_SEGS(&ttolwp(curthread)->lwp_pcb);
#endif

#ifdef	__FreeBSD__
	restore_guest_fpustate(vcpu);
#else
	if ((vtc.vtc_status & VTCS_FPU_RESTORED) == 0) {
		restore_guest_fpustate(vcpu);
		vtc.vtc_status |= VTCS_FPU_RESTORED;
	}
	vtc.vtc_status |= VTCS_FPU_CTX_CRITICAL;
#endif

	vcpu_require_state(vm, vcpuid, VCPU_RUNNING);
	error = VMRUN(vm->cookie, vcpuid, vcpu->nextrip, pmap);
	vcpu_require_state(vm, vcpuid, VCPU_FROZEN);

#ifdef	__FreeBSD__
	save_guest_fpustate(vcpu);
#else
	vtc.vtc_status &= ~VTCS_FPU_CTX_CRITICAL;
#endif

#ifndef	__FreeBSD__
	/*
	 * Once clear of the delicate contexts comprising the VM_RUN handler,
	 * thread CPU affinity can be loosened while other processing occurs.
	 */
	thread_affinity_clear(curthread);
#endif

	critical_exit();

	if (error != 0) {
		/* Communicate out any error from VMRUN() above */
		goto exit;
	}

	vcpu->nextrip = vme->rip + vme->inst_length;
	switch (vme->exitcode) {
	case VM_EXITCODE_REQIDLE:
		error = vm_handle_reqidle(vm, vcpuid);
		break;
	case VM_EXITCODE_RUN_STATE:
		error = vm_handle_run_state(vm, vcpuid);
		break;
	case VM_EXITCODE_SUSPENDED:
		error = vm_handle_suspend(vm, vcpuid);
		break;
	case VM_EXITCODE_IOAPIC_EOI:
		vioapic_process_eoi(vm, vcpuid,
		    vme->u.ioapic_eoi.vector);
		break;
	case VM_EXITCODE_HLT:
		intr_disabled = ((vme->u.hlt.rflags & PSL_I) == 0);
		error = vm_handle_hlt(vm, vcpuid, intr_disabled);
		break;
	case VM_EXITCODE_PAGING:
		error = vm_handle_paging(vm, vcpuid);
		break;
	case VM_EXITCODE_MMIO_EMUL:
		error = vm_handle_mmio_emul(vm, vcpuid);
		break;
	case VM_EXITCODE_INOUT:
		error = vm_handle_inout(vm, vcpuid, vme);
		break;
	case VM_EXITCODE_INST_EMUL:
		error = vm_handle_inst_emul(vm, vcpuid);
		break;
	case VM_EXITCODE_MONITOR:
	case VM_EXITCODE_MWAIT:
	case VM_EXITCODE_VMINSN:
		vm_inject_ud(vm, vcpuid);
		break;
	case VM_EXITCODE_RDMSR:
		error = vm_handle_rdmsr(vm, vcpuid, vme);
		break;
	case VM_EXITCODE_WRMSR:
		error = vm_handle_wrmsr(vm, vcpuid, vme);
		break;

	case VM_EXITCODE_HT: {
		affinity_type = CPU_BEST;
		break;
	}

	case VM_EXITCODE_MTRAP:
		vm_suspend_cpu(vm, vcpuid);
		error = -1;
		break;
	default:
		/* handled in userland */
		error = -1;
		break;
	}

	if (error == 0) {
		/* VM exit conditions handled in-kernel, continue running */
		goto restart;
	}

exit:
#ifndef	__FreeBSD__
	removectx(curthread, &vtc, vmm_savectx, vmm_restorectx, NULL, NULL,
	    NULL, vmm_freectx);
#endif

	VCPU_CTR2(vm, vcpuid, "retu %d/%d", error, vme->exitcode);

	vcpu_ustate_change(vm, vcpuid, VU_EMU_USER);
	return (error);
}

int
vm_restart_instruction(void *arg, int vcpuid)
{
	struct vm *vm;
	struct vcpu *vcpu;
	enum vcpu_state state;
	uint64_t rip;
	int error;

	vm = arg;
	if (vcpuid < 0 || vcpuid >= vm->maxcpus)
		return (EINVAL);

	vcpu = &vm->vcpu[vcpuid];
	state = vcpu_get_state(vm, vcpuid, NULL);
	if (state == VCPU_RUNNING) {
		/*
		 * When a vcpu is "running" the next instruction is determined
		 * by adding 'rip' and 'inst_length' in the vcpu's 'exitinfo'.
		 * Thus setting 'inst_length' to zero will cause the current
		 * instruction to be restarted.
		 */
		vcpu->exitinfo.inst_length = 0;
		VCPU_CTR1(vm, vcpuid, "restarting instruction at %lx by "
		    "setting inst_length to zero", vcpu->exitinfo.rip);
	} else if (state == VCPU_FROZEN) {
		/*
		 * When a vcpu is "frozen" it is outside the critical section
		 * around VMRUN() and 'nextrip' points to the next instruction.
		 * Thus instruction restart is achieved by setting 'nextrip'
		 * to the vcpu's %rip.
		 */
		error = vm_get_register(vm, vcpuid, VM_REG_GUEST_RIP, &rip);
		KASSERT(!error, ("%s: error %d getting rip", __func__, error));
		VCPU_CTR2(vm, vcpuid, "restarting instruction by updating "
		    "nextrip from %lx to %lx", vcpu->nextrip, rip);
		vcpu->nextrip = rip;
	} else {
		panic("%s: invalid state %d", __func__, state);
	}
	return (0);
}

int
vm_exit_intinfo(struct vm *vm, int vcpuid, uint64_t info)
{
	struct vcpu *vcpu;
	int type, vector;

	if (vcpuid < 0 || vcpuid >= vm->maxcpus)
		return (EINVAL);

	vcpu = &vm->vcpu[vcpuid];

	if (info & VM_INTINFO_VALID) {
		type = info & VM_INTINFO_TYPE;
		vector = info & 0xff;
		if (type == VM_INTINFO_NMI && vector != IDT_NMI)
			return (EINVAL);
		if (type == VM_INTINFO_HWEXCEPTION && vector >= 32)
			return (EINVAL);
		if (info & VM_INTINFO_RSVD)
			return (EINVAL);
	} else {
		info = 0;
	}
	VCPU_CTR2(vm, vcpuid, "%s: info1(%lx)", __func__, info);
	vcpu->exitintinfo = info;
	return (0);
}

enum exc_class {
	EXC_BENIGN,
	EXC_CONTRIBUTORY,
	EXC_PAGEFAULT
};

#define	IDT_VE	20	/* Virtualization Exception (Intel specific) */

static enum exc_class
exception_class(uint64_t info)
{
	int type, vector;

	KASSERT(info & VM_INTINFO_VALID, ("intinfo must be valid: %lx", info));
	type = info & VM_INTINFO_TYPE;
	vector = info & 0xff;

	/* Table 6-4, "Interrupt and Exception Classes", Intel SDM, Vol 3 */
	switch (type) {
	case VM_INTINFO_HWINTR:
	case VM_INTINFO_SWINTR:
	case VM_INTINFO_NMI:
		return (EXC_BENIGN);
	default:
		/*
		 * Hardware exception.
		 *
		 * SVM and VT-x use identical type values to represent NMI,
		 * hardware interrupt and software interrupt.
		 *
		 * SVM uses type '3' for all exceptions. VT-x uses type '3'
		 * for exceptions except #BP and #OF. #BP and #OF use a type
		 * value of '5' or '6'. Therefore we don't check for explicit
		 * values of 'type' to classify 'intinfo' into a hardware
		 * exception.
		 */
		break;
	}

	switch (vector) {
	case IDT_PF:
	case IDT_VE:
		return (EXC_PAGEFAULT);
	case IDT_DE:
	case IDT_TS:
	case IDT_NP:
	case IDT_SS:
	case IDT_GP:
		return (EXC_CONTRIBUTORY);
	default:
		return (EXC_BENIGN);
	}
}

static int
nested_fault(struct vm *vm, int vcpuid, uint64_t info1, uint64_t info2,
    uint64_t *retinfo)
{
	enum exc_class exc1, exc2;
	int type1, vector1;

	KASSERT(info1 & VM_INTINFO_VALID, ("info1 %lx is not valid", info1));
	KASSERT(info2 & VM_INTINFO_VALID, ("info2 %lx is not valid", info2));

	/*
	 * If an exception occurs while attempting to call the double-fault
	 * handler the processor enters shutdown mode (aka triple fault).
	 */
	type1 = info1 & VM_INTINFO_TYPE;
	vector1 = info1 & 0xff;
	if (type1 == VM_INTINFO_HWEXCEPTION && vector1 == IDT_DF) {
		VCPU_CTR2(vm, vcpuid, "triple fault: info1(%lx), info2(%lx)",
		    info1, info2);
		vm_suspend(vm, VM_SUSPEND_TRIPLEFAULT);
		*retinfo = 0;
		return (0);
	}

	/*
	 * Table 6-5 "Conditions for Generating a Double Fault", Intel SDM, Vol3
	 */
	exc1 = exception_class(info1);
	exc2 = exception_class(info2);
	if ((exc1 == EXC_CONTRIBUTORY && exc2 == EXC_CONTRIBUTORY) ||
	    (exc1 == EXC_PAGEFAULT && exc2 != EXC_BENIGN)) {
		/* Convert nested fault into a double fault. */
		*retinfo = IDT_DF;
		*retinfo |= VM_INTINFO_VALID | VM_INTINFO_HWEXCEPTION;
		*retinfo |= VM_INTINFO_DEL_ERRCODE;
	} else {
		/* Handle exceptions serially */
		*retinfo = info2;
	}
	return (1);
}

static uint64_t
vcpu_exception_intinfo(struct vcpu *vcpu)
{
	uint64_t info = 0;

	if (vcpu->exception_pending) {
		info = vcpu->exc_vector & 0xff;
		info |= VM_INTINFO_VALID | VM_INTINFO_HWEXCEPTION;
		if (vcpu->exc_errcode_valid) {
			info |= VM_INTINFO_DEL_ERRCODE;
			info |= (uint64_t)vcpu->exc_errcode << 32;
		}
	}
	return (info);
}

int
vm_entry_intinfo(struct vm *vm, int vcpuid, uint64_t *retinfo)
{
	struct vcpu *vcpu;
	uint64_t info1, info2;
	int valid;

	KASSERT(vcpuid >= 0 &&
	    vcpuid < vm->maxcpus, ("invalid vcpu %d", vcpuid));

	vcpu = &vm->vcpu[vcpuid];

	info1 = vcpu->exitintinfo;
	vcpu->exitintinfo = 0;

	info2 = 0;
	if (vcpu->exception_pending) {
		info2 = vcpu_exception_intinfo(vcpu);
		vcpu->exception_pending = 0;
		VCPU_CTR2(vm, vcpuid, "Exception %d delivered: %lx",
		    vcpu->exc_vector, info2);
	}

	if ((info1 & VM_INTINFO_VALID) && (info2 & VM_INTINFO_VALID)) {
		valid = nested_fault(vm, vcpuid, info1, info2, retinfo);
	} else if (info1 & VM_INTINFO_VALID) {
		*retinfo = info1;
		valid = 1;
	} else if (info2 & VM_INTINFO_VALID) {
		*retinfo = info2;
		valid = 1;
	} else {
		valid = 0;
	}

	if (valid) {
		VCPU_CTR4(vm, vcpuid, "%s: info1(%lx), info2(%lx), "
		    "retinfo(%lx)", __func__, info1, info2, *retinfo);
	}

	return (valid);
}

int
vm_get_intinfo(struct vm *vm, int vcpuid, uint64_t *info1, uint64_t *info2)
{
	struct vcpu *vcpu;

	if (vcpuid < 0 || vcpuid >= vm->maxcpus)
		return (EINVAL);

	vcpu = &vm->vcpu[vcpuid];
	*info1 = vcpu->exitintinfo;
	*info2 = vcpu_exception_intinfo(vcpu);
	return (0);
}

int
vm_inject_exception(struct vm *vm, int vcpuid, int vector, int errcode_valid,
    uint32_t errcode, int restart_instruction)
{
	struct vcpu *vcpu;
	uint64_t regval;
	int error;

	if (vcpuid < 0 || vcpuid >= vm->maxcpus)
		return (EINVAL);

	if (vector < 0 || vector >= 32)
		return (EINVAL);

	/*
	 * NMIs (which bear an exception vector of 2) are to be injected via
	 * their own specialized path using vm_inject_nmi().
	 */
	if (vector == 2) {
		return (EINVAL);
	}

	/*
	 * A double fault exception should never be injected directly into
	 * the guest. It is a derived exception that results from specific
	 * combinations of nested faults.
	 */
	if (vector == IDT_DF)
		return (EINVAL);

	vcpu = &vm->vcpu[vcpuid];

	if (vcpu->exception_pending) {
		VCPU_CTR2(vm, vcpuid, "Unable to inject exception %d due to "
		    "pending exception %d", vector, vcpu->exc_vector);
		return (EBUSY);
	}

	if (errcode_valid) {
		/*
		 * Exceptions don't deliver an error code in real mode.
		 */
		error = vm_get_register(vm, vcpuid, VM_REG_GUEST_CR0, &regval);
		KASSERT(!error, ("%s: error %d getting CR0", __func__, error));
		if (!(regval & CR0_PE))
			errcode_valid = 0;
	}

	/*
	 * From section 26.6.1 "Interruptibility State" in Intel SDM:
	 *
	 * Event blocking by "STI" or "MOV SS" is cleared after guest executes
	 * one instruction or incurs an exception.
	 */
	error = vm_set_register(vm, vcpuid, VM_REG_GUEST_INTR_SHADOW, 0);
	KASSERT(error == 0, ("%s: error %d clearing interrupt shadow",
	    __func__, error));

	if (restart_instruction)
		vm_restart_instruction(vm, vcpuid);

	vcpu->exception_pending = 1;
	vcpu->exc_vector = vector;
	vcpu->exc_errcode = errcode;
	vcpu->exc_errcode_valid = errcode_valid;
	VCPU_CTR1(vm, vcpuid, "Exception %d pending", vector);
	return (0);
}

void
vm_inject_fault(struct vm *vm, int vcpuid, int vector, int errcode_valid,
    int errcode)
{
	int error;

	error = vm_inject_exception(vm, vcpuid, vector, errcode_valid,
	    errcode, 1);
	KASSERT(error == 0, ("vm_inject_exception error %d", error));
}

void
vm_inject_ud(struct vm *vm, int vcpuid)
{
	vm_inject_fault(vm, vcpuid, IDT_UD, 0, 0);
}

void
vm_inject_gp(struct vm *vm, int vcpuid)
{
	vm_inject_fault(vm, vcpuid, IDT_GP, 1, 0);
}

void
vm_inject_ac(struct vm *vm, int vcpuid, int errcode)
{
	vm_inject_fault(vm, vcpuid, IDT_AC, 1, errcode);
}

void
vm_inject_ss(struct vm *vm, int vcpuid, int errcode)
{
	vm_inject_fault(vm, vcpuid, IDT_SS, 1, errcode);
}

void
vm_inject_pf(struct vm *vm, int vcpuid, int error_code, uint64_t cr2)
{
	int error;

	VCPU_CTR2(vm, vcpuid, "Injecting page fault: error_code %x, cr2 %lx",
	    error_code, cr2);

	error = vm_set_register(vm, vcpuid, VM_REG_GUEST_CR2, cr2);
	KASSERT(error == 0, ("vm_set_register(cr2) error %d", error));

	vm_inject_fault(vm, vcpuid, IDT_PF, 1, error_code);
}

static VMM_STAT(VCPU_NMI_COUNT, "number of NMIs delivered to vcpu");

int
vm_inject_nmi(struct vm *vm, int vcpuid)
{
	struct vcpu *vcpu;

	if (vcpuid < 0 || vcpuid >= vm->maxcpus)
		return (EINVAL);

	vcpu = &vm->vcpu[vcpuid];

	vcpu->nmi_pending = 1;
	vcpu_notify_event(vm, vcpuid);
	return (0);
}

int
vm_nmi_pending(struct vm *vm, int vcpuid)
{
	struct vcpu *vcpu;

	if (vcpuid < 0 || vcpuid >= vm->maxcpus)
		panic("vm_nmi_pending: invalid vcpuid %d", vcpuid);

	vcpu = &vm->vcpu[vcpuid];

	return (vcpu->nmi_pending);
}

void
vm_nmi_clear(struct vm *vm, int vcpuid)
{
	struct vcpu *vcpu;

	if (vcpuid < 0 || vcpuid >= vm->maxcpus)
		panic("vm_nmi_pending: invalid vcpuid %d", vcpuid);

	vcpu = &vm->vcpu[vcpuid];

	if (vcpu->nmi_pending == 0)
		panic("vm_nmi_clear: inconsistent nmi_pending state");

	vcpu->nmi_pending = 0;
	vmm_stat_incr(vm, vcpuid, VCPU_NMI_COUNT, 1);
}

static VMM_STAT(VCPU_EXTINT_COUNT, "number of ExtINTs delivered to vcpu");

int
vm_inject_extint(struct vm *vm, int vcpuid)
{
	struct vcpu *vcpu;

	if (vcpuid < 0 || vcpuid >= vm->maxcpus)
		return (EINVAL);

	vcpu = &vm->vcpu[vcpuid];

	vcpu->extint_pending = 1;
	vcpu_notify_event(vm, vcpuid);
	return (0);
}

int
vm_extint_pending(struct vm *vm, int vcpuid)
{
	struct vcpu *vcpu;

	if (vcpuid < 0 || vcpuid >= vm->maxcpus)
		panic("vm_extint_pending: invalid vcpuid %d", vcpuid);

	vcpu = &vm->vcpu[vcpuid];

	return (vcpu->extint_pending);
}

void
vm_extint_clear(struct vm *vm, int vcpuid)
{
	struct vcpu *vcpu;

	if (vcpuid < 0 || vcpuid >= vm->maxcpus)
		panic("vm_extint_pending: invalid vcpuid %d", vcpuid);

	vcpu = &vm->vcpu[vcpuid];

	if (vcpu->extint_pending == 0)
		panic("vm_extint_clear: inconsistent extint_pending state");

	vcpu->extint_pending = 0;
	vmm_stat_incr(vm, vcpuid, VCPU_EXTINT_COUNT, 1);
}

int
vm_inject_init(struct vm *vm, int vcpuid)
{
	struct vcpu *vcpu;

	if (vcpuid < 0 || vcpuid >= vm->maxcpus)
		return (EINVAL);

	vcpu = &vm->vcpu[vcpuid];
	vcpu_lock(vcpu);
	vcpu->run_state |= VRS_PEND_INIT;
	/*
	 * As part of queuing the INIT request, clear any pending SIPI.  It
	 * would not otherwise survive across the reset of the vCPU when it
	 * undergoes the requested INIT.  We would not want it to linger when it
	 * could be mistaken as a subsequent (after the INIT) SIPI request.
	 */
	vcpu->run_state &= ~VRS_PEND_SIPI;
	vcpu_notify_event_locked(vcpu, VCPU_NOTIFY_EXIT);

	vcpu_unlock(vcpu);
	return (0);
}

int
vm_inject_sipi(struct vm *vm, int vcpuid, uint8_t vector)
{
	struct vcpu *vcpu;

	if (vcpuid < 0 || vcpuid >= vm->maxcpus)
		return (EINVAL);

	vcpu = &vm->vcpu[vcpuid];
	vcpu_lock(vcpu);
	vcpu->run_state |= VRS_PEND_SIPI;
	vcpu->sipi_vector = vector;
	/* SIPI is only actionable if the CPU is waiting in INIT state */
	if ((vcpu->run_state & (VRS_INIT | VRS_RUN)) == VRS_INIT) {
		vcpu_notify_event_locked(vcpu, VCPU_NOTIFY_EXIT);
	}
	vcpu_unlock(vcpu);
	return (0);
}

bool
vcpu_run_state_pending(struct vm *vm, int vcpuid)
{
	struct vcpu *vcpu;

	ASSERT(vcpuid >= 0 && vcpuid < vm->maxcpus);
	vcpu = &vm->vcpu[vcpuid];

	/* Of interest: vCPU not in running state or with pending INIT */
	return ((vcpu->run_state & (VRS_RUN | VRS_PEND_INIT)) != VRS_RUN);
}

int
vcpu_arch_reset(struct vm *vm, int vcpuid, bool init_only)
{
	struct seg_desc desc;
	const enum vm_reg_name clear_regs[] = {
		VM_REG_GUEST_CR2,
		VM_REG_GUEST_CR3,
		VM_REG_GUEST_CR4,
		VM_REG_GUEST_RAX,
		VM_REG_GUEST_RBX,
		VM_REG_GUEST_RCX,
		VM_REG_GUEST_RSI,
		VM_REG_GUEST_RDI,
		VM_REG_GUEST_RBP,
		VM_REG_GUEST_RSP,
		VM_REG_GUEST_R8,
		VM_REG_GUEST_R9,
		VM_REG_GUEST_R10,
		VM_REG_GUEST_R11,
		VM_REG_GUEST_R12,
		VM_REG_GUEST_R13,
		VM_REG_GUEST_R14,
		VM_REG_GUEST_R15,
		VM_REG_GUEST_DR0,
		VM_REG_GUEST_DR1,
		VM_REG_GUEST_DR2,
		VM_REG_GUEST_DR3,
		VM_REG_GUEST_EFER,
	};
	const enum vm_reg_name data_segs[] = {
		VM_REG_GUEST_SS,
		VM_REG_GUEST_DS,
		VM_REG_GUEST_ES,
		VM_REG_GUEST_FS,
		VM_REG_GUEST_GS,
	};
	struct vcpu *vcpu = &vm->vcpu[vcpuid];

	if (vcpuid < 0 || vcpuid >= vm->maxcpus)
		return (EINVAL);

	for (uint_t i = 0; i < nitems(clear_regs); i++) {
		VERIFY0(vm_set_register(vm, vcpuid, clear_regs[i], 0));
	}

	VERIFY0(vm_set_register(vm, vcpuid, VM_REG_GUEST_RFLAGS, 2));
	VERIFY0(vm_set_register(vm, vcpuid, VM_REG_GUEST_RIP, 0xfff0));
	VERIFY0(vm_set_register(vm, vcpuid, VM_REG_GUEST_CR0, 0x60000010));

	/*
	 * The prescribed contents of %rdx differ slightly between the Intel and
	 * AMD architectural definitions.  The former expects the Extended Model
	 * in bits 16-19 where the latter expects all the Family, Model, and
	 * Stepping be there.  Common boot ROMs appear to disregard this
	 * anyways, so we stick with a compromise value similar to what is
	 * spelled out in the Intel SDM.
	 */
	VERIFY0(vm_set_register(vm, vcpuid, VM_REG_GUEST_RDX, 0x600));

	VERIFY0(vm_set_register(vm, vcpuid, VM_REG_GUEST_DR6, 0xffff0ff0));
	VERIFY0(vm_set_register(vm, vcpuid, VM_REG_GUEST_DR7, 0x400));

	/* CS: Present, R/W, Accessed */
	desc.access = 0x0093;
	desc.base = 0xffff0000;
	desc.limit = 0xffff;
	VERIFY0(vm_set_seg_desc(vm, vcpuid, VM_REG_GUEST_CS, &desc));
	VERIFY0(vm_set_register(vm, vcpuid, VM_REG_GUEST_CS, 0xf000));

	/* SS, DS, ES, FS, GS: Present, R/W, Accessed */
	desc.access = 0x0093;
	desc.base = 0;
	desc.limit = 0xffff;
	for (uint_t i = 0; i < nitems(data_segs); i++) {
		VERIFY0(vm_set_seg_desc(vm, vcpuid, data_segs[i], &desc));
		VERIFY0(vm_set_register(vm, vcpuid, data_segs[i], 0));
	}

	/* GDTR, IDTR */
	desc.base = 0;
	desc.limit = 0xffff;
	VERIFY0(vm_set_seg_desc(vm, vcpuid, VM_REG_GUEST_GDTR, &desc));
	VERIFY0(vm_set_seg_desc(vm, vcpuid, VM_REG_GUEST_IDTR, &desc));

	/* LDTR: Present, LDT */
	desc.access = 0x0082;
	desc.base = 0;
	desc.limit = 0xffff;
	VERIFY0(vm_set_seg_desc(vm, vcpuid, VM_REG_GUEST_LDTR, &desc));
	VERIFY0(vm_set_register(vm, vcpuid, VM_REG_GUEST_LDTR, 0));

	/* TR: Present, 32-bit TSS */
	desc.access = 0x008b;
	desc.base = 0;
	desc.limit = 0xffff;
	VERIFY0(vm_set_seg_desc(vm, vcpuid, VM_REG_GUEST_TR, &desc));
	VERIFY0(vm_set_register(vm, vcpuid, VM_REG_GUEST_TR, 0));

	vlapic_reset(vm_lapic(vm, vcpuid));

	VERIFY0(vm_set_register(vm, vcpuid, VM_REG_GUEST_INTR_SHADOW, 0));

	vcpu->exitintinfo = 0;
	vcpu->exception_pending = 0;
	vcpu->nmi_pending = 0;
	vcpu->extint_pending = 0;

	/*
	 * A CPU reset caused by power-on or system reset clears more state than
	 * one which is trigged from an INIT IPI.
	 */
	if (!init_only) {
		vcpu->guest_xcr0 = XFEATURE_ENABLED_X87;
		fpu_save_area_reset(vcpu->guestfpu);

		/* XXX: clear MSRs and other pieces */
	}

	return (0);
}

static int
vcpu_vector_sipi(struct vm *vm, int vcpuid, uint8_t vector)
{
	struct seg_desc desc;

	if (vcpuid < 0 || vcpuid >= vm->maxcpus)
		return (EINVAL);

	/* CS: Present, R/W, Accessed */
	desc.access = 0x0093;
	desc.base = (uint64_t)vector << 12;
	desc.limit = 0xffff;
	VERIFY0(vm_set_seg_desc(vm, vcpuid, VM_REG_GUEST_CS, &desc));
	VERIFY0(vm_set_register(vm, vcpuid, VM_REG_GUEST_CS,
	    (uint64_t)vector << 8));

	VERIFY0(vm_set_register(vm, vcpuid, VM_REG_GUEST_RIP, 0));

	return (0);
}

int
vm_get_capability(struct vm *vm, int vcpu, int type, int *retval)
{
	if (vcpu < 0 || vcpu >= vm->maxcpus)
		return (EINVAL);

	if (type < 0 || type >= VM_CAP_MAX)
		return (EINVAL);

	return (VMGETCAP(vm->cookie, vcpu, type, retval));
}

int
vm_set_capability(struct vm *vm, int vcpu, int type, int val)
{
	if (vcpu < 0 || vcpu >= vm->maxcpus)
		return (EINVAL);

	if (type < 0 || type >= VM_CAP_MAX)
		return (EINVAL);

	return (VMSETCAP(vm->cookie, vcpu, type, val));
}

struct vlapic *
vm_lapic(struct vm *vm, int cpu)
{
	return (vm->vcpu[cpu].vlapic);
}

struct vioapic *
vm_ioapic(struct vm *vm)
{

	return (vm->vioapic);
}

struct vhpet *
vm_hpet(struct vm *vm)
{

	return (vm->vhpet);
}

#ifdef	__FreeBSD__
bool
vmm_is_pptdev(int bus, int slot, int func)
{
	int b, f, i, n, s;
	char *val, *cp, *cp2;
	bool found;

	/*
	 * XXX
	 * The length of an environment variable is limited to 128 bytes which
	 * puts an upper limit on the number of passthru devices that may be
	 * specified using a single environment variable.
	 *
	 * Work around this by scanning multiple environment variable
	 * names instead of a single one - yuck!
	 */
	const char *names[] = { "pptdevs", "pptdevs2", "pptdevs3", NULL };

	/* set pptdevs="1/2/3 4/5/6 7/8/9 10/11/12" */
	found = false;
	for (i = 0; names[i] != NULL && !found; i++) {
		cp = val = kern_getenv(names[i]);
		while (cp != NULL && *cp != '\0') {
			if ((cp2 = strchr(cp, ' ')) != NULL)
				*cp2 = '\0';

			n = sscanf(cp, "%d/%d/%d", &b, &s, &f);
			if (n == 3 && bus == b && slot == s && func == f) {
				found = true;
				break;
			}

			if (cp2 != NULL)
				*cp2++ = ' ';

			cp = cp2;
		}
		freeenv(val);
	}
	return (found);
}
#endif

void *
vm_iommu_domain(struct vm *vm)
{

	return (vm->iommu);
}

int
vcpu_set_state(struct vm *vm, int vcpuid, enum vcpu_state newstate,
    bool from_idle)
{
	int error;
	struct vcpu *vcpu;

	if (vcpuid < 0 || vcpuid >= vm->maxcpus)
		panic("vcpu_set_state: invalid vcpuid %d", vcpuid);

	vcpu = &vm->vcpu[vcpuid];

	vcpu_lock(vcpu);
	error = vcpu_set_state_locked(vm, vcpuid, newstate, from_idle);
	vcpu_unlock(vcpu);

	return (error);
}

enum vcpu_state
vcpu_get_state(struct vm *vm, int vcpuid, int *hostcpu)
{
	struct vcpu *vcpu;
	enum vcpu_state state;

	if (vcpuid < 0 || vcpuid >= vm->maxcpus)
		panic("vcpu_get_state: invalid vcpuid %d", vcpuid);

	vcpu = &vm->vcpu[vcpuid];

	vcpu_lock(vcpu);
	state = vcpu->state;
	if (hostcpu != NULL)
		*hostcpu = vcpu->hostcpu;
	vcpu_unlock(vcpu);

	return (state);
}

uint64_t
vcpu_tsc_offset(struct vm *vm, int vcpuid, bool phys_adj)
{
	ASSERT(vcpuid >= 0 && vcpuid < vm->maxcpus);

	uint64_t vcpu_off = vm->boot_tsc_offset + vm->vcpu[vcpuid].tsc_offset;

	if (phys_adj) {
		/* Include any offset for the current physical CPU too */
		extern hrtime_t tsc_gethrtime_tick_delta(void);
		vcpu_off += (uint64_t)tsc_gethrtime_tick_delta();
	}

	return (vcpu_off);
}

int
vm_activate_cpu(struct vm *vm, int vcpuid)
{

	if (vcpuid < 0 || vcpuid >= vm->maxcpus)
		return (EINVAL);

	if (CPU_ISSET(vcpuid, &vm->active_cpus))
		return (EBUSY);

	VCPU_CTR0(vm, vcpuid, "activated");
	CPU_SET_ATOMIC(vcpuid, &vm->active_cpus);
	return (0);
}

int
vm_suspend_cpu(struct vm *vm, int vcpuid)
{
	int i;

	if (vcpuid < -1 || vcpuid >= vm->maxcpus)
		return (EINVAL);

	if (vcpuid == -1) {
		vm->debug_cpus = vm->active_cpus;
		for (i = 0; i < vm->maxcpus; i++) {
			if (CPU_ISSET(i, &vm->active_cpus))
				vcpu_notify_event(vm, i);
		}
	} else {
		if (!CPU_ISSET(vcpuid, &vm->active_cpus))
			return (EINVAL);

		CPU_SET_ATOMIC(vcpuid, &vm->debug_cpus);
		vcpu_notify_event(vm, vcpuid);
	}
	return (0);
}

int
vm_resume_cpu(struct vm *vm, int vcpuid)
{

	if (vcpuid < -1 || vcpuid >= vm->maxcpus)
		return (EINVAL);

	if (vcpuid == -1) {
		CPU_ZERO(&vm->debug_cpus);
	} else {
		if (!CPU_ISSET(vcpuid, &vm->debug_cpus))
			return (EINVAL);

		CPU_CLR_ATOMIC(vcpuid, &vm->debug_cpus);
	}
	return (0);
}

static bool
vcpu_bailout_checks(struct vm *vm, int vcpuid, bool on_entry,
    uint64_t entry_rip)
{
	struct vcpu *vcpu = &vm->vcpu[vcpuid];
	struct vm_exit *vme = &vcpu->exitinfo;
	bool bail = false;

	ASSERT(vcpuid >= 0 && vcpuid < vm->maxcpus);

	if (vm->suspend) {
		if (on_entry) {
			VERIFY(vm->suspend > VM_SUSPEND_NONE &&
			    vm->suspend < VM_SUSPEND_LAST);

			vme->exitcode = VM_EXITCODE_SUSPENDED;
			vme->u.suspended.how = vm->suspend;
		} else {
			/*
			 * Handling VM suspend is complicated, so if that
			 * condition is detected outside of VM-entry itself,
			 * just emit a BOGUS exitcode so we take a lap to pick
			 * up the event during an entry and are directed into
			 * the vm_handle_suspend() logic.
			 */
			vme->exitcode = VM_EXITCODE_BOGUS;
		}
		bail = true;
	}
	if (vcpu->reqidle) {
		vme->exitcode = VM_EXITCODE_REQIDLE;
		vmm_stat_incr(vm, vcpuid, VMEXIT_REQIDLE, 1);

		if (!on_entry) {
			/*
			 * A reqidle request detected outside of VM-entry can be
			 * handled directly by clearing the request (and taking
			 * a lap to userspace).
			 */
			vcpu_assert_locked(vcpu);
			vcpu->reqidle = 0;
		}
		bail = true;
	}
	if (vcpu_should_yield(vm, vcpuid)) {
		vme->exitcode = VM_EXITCODE_BOGUS;
		vmm_stat_incr(vm, vcpuid, VMEXIT_ASTPENDING, 1);
		bail = true;
	}
	if (CPU_ISSET(vcpuid, &vm->debug_cpus)) {
		vme->exitcode = VM_EXITCODE_DEBUG;
		bail = true;
	}

	if (bail) {
		if (on_entry) {
			/*
			 * If bailing out during VM-entry, the current %rip must
			 * be recorded in the exitinfo.
			 */
			vme->rip = entry_rip;
		}
		vme->inst_length = 0;
	}
	return (bail);
}

static bool
vcpu_sleep_bailout_checks(struct vm *vm, int vcpuid)
{
	/*
	 * Bail-out check done prior to sleeping (in vCPU contexts like HLT or
	 * wait-for-SIPI) expect that %rip is already populated in the vm_exit
	 * structure, and we would only modify the exitcode.
	 */
	return (vcpu_bailout_checks(vm, vcpuid, false, 0));
}

bool
vcpu_entry_bailout_checks(struct vm *vm, int vcpuid, uint64_t rip)
{
	/*
	 * Bail-out checks done as part of VM entry require an updated %rip to
	 * populate the vm_exit struct if any of the conditions of interest are
	 * matched in the check.
	 */
	return (vcpu_bailout_checks(vm, vcpuid, true, rip));
}

cpuset_t
vm_active_cpus(struct vm *vm)
{

	return (vm->active_cpus);
}

cpuset_t
vm_debug_cpus(struct vm *vm)
{

	return (vm->debug_cpus);
}

cpuset_t
vm_suspended_cpus(struct vm *vm)
{

	return (vm->suspended_cpus);
}

void *
vcpu_stats(struct vm *vm, int vcpuid)
{

	return (vm->vcpu[vcpuid].stats);
}

int
vm_get_x2apic_state(struct vm *vm, int vcpuid, enum x2apic_state *state)
{
	if (vcpuid < 0 || vcpuid >= vm->maxcpus)
		return (EINVAL);

	*state = vm->vcpu[vcpuid].x2apic_state;

	return (0);
}

int
vm_set_x2apic_state(struct vm *vm, int vcpuid, enum x2apic_state state)
{
	if (vcpuid < 0 || vcpuid >= vm->maxcpus)
		return (EINVAL);

	if (state >= X2APIC_STATE_LAST)
		return (EINVAL);

	vm->vcpu[vcpuid].x2apic_state = state;

	vlapic_set_x2apic_state(vm, vcpuid, state);

	return (0);
}

/*
 * This function is called to ensure that a vcpu "sees" a pending event
 * as soon as possible:
 * - If the vcpu thread is sleeping then it is woken up.
 * - If the vcpu is running on a different host_cpu then an IPI will be directed
 *   to the host_cpu to cause the vcpu to trap into the hypervisor.
 */
static void
vcpu_notify_event_locked(struct vcpu *vcpu, vcpu_notify_t ntype)
{
	int hostcpu;

	ASSERT(ntype == VCPU_NOTIFY_APIC || VCPU_NOTIFY_EXIT);

	hostcpu = vcpu->hostcpu;
	if (vcpu->state == VCPU_RUNNING) {
		KASSERT(hostcpu != NOCPU, ("vcpu running on invalid hostcpu"));
		if (hostcpu != curcpu) {
			if (ntype == VCPU_NOTIFY_APIC) {
				vlapic_post_intr(vcpu->vlapic, hostcpu,
				    vmm_ipinum);
			} else {
				ipi_cpu(hostcpu, vmm_ipinum);
			}
		} else {
			/*
			 * If the 'vcpu' is running on 'curcpu' then it must
			 * be sending a notification to itself (e.g. SELF_IPI).
			 * The pending event will be picked up when the vcpu
			 * transitions back to guest context.
			 */
		}
	} else {
		KASSERT(hostcpu == NOCPU, ("vcpu state %d not consistent "
		    "with hostcpu %d", vcpu->state, hostcpu));
		if (vcpu->state == VCPU_SLEEPING) {
#ifdef __FreeBSD__
			wakeup_one(vcpu);
#else
			cv_signal(&vcpu->vcpu_cv);
#endif
		}
	}
}

void
vcpu_notify_event(struct vm *vm, int vcpuid)
{
	struct vcpu *vcpu = &vm->vcpu[vcpuid];

	vcpu_lock(vcpu);
	vcpu_notify_event_locked(vcpu, VCPU_NOTIFY_EXIT);
	vcpu_unlock(vcpu);
}

void
vcpu_notify_event_type(struct vm *vm, int vcpuid, vcpu_notify_t ntype)
{
	struct vcpu *vcpu = &vm->vcpu[vcpuid];

	if (ntype == VCPU_NOTIFY_NONE) {
		return;
	}

	vcpu_lock(vcpu);
	vcpu_notify_event_locked(vcpu, ntype);
	vcpu_unlock(vcpu);
}

void
vcpu_ustate_change(struct vm *vm, int vcpuid, enum vcpu_ustate ustate)
{
	struct vcpu *vcpu = &vm->vcpu[vcpuid];
	hrtime_t now = gethrtime();

	ASSERT3U(ustate, !=, vcpu->ustate);
	ASSERT3S(ustate, <, VU_MAX);
	ASSERT3S(ustate, >=, VU_INIT);

	hrtime_t delta = now - vcpu->ustate_when;
	vcpu->ustate_total[vcpu->ustate] += delta;

	membar_producer();

	vcpu->ustate_when = now;
	vcpu->ustate = ustate;
}

struct vmspace *
vm_get_vmspace(struct vm *vm)
{

	return (vm->vmspace);
}

int
vm_apicid2vcpuid(struct vm *vm, int apicid)
{
	/*
	 * XXX apic id is assumed to be numerically identical to vcpu id
	 */
	return (apicid);
}

struct vatpic *
vm_atpic(struct vm *vm)
{
	return (vm->vatpic);
}

struct vatpit *
vm_atpit(struct vm *vm)
{
	return (vm->vatpit);
}

struct vpmtmr *
vm_pmtmr(struct vm *vm)
{

	return (vm->vpmtmr);
}

struct vrtc *
vm_rtc(struct vm *vm)
{

	return (vm->vrtc);
}

enum vm_reg_name
vm_segment_name(int seg)
{
	static enum vm_reg_name seg_names[] = {
		VM_REG_GUEST_ES,
		VM_REG_GUEST_CS,
		VM_REG_GUEST_SS,
		VM_REG_GUEST_DS,
		VM_REG_GUEST_FS,
		VM_REG_GUEST_GS
	};

	KASSERT(seg >= 0 && seg < nitems(seg_names),
	    ("%s: invalid segment encoding %d", __func__, seg));
	return (seg_names[seg]);
}

void
vm_copy_teardown(struct vm *vm, int vcpuid, struct vm_copyinfo *copyinfo,
    int num_copyinfo)
{
	int idx;

	for (idx = 0; idx < num_copyinfo; idx++) {
		if (copyinfo[idx].cookie != NULL)
			vm_gpa_release(copyinfo[idx].cookie);
	}
	bzero(copyinfo, num_copyinfo * sizeof (struct vm_copyinfo));
}

int
vm_copy_setup(struct vm *vm, int vcpuid, struct vm_guest_paging *paging,
    uint64_t gla, size_t len, int prot, struct vm_copyinfo *copyinfo,
    int num_copyinfo, int *fault)
{
	int error, idx, nused;
	size_t n, off, remaining;
	void *hva, *cookie;
	uint64_t gpa;

	bzero(copyinfo, sizeof (struct vm_copyinfo) * num_copyinfo);

	nused = 0;
	remaining = len;
	while (remaining > 0) {
		KASSERT(nused < num_copyinfo, ("insufficient vm_copyinfo"));
		error = vm_gla2gpa(vm, vcpuid, paging, gla, prot, &gpa, fault);
		if (error || *fault)
			return (error);
		off = gpa & PAGE_MASK;
		n = min(remaining, PAGE_SIZE - off);
		copyinfo[nused].gpa = gpa;
		copyinfo[nused].len = n;
		remaining -= n;
		gla += n;
		nused++;
	}

	for (idx = 0; idx < nused; idx++) {
		hva = vm_gpa_hold(vm, vcpuid, copyinfo[idx].gpa,
		    copyinfo[idx].len, prot, &cookie);
		if (hva == NULL)
			break;
		copyinfo[idx].hva = hva;
		copyinfo[idx].cookie = cookie;
	}

	if (idx != nused) {
		vm_copy_teardown(vm, vcpuid, copyinfo, num_copyinfo);
		return (EFAULT);
	} else {
		*fault = 0;
		return (0);
	}
}

void
vm_copyin(struct vm *vm, int vcpuid, struct vm_copyinfo *copyinfo, void *kaddr,
    size_t len)
{
	char *dst;
	int idx;

	dst = kaddr;
	idx = 0;
	while (len > 0) {
		bcopy(copyinfo[idx].hva, dst, copyinfo[idx].len);
		len -= copyinfo[idx].len;
		dst += copyinfo[idx].len;
		idx++;
	}
}

void
vm_copyout(struct vm *vm, int vcpuid, const void *kaddr,
    struct vm_copyinfo *copyinfo, size_t len)
{
	const char *src;
	int idx;

	src = kaddr;
	idx = 0;
	while (len > 0) {
		bcopy(src, copyinfo[idx].hva, copyinfo[idx].len);
		len -= copyinfo[idx].len;
		src += copyinfo[idx].len;
		idx++;
	}
}

/*
 * Return the amount of in-use and wired memory for the VM. Since
 * these are global stats, only return the values with for vCPU 0
 */
VMM_STAT_DECLARE(VMM_MEM_RESIDENT);
VMM_STAT_DECLARE(VMM_MEM_WIRED);

static void
vm_get_rescnt(struct vm *vm, int vcpu, struct vmm_stat_type *stat)
{

	if (vcpu == 0) {
		vmm_stat_set(vm, vcpu, VMM_MEM_RESIDENT,
		    PAGE_SIZE * vmspace_resident_count(vm->vmspace));
	}
}

static void
vm_get_wiredcnt(struct vm *vm, int vcpu, struct vmm_stat_type *stat)
{

	if (vcpu == 0) {
		vmm_stat_set(vm, vcpu, VMM_MEM_WIRED,
		    PAGE_SIZE * pmap_wired_count(vmspace_pmap(vm->vmspace)));
	}
}

VMM_STAT_FUNC(VMM_MEM_RESIDENT, "Resident memory", vm_get_rescnt);
VMM_STAT_FUNC(VMM_MEM_WIRED, "Wired memory", vm_get_wiredcnt);

int
vm_ioport_access(struct vm *vm, int vcpuid, bool in, uint16_t port,
    uint8_t bytes, uint32_t *val)
{
	return (vm_inout_access(&vm->ioports, in, port, bytes, val));
}

/*
 * bhyve-internal interfaces to attach or detach IO port handlers.
 * Must be called with VM write lock held for safety.
 */
int
vm_ioport_attach(struct vm *vm, uint16_t port, ioport_handler_t func, void *arg,
    void **cookie)
{
	int err;
	err = vm_inout_attach(&vm->ioports, port, IOPF_DEFAULT, func, arg);
	if (err == 0) {
		*cookie = (void *)IOP_GEN_COOKIE(func, arg, port);
	}
	return (err);
}
int
vm_ioport_detach(struct vm *vm, void **cookie, ioport_handler_t *old_func,
    void **old_arg)
{
	uint16_t port = IOP_PORT_FROM_COOKIE((uintptr_t)*cookie);
	int err;

	err = vm_inout_detach(&vm->ioports, port, false, old_func, old_arg);
	if (err == 0) {
		*cookie = NULL;
	}
	return (err);
}

/*
 * External driver interfaces to attach or detach IO port handlers.
 * Must be called with VM write lock held for safety.
 */
int
vm_ioport_hook(struct vm *vm, uint16_t port, ioport_handler_t func,
    void *arg, void **cookie)
{
	int err;

	if (port == 0) {
		return (EINVAL);
	}

	err = vm_inout_attach(&vm->ioports, port, IOPF_DRV_HOOK, func, arg);
	if (err == 0) {
		*cookie = (void *)IOP_GEN_COOKIE(func, arg, port);
	}
	return (err);
}
void
vm_ioport_unhook(struct vm *vm, void **cookie)
{
	uint16_t port = IOP_PORT_FROM_COOKIE((uintptr_t)*cookie);
	ioport_handler_t old_func;
	void *old_arg;
	int err;

	err = vm_inout_detach(&vm->ioports, port, true, &old_func, &old_arg);

	/* ioport-hook-using drivers are expected to be well-behaved */
	VERIFY0(err);
	VERIFY(IOP_GEN_COOKIE(old_func, old_arg, port) == (uintptr_t)*cookie);

	*cookie = NULL;
}

<<<<<<< HEAD
#ifndef __FreeBSD__
int
vm_arc_resv(struct vm *vm, uint64_t len)
{
	/* Since we already have the compat macros included, we use those */
	size_t pages = (size_t)roundup2(len, PAGE_SIZE) >> PAGE_SHIFT;
	int err = 0;

	err = arc_virt_machine_reserve(pages);
	if (err != 0)
		return (err);

	vm->arc_resv += pages;
	return (0);
}
#endif /* __FreeBSD__ */
=======
int
vmm_kstat_update_vcpu(struct kstat *ksp, int rw)
{
	struct vm *vm = ksp->ks_private;
	vmm_vcpu_kstats_t *vvk = ksp->ks_data;
	const int vcpuid = vvk->vvk_vcpu.value.ui32;
	struct vcpu *vcpu = &vm->vcpu[vcpuid];

	ASSERT3U(vcpuid, <, VM_MAXCPU);

	vvk->vvk_time_init.value.ui64 = vcpu->ustate_total[VU_INIT];
	vvk->vvk_time_run.value.ui64 = vcpu->ustate_total[VU_RUN];
	vvk->vvk_time_idle.value.ui64 = vcpu->ustate_total[VU_IDLE];
	vvk->vvk_time_emu_kern.value.ui64 = vcpu->ustate_total[VU_EMU_KERN];
	vvk->vvk_time_emu_user.value.ui64 = vcpu->ustate_total[VU_EMU_USER];
	vvk->vvk_time_sched.value.ui64 = vcpu->ustate_total[VU_SCHED];

	return (0);
}
>>>>>>> 9facd51a
<|MERGE_RESOLUTION|>--- conflicted
+++ resolved
@@ -3852,8 +3852,6 @@
 	*cookie = NULL;
 }
 
-<<<<<<< HEAD
-#ifndef __FreeBSD__
 int
 vm_arc_resv(struct vm *vm, uint64_t len)
 {
@@ -3868,8 +3866,7 @@
 	vm->arc_resv += pages;
 	return (0);
 }
-#endif /* __FreeBSD__ */
-=======
+
 int
 vmm_kstat_update_vcpu(struct kstat *ksp, int rw)
 {
@@ -3888,5 +3885,4 @@
 	vvk->vvk_time_sched.value.ui64 = vcpu->ustate_total[VU_SCHED];
 
 	return (0);
-}
->>>>>>> 9facd51a
+}