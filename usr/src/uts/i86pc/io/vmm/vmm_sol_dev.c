/*
 * This file and its contents are supplied under the terms of the
 * Common Development and Distribution License ("CDDL"), version 1.0.
 * You may only use this file in accordance with the terms of version
 * 1.0 of the CDDL.
 *
 * A full copy of the text of the CDDL should have accompanied this
 * source.  A copy of the CDDL is also available via the Internet at
 * http://www.illumos.org/license/CDDL.
 */

/*
 * Copyright 2015 Pluribus Networks Inc.
 * Copyright 2019 Joyent, Inc.
 * Copyright 2020 OmniOS Community Edition (OmniOSce) Association.
 */

#include <sys/types.h>
#include <sys/conf.h>
#include <sys/cpuvar.h>
#include <sys/ioccom.h>
#include <sys/stat.h>
#include <sys/vmsystm.h>
#include <sys/ddi.h>
#include <sys/mkdev.h>
#include <sys/sunddi.h>
#include <sys/fs/dv_node.h>
#include <sys/cpuset.h>
#include <sys/id_space.h>
#include <sys/fs/sdev_plugin.h>
#include <sys/smt.h>

#include <sys/kernel.h>
#include <sys/hma.h>
#include <sys/x86_archext.h>

#include <sys/vmm.h>
#include <sys/vmm_instruction_emul.h>
#include <sys/vmm_dev.h>
#include <sys/vmm_impl.h>
#include <sys/vmm_drv.h>

#include <vm/vm.h>
#include <vm/seg_dev.h>

#include "io/ppt.h"
#include "io/vatpic.h"
#include "io/vioapic.h"
#include "io/vrtc.h"
#include "io/vhpet.h"
#include "vmm_lapic.h"
#include "vmm_stat.h"
#include "vmm_util.h"
#include "vm/vm_glue.h"

/*
 * Locking details:
 *
 * Driver-wide data (vmmdev_*) , including HMA and sdev registration, is
 * protected by vmmdev_mtx.  The list of vmm_softc_t instances and related data
 * (vmm_*) are protected by vmm_mtx.  Actions requiring both locks must acquire
 * vmmdev_mtx before vmm_mtx.  The sdev plugin functions must not attempt to
 * acquire vmmdev_mtx, as they could deadlock with plugin unregistration.
 */

static kmutex_t		vmmdev_mtx;
static dev_info_t	*vmmdev_dip;
static hma_reg_t	*vmmdev_hma_reg;
static uint_t		vmmdev_hma_ref;
static sdev_plugin_hdl_t vmmdev_sdev_hdl;

static kmutex_t		vmm_mtx;
static list_t		vmm_list;
static list_t		vmm_destroy_list;
static id_space_t	*vmm_minors;
static void		*vmm_statep;

static const char *vmmdev_hvm_name = "bhyve";

/* For sdev plugin (/dev) */
#define	VMM_SDEV_ROOT "/dev/vmm"

/* From uts/i86pc/io/vmm/intel/vmx.c */
extern int vmx_x86_supported(const char **);

/* Holds and hooks from drivers external to vmm */
struct vmm_hold {
	list_node_t	vmh_node;
	vmm_softc_t	*vmh_sc;
	boolean_t	vmh_release_req;
	uint_t		vmh_ioport_hook_cnt;
};

struct vmm_lease {
	list_node_t		vml_node;
	struct vm		*vml_vm;
	boolean_t		vml_expired;
	boolean_t		(*vml_expire_func)(void *);
	void			*vml_expire_arg;
	list_node_t		vml_expire_node;
	struct vmm_hold		*vml_hold;
};

static int vmm_drv_block_hook(vmm_softc_t *, boolean_t);
static void vmm_lease_break_locked(vmm_softc_t *, vmm_lease_t *);

static int
vmmdev_get_memseg(vmm_softc_t *sc, struct vm_memseg *mseg)
{
	int error;
	bool sysmem;

	error = vm_get_memseg(sc->vmm_vm, mseg->segid, &mseg->len, &sysmem,
	    NULL);
	if (error || mseg->len == 0)
		return (error);

	if (!sysmem) {
		vmm_devmem_entry_t *de;
		list_t *dl = &sc->vmm_devmem_list;

		for (de = list_head(dl); de != NULL; de = list_next(dl, de)) {
			if (de->vde_segid == mseg->segid) {
				break;
			}
		}
		if (de != NULL) {
			(void) strlcpy(mseg->name, de->vde_name,
			    sizeof (mseg->name));
		}
	} else {
		bzero(mseg->name, sizeof (mseg->name));
	}

	return (error);
}

/*
 * The 'devmem' hack:
 *
 * On native FreeBSD, bhyve consumers are allowed to create 'devmem' segments
 * in the vm which appear with their own name related to the vm under /dev.
 * Since this would be a hassle from an sdev perspective and would require a
 * new cdev interface (or complicate the existing one), we choose to implement
 * this in a different manner.  When 'devmem' mappings are created, an
 * identifying off_t is communicated back out to userspace.  That off_t,
 * residing above the normal guest memory space, can be used to mmap the
 * 'devmem' mapping from the already-open vm device.
 */

static int
vmmdev_devmem_create(vmm_softc_t *sc, struct vm_memseg *mseg, const char *name)
{
	off_t map_offset;
	vmm_devmem_entry_t *entry;

	if (list_is_empty(&sc->vmm_devmem_list)) {
		map_offset = VM_DEVMEM_START;
	} else {
		entry = list_tail(&sc->vmm_devmem_list);
		map_offset = entry->vde_off + entry->vde_len;
		if (map_offset < entry->vde_off) {
			/* Do not tolerate overflow */
			return (ERANGE);
		}
		/*
		 * XXXJOY: We could choose to search the list for duplicate
		 * names and toss an error.  Since we're using the offset
		 * method for now, it does not make much of a difference.
		 */
	}

	entry = kmem_zalloc(sizeof (*entry), KM_SLEEP);
	entry->vde_segid = mseg->segid;
	entry->vde_len = mseg->len;
	entry->vde_off = map_offset;
	(void) strlcpy(entry->vde_name, name, sizeof (entry->vde_name));
	list_insert_tail(&sc->vmm_devmem_list, entry);

	return (0);
}

static boolean_t
vmmdev_devmem_segid(vmm_softc_t *sc, off_t off, off_t len, int *segidp)
{
	list_t *dl = &sc->vmm_devmem_list;
	vmm_devmem_entry_t *de = NULL;

	VERIFY(off >= VM_DEVMEM_START);

	for (de = list_head(dl); de != NULL; de = list_next(dl, de)) {
		/* XXX: Only hit on direct offset/length matches for now */
		if (de->vde_off == off && de->vde_len == len) {
			break;
		}
	}
	if (de == NULL) {
		return (B_FALSE);
	}

	*segidp = de->vde_segid;
	return (B_TRUE);
}

static void
vmmdev_devmem_purge(vmm_softc_t *sc)
{
	vmm_devmem_entry_t *entry;

	while ((entry = list_remove_head(&sc->vmm_devmem_list)) != NULL) {
		kmem_free(entry, sizeof (*entry));
	}
}

static int
vmmdev_alloc_memseg(vmm_softc_t *sc, struct vm_memseg *mseg)
{
	int error;
	bool sysmem = true;

	if (VM_MEMSEG_NAME(mseg)) {
		sysmem = false;
	}
	error = vm_alloc_memseg(sc->vmm_vm, mseg->segid, mseg->len, sysmem);

	if (error == 0 && VM_MEMSEG_NAME(mseg)) {
		/*
		 * Rather than create a whole fresh device from which userspace
		 * can mmap this segment, instead make it available at an
		 * offset above where the main guest memory resides.
		 */
		error = vmmdev_devmem_create(sc, mseg, mseg->name);
		if (error != 0) {
			vm_free_memseg(sc->vmm_vm, mseg->segid);
		}
	}
	return (error);
}

/*
 * Resource Locking and Exclusion
 *
 * Much of bhyve depends on key portions of VM state, such as the guest memory
 * map, to remain unchanged while the guest is running.  As ported from
 * FreeBSD, the initial strategy for this resource exclusion hinged on gating
 * access to the instance vCPUs.  Threads acting on a single vCPU, like those
 * performing the work of actually running the guest in VMX/SVM, would lock
 * only that vCPU during ioctl() entry.  For ioctls which would change VM-wide
 * state, all of the vCPUs would be first locked, ensuring that the
 * operation(s) could complete without any other threads stumbling into
 * intermediate states.
 *
 * This approach is largely effective for bhyve.  Common operations, such as
 * running the vCPUs, steer clear of lock contention.  The model begins to
 * break down for operations which do not occur in the context of a specific
 * vCPU.  LAPIC MSI delivery, for example, may be initiated from a worker
 * thread in the bhyve process.  In order to properly protect those vCPU-less
 * operations from encountering invalid states, additional locking is required.
 * This was solved by forcing those operations to lock the VM_MAXCPU-1 vCPU.
 * It does mean that class of operations will be serialized on locking the
 * specific vCPU and that instances sized at VM_MAXCPU will potentially see
 * undue contention on the VM_MAXCPU-1 vCPU.
 *
 * In order to address the shortcomings of this model, the concept of a
 * read/write lock has been added to bhyve.  Operations which change
 * fundamental aspects of a VM (such as the memory map) must acquire the write
 * lock, which also implies locking all of the vCPUs and waiting for all read
 * lock holders to release.  While it increases the cost and waiting time for
 * those few operations, it allows most hot-path operations on the VM (which
 * depend on its configuration remaining stable) to occur with minimal locking.
 *
 * Consumers of the Driver API (see below) are a special case when it comes to
 * this locking, since they may hold a read lock via the drv_lease mechanism
 * for an extended period of time.  Rather than forcing those consumers to
 * continuously poll for a write lock attempt, the lease system forces them to
 * provide a release callback to trigger their clean-up (and potential later
 * reacquisition) of the read lock.
 */

static void
vcpu_lock_one(vmm_softc_t *sc, int vcpu)
{
	ASSERT(vcpu >= 0 && vcpu < VM_MAXCPU);

	/*
	 * Since this state transition is utilizing from_idle=true, it should
	 * not fail, but rather block until it can be successful.
	 */
	VERIFY0(vcpu_set_state(sc->vmm_vm, vcpu, VCPU_FROZEN, true));
}

static void
vcpu_unlock_one(vmm_softc_t *sc, int vcpu)
{
	ASSERT(vcpu >= 0 && vcpu < VM_MAXCPU);

	VERIFY3U(vcpu_get_state(sc->vmm_vm, vcpu, NULL), ==, VCPU_FROZEN);
	vcpu_set_state(sc->vmm_vm, vcpu, VCPU_IDLE, false);
}

static void
vmm_read_lock(vmm_softc_t *sc)
{
	rw_enter(&sc->vmm_rwlock, RW_READER);
}

static void
vmm_read_unlock(vmm_softc_t *sc)
{
	rw_exit(&sc->vmm_rwlock);
}

static void
vmm_write_lock(vmm_softc_t *sc)
{
	int maxcpus;

	/* First lock all the vCPUs */
	maxcpus = vm_get_maxcpus(sc->vmm_vm);
	for (int vcpu = 0; vcpu < maxcpus; vcpu++) {
		vcpu_lock_one(sc, vcpu);
	}

	mutex_enter(&sc->vmm_lease_lock);
	VERIFY3U(sc->vmm_lease_blocker, !=, UINT_MAX);
	sc->vmm_lease_blocker++;
	if (sc->vmm_lease_blocker == 1) {
		list_t *list = &sc->vmm_lease_list;
		vmm_lease_t *lease = list_head(list);

		while (lease != NULL) {
			boolean_t sync_break = B_FALSE;

			if (!lease->vml_expired) {
				void *arg = lease->vml_expire_arg;
				lease->vml_expired = B_TRUE;
				sync_break = lease->vml_expire_func(arg);
			}

			if (sync_break) {
				vmm_lease_t *next;

				/*
				 * These leases which are synchronously broken
				 * result in vmm_read_unlock() calls from a
				 * different thread than the corresponding
				 * vmm_read_lock().  This is acceptable, given
				 * that the rwlock underpinning the whole
				 * mechanism tolerates the behavior.  This
				 * flexibility is _only_ afforded to VM read
				 * lock (RW_READER) holders.
				 */
				next = list_next(list, lease);
				vmm_lease_break_locked(sc, lease);
				lease = next;
			} else {
				lease = list_next(list, lease);
			}
		}
	}
	mutex_exit(&sc->vmm_lease_lock);

	rw_enter(&sc->vmm_rwlock, RW_WRITER);
	/*
	 * For now, the 'maxcpus' value for an instance is fixed at the
	 * compile-time constant of VM_MAXCPU at creation.  If this changes in
	 * the future, allowing for dynamic vCPU resource sizing, acquisition
	 * of the write lock will need to be wary of such changes.
	 */
	VERIFY(maxcpus == vm_get_maxcpus(sc->vmm_vm));
}

static void
vmm_write_unlock(vmm_softc_t *sc)
{
	int maxcpus;

	mutex_enter(&sc->vmm_lease_lock);
	VERIFY3U(sc->vmm_lease_blocker, !=, 0);
	sc->vmm_lease_blocker--;
	if (sc->vmm_lease_blocker == 0) {
		cv_broadcast(&sc->vmm_lease_cv);
	}
	mutex_exit(&sc->vmm_lease_lock);

	/*
	 * The VM write lock _must_ be released from the same thread it was
	 * acquired in, unlike the read lock.
	 */
	VERIFY(rw_write_held(&sc->vmm_rwlock));
	rw_exit(&sc->vmm_rwlock);

	/* Unlock all the vCPUs */
	maxcpus = vm_get_maxcpus(sc->vmm_vm);
	for (int vcpu = 0; vcpu < maxcpus; vcpu++) {
		vcpu_unlock_one(sc, vcpu);
	}
}

static int
vmmdev_do_ioctl(vmm_softc_t *sc, int cmd, intptr_t arg, int md,
    cred_t *credp, int *rvalp)
{
	int error = 0, vcpu = -1;
	void *datap = (void *)arg;
	enum vm_lock_type {
		LOCK_NONE = 0,
		LOCK_VCPU,
		LOCK_READ_HOLD,
		LOCK_WRITE_HOLD
	} lock_type = LOCK_NONE;

	/* Acquire any exclusion resources needed for the operation. */
	switch (cmd) {
	case VM_RUN:
	case VM_GET_REGISTER:
	case VM_SET_REGISTER:
	case VM_GET_SEGMENT_DESCRIPTOR:
	case VM_SET_SEGMENT_DESCRIPTOR:
	case VM_GET_REGISTER_SET:
	case VM_SET_REGISTER_SET:
	case VM_INJECT_EXCEPTION:
	case VM_GET_CAPABILITY:
	case VM_SET_CAPABILITY:
	case VM_PPTDEV_MSI:
	case VM_PPTDEV_MSIX:
	case VM_SET_X2APIC_STATE:
	case VM_GLA2GPA:
	case VM_GLA2GPA_NOFAULT:
	case VM_ACTIVATE_CPU:
	case VM_SET_INTINFO:
	case VM_GET_INTINFO:
	case VM_RESTART_INSTRUCTION:
		/*
		 * Copy in the ID of the vCPU chosen for this operation.
		 * Since a nefarious caller could update their struct between
		 * this locking and when the rest of the ioctl data is copied
		 * in, it is _critical_ that this local 'vcpu' variable be used
		 * rather than the in-struct one when performing the ioctl.
		 */
		if (ddi_copyin(datap, &vcpu, sizeof (vcpu), md)) {
			return (EFAULT);
		}
		if (vcpu < 0 || vcpu > vm_get_maxcpus(sc->vmm_vm)) {
			return (EINVAL);
		}
		vcpu_lock_one(sc, vcpu);
		lock_type = LOCK_VCPU;
		break;

	case VM_REINIT:
	case VM_BIND_PPTDEV:
	case VM_UNBIND_PPTDEV:
	case VM_MAP_PPTDEV_MMIO:
	case VM_ALLOC_MEMSEG:
	case VM_MMAP_MEMSEG:
	case VM_MUNMAP_MEMSEG:
	case VM_WRLOCK_CYCLE:
		vmm_write_lock(sc);
		lock_type = LOCK_WRITE_HOLD;
		break;

	case VM_GET_GPA_PMAP:
	case VM_GET_MEMSEG:
	case VM_MMAP_GETNEXT:
	case VM_LAPIC_IRQ:
	case VM_INJECT_NMI:
	case VM_IOAPIC_ASSERT_IRQ:
	case VM_IOAPIC_DEASSERT_IRQ:
	case VM_IOAPIC_PULSE_IRQ:
	case VM_LAPIC_MSI:
	case VM_LAPIC_LOCAL_IRQ:
	case VM_GET_X2APIC_STATE:
	case VM_RTC_READ:
	case VM_RTC_WRITE:
	case VM_RTC_SETTIME:
	case VM_RTC_GETTIME:
#ifndef __FreeBSD__
	case VM_DEVMEM_GETOFFSET:
#endif
		vmm_read_lock(sc);
		lock_type = LOCK_READ_HOLD;
		break;

	case VM_IOAPIC_PINCOUNT:
	default:
		break;
	}

	/* Execute the primary logic for the ioctl. */
	switch (cmd) {
	case VM_RUN: {
		struct vm_run vmrun;

		if (ddi_copyin(datap, &vmrun, sizeof (vmrun), md)) {
			error = EFAULT;
			break;
		}
		vmrun.cpuid = vcpu;

		if (!(curthread->t_schedflag & TS_VCPU))
			smt_mark_as_vcpu();

		error = vm_run(sc->vmm_vm, &vmrun);
		/*
		 * XXXJOY: I think it's necessary to do copyout, even in the
		 * face of errors, since the exit state is communicated out.
		 */
		if (ddi_copyout(&vmrun, datap, sizeof (vmrun), md)) {
			error = EFAULT;
			break;
		}
		break;
	}
	case VM_SUSPEND: {
		struct vm_suspend vmsuspend;

		if (ddi_copyin(datap, &vmsuspend, sizeof (vmsuspend), md)) {
			error = EFAULT;
			break;
		}
		error = vm_suspend(sc->vmm_vm, vmsuspend.how);
		break;
	}
	case VM_REINIT:
		if ((error = vmm_drv_block_hook(sc, B_TRUE)) != 0) {
			/*
			 * The VM instance should be free of driver-attached
			 * hooks during the reinitialization process.
			 */
			break;
		}
		error = vm_reinit(sc->vmm_vm);
		(void) vmm_drv_block_hook(sc, B_FALSE);
		break;
	case VM_STAT_DESC: {
		struct vm_stat_desc statdesc;

		if (ddi_copyin(datap, &statdesc, sizeof (statdesc), md)) {
			error = EFAULT;
			break;
		}
		error = vmm_stat_desc_copy(statdesc.index, statdesc.desc,
		    sizeof (statdesc.desc));
		if (error == 0 &&
		    ddi_copyout(&statdesc, datap, sizeof (statdesc), md)) {
			error = EFAULT;
			break;
		}
		break;
	}
	case VM_STATS_IOC: {
		struct vm_stats vmstats;

		CTASSERT(MAX_VM_STATS >= MAX_VMM_STAT_ELEMS);
		if (ddi_copyin(datap, &vmstats, sizeof (vmstats), md)) {
			error = EFAULT;
			break;
		}
		hrt2tv(gethrtime(), &vmstats.tv);
		error = vmm_stat_copy(sc->vmm_vm, vmstats.cpuid,
		    &vmstats.num_entries, vmstats.statbuf);
		if (error == 0 &&
		    ddi_copyout(&vmstats, datap, sizeof (vmstats), md)) {
			error = EFAULT;
			break;
		}
		break;
	}

	case VM_PPTDEV_MSI: {
		struct vm_pptdev_msi pptmsi;

		if (ddi_copyin(datap, &pptmsi, sizeof (pptmsi), md)) {
			error = EFAULT;
			break;
		}
		error = ppt_setup_msi(sc->vmm_vm, pptmsi.vcpu, pptmsi.pptfd,
		    pptmsi.addr, pptmsi.msg, pptmsi.numvec);
		break;
	}
	case VM_PPTDEV_MSIX: {
		struct vm_pptdev_msix pptmsix;

		if (ddi_copyin(datap, &pptmsix, sizeof (pptmsix), md)) {
			error = EFAULT;
			break;
		}
		error = ppt_setup_msix(sc->vmm_vm, pptmsix.vcpu, pptmsix.pptfd,
		    pptmsix.idx, pptmsix.addr, pptmsix.msg,
		    pptmsix.vector_control);
		break;
	}
	case VM_MAP_PPTDEV_MMIO: {
		struct vm_pptdev_mmio pptmmio;

		if (ddi_copyin(datap, &pptmmio, sizeof (pptmmio), md)) {
			error = EFAULT;
			break;
		}
		error = ppt_map_mmio(sc->vmm_vm, pptmmio.pptfd, pptmmio.gpa,
		    pptmmio.len, pptmmio.hpa);
		break;
	}
	case VM_BIND_PPTDEV: {
		struct vm_pptdev pptdev;

		if (ddi_copyin(datap, &pptdev, sizeof (pptdev), md)) {
			error = EFAULT;
			break;
		}
		error = vm_assign_pptdev(sc->vmm_vm, pptdev.pptfd);
		break;
	}
	case VM_UNBIND_PPTDEV: {
		struct vm_pptdev pptdev;

		if (ddi_copyin(datap, &pptdev, sizeof (pptdev), md)) {
			error = EFAULT;
			break;
		}
		error = vm_unassign_pptdev(sc->vmm_vm, pptdev.pptfd);
		break;
	}
	case VM_GET_PPTDEV_LIMITS: {
		struct vm_pptdev_limits pptlimits;

		if (ddi_copyin(datap, &pptlimits, sizeof (pptlimits), md)) {
			error = EFAULT;
			break;
		}
		error = ppt_get_limits(sc->vmm_vm, pptlimits.pptfd,
		    &pptlimits.msi_limit, &pptlimits.msix_limit);
		if (error == 0 &&
		    ddi_copyout(&pptlimits, datap, sizeof (pptlimits), md)) {
			error = EFAULT;
			break;
		}
		break;
	}
	case VM_INJECT_EXCEPTION: {
		struct vm_exception vmexc;
		if (ddi_copyin(datap, &vmexc, sizeof (vmexc), md)) {
			error = EFAULT;
			break;
		}
		error = vm_inject_exception(sc->vmm_vm, vcpu, vmexc.vector,
		    vmexc.error_code_valid, vmexc.error_code,
		    vmexc.restart_instruction);
		break;
	}
	case VM_INJECT_NMI: {
		struct vm_nmi vmnmi;

		if (ddi_copyin(datap, &vmnmi, sizeof (vmnmi), md)) {
			error = EFAULT;
			break;
		}
		error = vm_inject_nmi(sc->vmm_vm, vmnmi.cpuid);
		break;
	}
	case VM_LAPIC_IRQ: {
		struct vm_lapic_irq vmirq;

		if (ddi_copyin(datap, &vmirq, sizeof (vmirq), md)) {
			error = EFAULT;
			break;
		}
		error = lapic_intr_edge(sc->vmm_vm, vmirq.cpuid, vmirq.vector);
		break;
	}
	case VM_LAPIC_LOCAL_IRQ: {
		struct vm_lapic_irq vmirq;

		if (ddi_copyin(datap, &vmirq, sizeof (vmirq), md)) {
			error = EFAULT;
			break;
		}
		error = lapic_set_local_intr(sc->vmm_vm, vmirq.cpuid,
		    vmirq.vector);
		break;
	}
	case VM_LAPIC_MSI: {
		struct vm_lapic_msi vmmsi;

		if (ddi_copyin(datap, &vmmsi, sizeof (vmmsi), md)) {
			error = EFAULT;
			break;
		}
		error = lapic_intr_msi(sc->vmm_vm, vmmsi.addr, vmmsi.msg);
		break;
	}

	case VM_IOAPIC_ASSERT_IRQ: {
		struct vm_ioapic_irq ioapic_irq;

		if (ddi_copyin(datap, &ioapic_irq, sizeof (ioapic_irq), md)) {
			error = EFAULT;
			break;
		}
		error = vioapic_assert_irq(sc->vmm_vm, ioapic_irq.irq);
		break;
	}
	case VM_IOAPIC_DEASSERT_IRQ: {
		struct vm_ioapic_irq ioapic_irq;

		if (ddi_copyin(datap, &ioapic_irq, sizeof (ioapic_irq), md)) {
			error = EFAULT;
			break;
		}
		error = vioapic_deassert_irq(sc->vmm_vm, ioapic_irq.irq);
		break;
	}
	case VM_IOAPIC_PULSE_IRQ: {
		struct vm_ioapic_irq ioapic_irq;

		if (ddi_copyin(datap, &ioapic_irq, sizeof (ioapic_irq), md)) {
			error = EFAULT;
			break;
		}
		error = vioapic_pulse_irq(sc->vmm_vm, ioapic_irq.irq);
		break;
	}
	case VM_IOAPIC_PINCOUNT: {
		int pincount;

		pincount = vioapic_pincount(sc->vmm_vm);
		if (ddi_copyout(&pincount, datap, sizeof (int), md)) {
			error = EFAULT;
			break;
		}
		break;
	}

	case VM_ISA_ASSERT_IRQ: {
		struct vm_isa_irq isa_irq;

		if (ddi_copyin(datap, &isa_irq, sizeof (isa_irq), md)) {
			error = EFAULT;
			break;
		}
		error = vatpic_assert_irq(sc->vmm_vm, isa_irq.atpic_irq);
		if (error == 0 && isa_irq.ioapic_irq != -1) {
			error = vioapic_assert_irq(sc->vmm_vm,
			    isa_irq.ioapic_irq);
		}
		break;
	}
	case VM_ISA_DEASSERT_IRQ: {
		struct vm_isa_irq isa_irq;

		if (ddi_copyin(datap, &isa_irq, sizeof (isa_irq), md)) {
			error = EFAULT;
			break;
		}
		error = vatpic_deassert_irq(sc->vmm_vm, isa_irq.atpic_irq);
		if (error == 0 && isa_irq.ioapic_irq != -1) {
			error = vioapic_deassert_irq(sc->vmm_vm,
			    isa_irq.ioapic_irq);
		}
		break;
	}
	case VM_ISA_PULSE_IRQ: {
		struct vm_isa_irq isa_irq;

		if (ddi_copyin(datap, &isa_irq, sizeof (isa_irq), md)) {
			error = EFAULT;
			break;
		}
		error = vatpic_pulse_irq(sc->vmm_vm, isa_irq.atpic_irq);
		if (error == 0 && isa_irq.ioapic_irq != -1) {
			error = vioapic_pulse_irq(sc->vmm_vm,
			    isa_irq.ioapic_irq);
		}
		break;
	}
	case VM_ISA_SET_IRQ_TRIGGER: {
		struct vm_isa_irq_trigger isa_irq_trigger;

		if (ddi_copyin(datap, &isa_irq_trigger,
		    sizeof (isa_irq_trigger), md)) {
			error = EFAULT;
			break;
		}
		error = vatpic_set_irq_trigger(sc->vmm_vm,
		    isa_irq_trigger.atpic_irq, isa_irq_trigger.trigger);
		break;
	}

	case VM_MMAP_GETNEXT: {
		struct vm_memmap mm;

		if (ddi_copyin(datap, &mm, sizeof (mm), md)) {
			error = EFAULT;
			break;
		}
		error = vm_mmap_getnext(sc->vmm_vm, &mm.gpa, &mm.segid,
		    &mm.segoff, &mm.len, &mm.prot, &mm.flags);
		if (error == 0 && ddi_copyout(&mm, datap, sizeof (mm), md)) {
			error = EFAULT;
			break;
		}
		break;
	}
	case VM_MMAP_MEMSEG: {
		struct vm_memmap mm;

		if (ddi_copyin(datap, &mm, sizeof (mm), md)) {
			error = EFAULT;
			break;
		}
		error = vm_mmap_memseg(sc->vmm_vm, mm.gpa, mm.segid, mm.segoff,
		    mm.len, mm.prot, mm.flags);
		break;
	}
	case VM_MUNMAP_MEMSEG: {
		struct vm_munmap mu;

		if (ddi_copyin(datap, &mu, sizeof (mu), md)) {
			error = EFAULT;
			break;
		}
		error = vm_munmap_memseg(sc->vmm_vm, mu.gpa, mu.len);
		break;
	}
	case VM_ALLOC_MEMSEG: {
		struct vm_memseg vmseg;

		if (ddi_copyin(datap, &vmseg, sizeof (vmseg), md)) {
			error = EFAULT;
			break;
		}
		error = vmmdev_alloc_memseg(sc, &vmseg);
		break;
	}
	case VM_GET_MEMSEG: {
		struct vm_memseg vmseg;

		if (ddi_copyin(datap, &vmseg, sizeof (vmseg), md)) {
			error = EFAULT;
			break;
		}
		error = vmmdev_get_memseg(sc, &vmseg);
		if (error == 0 &&
		    ddi_copyout(&vmseg, datap, sizeof (vmseg), md)) {
			error = EFAULT;
			break;
		}
		break;
	}
	case VM_GET_REGISTER: {
		struct vm_register vmreg;

		if (ddi_copyin(datap, &vmreg, sizeof (vmreg), md)) {
			error = EFAULT;
			break;
		}
		error = vm_get_register(sc->vmm_vm, vcpu, vmreg.regnum,
		    &vmreg.regval);
		if (error == 0 &&
		    ddi_copyout(&vmreg, datap, sizeof (vmreg), md)) {
			error = EFAULT;
			break;
		}
		break;
	}
	case VM_SET_REGISTER: {
		struct vm_register vmreg;

		if (ddi_copyin(datap, &vmreg, sizeof (vmreg), md)) {
			error = EFAULT;
			break;
		}
		error = vm_set_register(sc->vmm_vm, vcpu, vmreg.regnum,
		    vmreg.regval);
		break;
	}
	case VM_SET_SEGMENT_DESCRIPTOR: {
		struct vm_seg_desc vmsegd;

		if (ddi_copyin(datap, &vmsegd, sizeof (vmsegd), md)) {
			error = EFAULT;
			break;
		}
		error = vm_set_seg_desc(sc->vmm_vm, vcpu, vmsegd.regnum,
		    &vmsegd.desc);
		break;
	}
	case VM_GET_SEGMENT_DESCRIPTOR: {
		struct vm_seg_desc vmsegd;

		if (ddi_copyin(datap, &vmsegd, sizeof (vmsegd), md)) {
			error = EFAULT;
			break;
		}
		error = vm_get_seg_desc(sc->vmm_vm, vcpu, vmsegd.regnum,
		    &vmsegd.desc);
		if (error == 0 &&
		    ddi_copyout(&vmsegd, datap, sizeof (vmsegd), md)) {
			error = EFAULT;
			break;
		}
		break;
	}
	case VM_GET_REGISTER_SET: {
		struct vm_register_set vrs;
		int regnums[VM_REG_LAST];
		uint64_t regvals[VM_REG_LAST];

		if (ddi_copyin(datap, &vrs, sizeof (vrs), md)) {
			error = EFAULT;
			break;
		}
		if (vrs.count > VM_REG_LAST || vrs.count == 0) {
			error = EINVAL;
			break;
		}
		if (ddi_copyin(vrs.regnums, regnums,
		    sizeof (int) * vrs.count, md)) {
			error = EFAULT;
			break;
		}

		error = 0;
		for (uint_t i = 0; i < vrs.count && error == 0; i++) {
			if (regnums[i] < 0) {
				error = EINVAL;
				break;
			}
			error = vm_get_register(sc->vmm_vm, vcpu, regnums[i],
			    &regvals[i]);
		}
		if (error == 0 && ddi_copyout(regvals, vrs.regvals,
		    sizeof (uint64_t) * vrs.count, md)) {
			error = EFAULT;
		}
		break;
	}
	case VM_SET_REGISTER_SET: {
		struct vm_register_set vrs;
		int regnums[VM_REG_LAST];
		uint64_t regvals[VM_REG_LAST];

		if (ddi_copyin(datap, &vrs, sizeof (vrs), md)) {
			error = EFAULT;
			break;
		}
		if (vrs.count > VM_REG_LAST || vrs.count == 0) {
			error = EINVAL;
			break;
		}
		if (ddi_copyin(vrs.regnums, regnums,
		    sizeof (int) * vrs.count, md)) {
			error = EFAULT;
			break;
		}
		if (ddi_copyin(vrs.regvals, regvals,
		    sizeof (uint64_t) * vrs.count, md)) {
			error = EFAULT;
			break;
		}

		error = 0;
		for (uint_t i = 0; i < vrs.count && error == 0; i++) {
			/*
			 * Setting registers in a set is not atomic, since a
			 * failure in the middle of the set will cause a
			 * bail-out and inconsistent register state.  Callers
			 * should be wary of this.
			 */
			if (regnums[i] < 0) {
				error = EINVAL;
				break;
			}
			error = vm_set_register(sc->vmm_vm, vcpu, regnums[i],
			    regvals[i]);
		}
		break;
	}

	case VM_GET_CAPABILITY: {
		struct vm_capability vmcap;

		if (ddi_copyin(datap, &vmcap, sizeof (vmcap), md)) {
			error = EFAULT;
			break;
		}
		error = vm_get_capability(sc->vmm_vm, vcpu, vmcap.captype,
		    &vmcap.capval);
		if (error == 0 &&
		    ddi_copyout(&vmcap, datap, sizeof (vmcap), md)) {
			error = EFAULT;
			break;
		}
		break;
	}
	case VM_SET_CAPABILITY: {
		struct vm_capability vmcap;

		if (ddi_copyin(datap, &vmcap, sizeof (vmcap), md)) {
			error = EFAULT;
			break;
		}
		error = vm_set_capability(sc->vmm_vm, vcpu, vmcap.captype,
		    vmcap.capval);
		break;
	}
	case VM_SET_X2APIC_STATE: {
		struct vm_x2apic x2apic;

		if (ddi_copyin(datap, &x2apic, sizeof (x2apic), md)) {
			error = EFAULT;
			break;
		}
		error = vm_set_x2apic_state(sc->vmm_vm, vcpu, x2apic.state);
		break;
	}
	case VM_GET_X2APIC_STATE: {
		struct vm_x2apic x2apic;

		if (ddi_copyin(datap, &x2apic, sizeof (x2apic), md)) {
			error = EFAULT;
			break;
		}
		error = vm_get_x2apic_state(sc->vmm_vm, x2apic.cpuid,
		    &x2apic.state);
		if (error == 0 &&
		    ddi_copyout(&x2apic, datap, sizeof (x2apic), md)) {
			error = EFAULT;
			break;
		}
		break;
	}
	case VM_GET_GPA_PMAP: {
		struct vm_gpa_pte gpapte;

		if (ddi_copyin(datap, &gpapte, sizeof (gpapte), md)) {
			error = EFAULT;
			break;
		}
#ifdef __FreeBSD__
		/* XXXJOY: add function? */
		pmap_get_mapping(vmspace_pmap(vm_get_vmspace(sc->vmm_vm)),
		    gpapte.gpa, gpapte.pte, &gpapte.ptenum);
#endif
		error = 0;
		break;
	}
	case VM_GET_HPET_CAPABILITIES: {
		struct vm_hpet_cap hpetcap;

		error = vhpet_getcap(&hpetcap);
		if (error == 0 &&
		    ddi_copyout(&hpetcap, datap, sizeof (hpetcap), md)) {
			error = EFAULT;
			break;
		}
		break;
	}
	case VM_GLA2GPA: {
		struct vm_gla2gpa gg;

		CTASSERT(PROT_READ == VM_PROT_READ);
		CTASSERT(PROT_WRITE == VM_PROT_WRITE);
		CTASSERT(PROT_EXEC == VM_PROT_EXECUTE);

		if (ddi_copyin(datap, &gg, sizeof (gg), md)) {
			error = EFAULT;
			break;
		}
		gg.vcpuid = vcpu;
		error = vm_gla2gpa(sc->vmm_vm, vcpu, &gg.paging, gg.gla,
		    gg.prot, &gg.gpa, &gg.fault);
		if (error == 0 && ddi_copyout(&gg, datap, sizeof (gg), md)) {
			error = EFAULT;
			break;
		}
		break;
	}
	case VM_GLA2GPA_NOFAULT: {
		struct vm_gla2gpa gg;

		CTASSERT(PROT_READ == VM_PROT_READ);
		CTASSERT(PROT_WRITE == VM_PROT_WRITE);
		CTASSERT(PROT_EXEC == VM_PROT_EXECUTE);

		if (ddi_copyin(datap, &gg, sizeof (gg), md)) {
			error = EFAULT;
			break;
		}
		gg.vcpuid = vcpu;
		error = vm_gla2gpa_nofault(sc->vmm_vm, vcpu, &gg.paging,
		    gg.gla, gg.prot, &gg.gpa, &gg.fault);
		if (error == 0 && ddi_copyout(&gg, datap, sizeof (gg), md)) {
			error = EFAULT;
			break;
		}
		break;
	}

	case VM_ACTIVATE_CPU:
		error = vm_activate_cpu(sc->vmm_vm, vcpu);
		break;

	case VM_SUSPEND_CPU:
		if (ddi_copyin(datap, &vcpu, sizeof (vcpu), md)) {
			error = EFAULT;
		} else {
			error = vm_suspend_cpu(sc->vmm_vm, vcpu);
		}
		break;

	case VM_RESUME_CPU:
		if (ddi_copyin(datap, &vcpu, sizeof (vcpu), md)) {
			error = EFAULT;
		} else {
			error = vm_resume_cpu(sc->vmm_vm, vcpu);
		}
		break;

	case VM_GET_CPUS: {
		struct vm_cpuset vm_cpuset;
		cpuset_t tempset;
		void *srcp = &tempset;
		int size;

		if (ddi_copyin(datap, &vm_cpuset, sizeof (vm_cpuset), md)) {
			error = EFAULT;
			break;
		}

		/* Be more generous about sizing since our cpuset_t is large. */
		size = vm_cpuset.cpusetsize;
		if (size <= 0 || size > sizeof (cpuset_t)) {
			error = ERANGE;
		}
		/*
		 * If they want a ulong_t or less, make sure they receive the
		 * low bits with all the useful information.
		 */
		if (size <= sizeof (tempset.cpub[0])) {
			srcp = &tempset.cpub[0];
		}

		if (vm_cpuset.which == VM_ACTIVE_CPUS) {
			tempset = vm_active_cpus(sc->vmm_vm);
		} else if (vm_cpuset.which == VM_SUSPENDED_CPUS) {
			tempset = vm_suspended_cpus(sc->vmm_vm);
		} else if (vm_cpuset.which == VM_DEBUG_CPUS) {
			tempset = vm_debug_cpus(sc->vmm_vm);
		} else {
			error = EINVAL;
		}

		ASSERT(size > 0 && size <= sizeof (tempset));
		if (error == 0 &&
		    ddi_copyout(srcp, vm_cpuset.cpus, size, md)) {
			error = EFAULT;
			break;
		}
		break;
	}
	case VM_SET_INTINFO: {
		struct vm_intinfo vmii;

		if (ddi_copyin(datap, &vmii, sizeof (vmii), md)) {
			error = EFAULT;
			break;
		}
		error = vm_exit_intinfo(sc->vmm_vm, vcpu, vmii.info1);
		break;
	}
	case VM_GET_INTINFO: {
		struct vm_intinfo vmii;

		vmii.vcpuid = vcpu;
		error = vm_get_intinfo(sc->vmm_vm, vcpu, &vmii.info1,
		    &vmii.info2);
		if (error == 0 &&
		    ddi_copyout(&vmii, datap, sizeof (vmii), md)) {
			error = EFAULT;
			break;
		}
		break;
	}
	case VM_RTC_WRITE: {
		struct vm_rtc_data rtcdata;

		if (ddi_copyin(datap, &rtcdata, sizeof (rtcdata), md)) {
			error = EFAULT;
			break;
		}
		error = vrtc_nvram_write(sc->vmm_vm, rtcdata.offset,
		    rtcdata.value);
		break;
	}
	case VM_RTC_READ: {
		struct vm_rtc_data rtcdata;

		if (ddi_copyin(datap, &rtcdata, sizeof (rtcdata), md)) {
			error = EFAULT;
			break;
		}
		error = vrtc_nvram_read(sc->vmm_vm, rtcdata.offset,
		    &rtcdata.value);
		if (error == 0 &&
		    ddi_copyout(&rtcdata, datap, sizeof (rtcdata), md)) {
			error = EFAULT;
			break;
		}
		break;
	}
	case VM_RTC_SETTIME: {
		struct vm_rtc_time rtctime;

		if (ddi_copyin(datap, &rtctime, sizeof (rtctime), md)) {
			error = EFAULT;
			break;
		}
		error = vrtc_set_time(sc->vmm_vm, rtctime.secs);
		break;
	}
	case VM_RTC_GETTIME: {
		struct vm_rtc_time rtctime;

		rtctime.secs = vrtc_get_time(sc->vmm_vm);
		if (ddi_copyout(&rtctime, datap, sizeof (rtctime), md)) {
			error = EFAULT;
			break;
		}
		break;
	}

	case VM_RESTART_INSTRUCTION:
		error = vm_restart_instruction(sc->vmm_vm, vcpu);
		break;

	case VM_SET_TOPOLOGY: {
		struct vm_cpu_topology topo;

		if (ddi_copyin(datap, &topo, sizeof (topo), md) != 0) {
			error = EFAULT;
			break;
		}
		error = vm_set_topology(sc->vmm_vm, topo.sockets, topo.cores,
		    topo.threads, topo.maxcpus);
		break;
	}
	case VM_GET_TOPOLOGY: {
		struct vm_cpu_topology topo;

		vm_get_topology(sc->vmm_vm, &topo.sockets, &topo.cores,
		    &topo.threads, &topo.maxcpus);
		if (ddi_copyout(&topo, datap, sizeof (topo), md) != 0) {
			error = EFAULT;
			break;
		}
		break;
	}

#ifndef __FreeBSD__
	case VM_DEVMEM_GETOFFSET: {
		struct vm_devmem_offset vdo;
		list_t *dl = &sc->vmm_devmem_list;
		vmm_devmem_entry_t *de = NULL;

		if (ddi_copyin(datap, &vdo, sizeof (vdo), md) != 0) {
			error = EFAULT;
			break;
		}

		for (de = list_head(dl); de != NULL; de = list_next(dl, de)) {
			if (de->vde_segid == vdo.segid) {
				break;
			}
		}
		if (de != NULL) {
			vdo.offset = de->vde_off;
			if (ddi_copyout(&vdo, datap, sizeof (vdo), md) != 0) {
				error = EFAULT;
			}
		} else {
			error = ENOENT;
		}
		break;
	}
	case VM_WRLOCK_CYCLE: {
		/*
		 * Present a test mechanism to acquire/release the write lock
		 * on the VM without any other effects.
		 */
		break;
	}
#endif
	default:
		error = ENOTTY;
		break;
	}

	/* Release exclusion resources */
	switch (lock_type) {
	case LOCK_NONE:
		break;
	case LOCK_VCPU:
		vcpu_unlock_one(sc, vcpu);
		break;
	case LOCK_READ_HOLD:
		vmm_read_unlock(sc);
		break;
	case LOCK_WRITE_HOLD:
		vmm_write_unlock(sc);
		break;
	default:
		panic("unexpected lock type");
		break;
	}

	return (error);
}

static vmm_softc_t *
vmm_lookup(const char *name)
{
	list_t *vml = &vmm_list;
	vmm_softc_t *sc;

	ASSERT(MUTEX_HELD(&vmm_mtx));

	for (sc = list_head(vml); sc != NULL; sc = list_next(vml, sc)) {
		if (strcmp(sc->vmm_name, name) == 0) {
			break;
		}
	}

	return (sc);
}

/*
 * Acquire an HMA registration if not already held.
 */
static boolean_t
vmm_hma_acquire(void)
{
<<<<<<< HEAD
=======
	ASSERT(MUTEX_NOT_HELD(&vmm_mtx));

>>>>>>> 1bc19844
	mutex_enter(&vmmdev_mtx);

	if (vmmdev_hma_reg == NULL) {
		VERIFY3U(vmmdev_hma_ref, ==, 0);
		vmmdev_hma_reg = hma_register(vmmdev_hvm_name);
		if (vmmdev_hma_reg == NULL) {
			cmn_err(CE_WARN, "%s HMA registration failed.",
			    vmmdev_hvm_name);
			mutex_exit(&vmmdev_mtx);
			return (B_FALSE);
		}
	}

	vmmdev_hma_ref++;

	mutex_exit(&vmmdev_mtx);

	return (B_TRUE);
}

/*
 * Release the HMA registration if held and there are no remaining VMs.
 */
static void
vmm_hma_release(void)
{
<<<<<<< HEAD
=======
	ASSERT(MUTEX_NOT_HELD(&vmm_mtx));

>>>>>>> 1bc19844
	mutex_enter(&vmmdev_mtx);

	VERIFY3U(vmmdev_hma_ref, !=, 0);

	vmmdev_hma_ref--;

	if (vmmdev_hma_ref == 0) {
		VERIFY(vmmdev_hma_reg != NULL);
		hma_unregister(vmmdev_hma_reg);
		vmmdev_hma_reg = NULL;
	}
	mutex_exit(&vmmdev_mtx);
}

static int
vmmdev_do_vm_create(char *name, cred_t *cr)
{
	vmm_softc_t	*sc = NULL;
	minor_t		minor;
	int		error = ENOMEM;

	if (strnlen(name, VM_MAX_NAMELEN) >= VM_MAX_NAMELEN) {
		return (EINVAL);
	}

	if (!vmm_hma_acquire())
		return (ENXIO);

	mutex_enter(&vmm_mtx);

	/* Look for duplicate names */
	if (vmm_lookup(name) != NULL) {
		mutex_exit(&vmm_mtx);
		vmm_hma_release();
		return (EEXIST);
	}

	/* Allow only one instance per non-global zone. */
	if (!INGLOBALZONE(curproc)) {
		for (sc = list_head(&vmm_list); sc != NULL;
		    sc = list_next(&vmm_list, sc)) {
			if (sc->vmm_zone == curzone) {
				mutex_exit(&vmm_mtx);
				vmm_hma_release();
				return (EINVAL);
			}
		}
	}

	minor = id_alloc(vmm_minors);
	if (ddi_soft_state_zalloc(vmm_statep, minor) != DDI_SUCCESS) {
		goto fail;
	} else if ((sc = ddi_get_soft_state(vmm_statep, minor)) == NULL) {
		ddi_soft_state_free(vmm_statep, minor);
		goto fail;
	} else if (ddi_create_minor_node(vmmdev_dip, name, S_IFCHR, minor,
	    DDI_PSEUDO, 0) != DDI_SUCCESS) {
		goto fail;
	}

	error = vm_create(name, &sc->vmm_vm);
	if (error == 0) {
		/* Complete VM intialization and report success. */
		(void) strlcpy(sc->vmm_name, name, sizeof (sc->vmm_name));
		sc->vmm_minor = minor;
		list_create(&sc->vmm_devmem_list, sizeof (vmm_devmem_entry_t),
		    offsetof(vmm_devmem_entry_t, vde_node));

		list_create(&sc->vmm_holds, sizeof (vmm_hold_t),
		    offsetof(vmm_hold_t, vmh_node));
		cv_init(&sc->vmm_cv, NULL, CV_DEFAULT, NULL);

		mutex_init(&sc->vmm_lease_lock, NULL, MUTEX_DEFAULT, NULL);
		list_create(&sc->vmm_lease_list, sizeof (vmm_lease_t),
		    offsetof(vmm_lease_t, vml_node));
		cv_init(&sc->vmm_lease_cv, NULL, CV_DEFAULT, NULL);
		rw_init(&sc->vmm_rwlock, NULL, RW_DEFAULT, NULL);

		sc->vmm_zone = crgetzone(cr);
		zone_hold(sc->vmm_zone);
		vmm_zsd_add_vm(sc);

		list_insert_tail(&vmm_list, sc);
		mutex_exit(&vmm_mtx);
		return (0);
	}

	ddi_remove_minor_node(vmmdev_dip, name);
fail:
	id_free(vmm_minors, minor);
	if (sc != NULL) {
		ddi_soft_state_free(vmm_statep, minor);
	}
	mutex_exit(&vmm_mtx);
	vmm_hma_release();

	return (error);
}

/*
 * Bhyve 'Driver' Interface
 *
 * While many devices are emulated in the bhyve userspace process, there are
 * others with performance constraints which require that they run mostly or
 * entirely in-kernel.  For those not integrated directly into bhyve, an API is
 * needed so they can query/manipulate the portions of VM state needed to
 * fulfill their purpose.
 *
 * This includes:
 * - Translating guest-physical addresses to host-virtual pointers
 * - Injecting MSIs
 * - Hooking IO port addresses
 *
 * The vmm_drv interface exists to provide that functionality to its consumers.
 * (At this time, 'viona' is the only user)
 */
int
vmm_drv_hold(file_t *fp, cred_t *cr, vmm_hold_t **holdp)
{
	vnode_t *vp = fp->f_vnode;
	const dev_t dev = vp->v_rdev;
	vmm_softc_t *sc;
	vmm_hold_t *hold;
	int err = 0;

	if (vp->v_type != VCHR) {
		return (ENXIO);
	}
	const major_t major = getmajor(dev);
	const minor_t minor = getminor(dev);

	mutex_enter(&vmmdev_mtx);
	if (vmmdev_dip == NULL || major != ddi_driver_major(vmmdev_dip)) {
		mutex_exit(&vmmdev_mtx);
		return (ENOENT);
	}
	mutex_enter(&vmm_mtx);
	mutex_exit(&vmmdev_mtx);

	if ((sc = ddi_get_soft_state(vmm_statep, minor)) == NULL) {
		err = ENOENT;
		goto out;
	}
	/* XXXJOY: check cred permissions against instance */

	if ((sc->vmm_flags & (VMM_CLEANUP|VMM_PURGED|VMM_DESTROY)) != 0) {
		err = EBUSY;
		goto out;
	}

	hold = kmem_zalloc(sizeof (*hold), KM_SLEEP);
	hold->vmh_sc = sc;
	hold->vmh_release_req = B_FALSE;

	list_insert_tail(&sc->vmm_holds, hold);
	sc->vmm_flags |= VMM_HELD;
	*holdp = hold;

out:
	mutex_exit(&vmm_mtx);
	return (err);
}

void
vmm_drv_rele(vmm_hold_t *hold)
{
	vmm_softc_t *sc;

	ASSERT(hold != NULL);
	ASSERT(hold->vmh_sc != NULL);
	VERIFY(hold->vmh_ioport_hook_cnt == 0);

	mutex_enter(&vmm_mtx);
	sc = hold->vmh_sc;
	list_remove(&sc->vmm_holds, hold);
	if (list_is_empty(&sc->vmm_holds)) {
		sc->vmm_flags &= ~VMM_HELD;
		cv_broadcast(&sc->vmm_cv);
	}
	mutex_exit(&vmm_mtx);
	kmem_free(hold, sizeof (*hold));
}

boolean_t
vmm_drv_release_reqd(vmm_hold_t *hold)
{
	ASSERT(hold != NULL);

	return (hold->vmh_release_req);
}

vmm_lease_t *
vmm_drv_lease_sign(vmm_hold_t *hold, boolean_t (*expiref)(void *), void *arg)
{
	vmm_softc_t *sc = hold->vmh_sc;
	vmm_lease_t *lease;

	ASSERT3P(expiref, !=, NULL);

	if (hold->vmh_release_req) {
		return (NULL);
	}

	lease = kmem_alloc(sizeof (*lease), KM_SLEEP);
	list_link_init(&lease->vml_node);
	lease->vml_expire_func = expiref;
	lease->vml_expire_arg = arg;
	lease->vml_expired = B_FALSE;
	lease->vml_hold = hold;
	/* cache the VM pointer for one less pointer chase */
	lease->vml_vm = sc->vmm_vm;

	mutex_enter(&sc->vmm_lease_lock);
	while (sc->vmm_lease_blocker != 0) {
		cv_wait(&sc->vmm_lease_cv, &sc->vmm_lease_lock);
	}
	list_insert_tail(&sc->vmm_lease_list, lease);
	vmm_read_lock(sc);
	mutex_exit(&sc->vmm_lease_lock);

	return (lease);
}

static void
vmm_lease_break_locked(vmm_softc_t *sc, vmm_lease_t *lease)
{
	ASSERT(MUTEX_HELD(&sc->vmm_lease_lock));

	list_remove(&sc->vmm_lease_list, lease);
	vmm_read_unlock(sc);
	kmem_free(lease, sizeof (*lease));
}

void
vmm_drv_lease_break(vmm_hold_t *hold, vmm_lease_t *lease)
{
	vmm_softc_t *sc = hold->vmh_sc;

	VERIFY3P(hold, ==, lease->vml_hold);

	mutex_enter(&sc->vmm_lease_lock);
	vmm_lease_break_locked(sc, lease);
	mutex_exit(&sc->vmm_lease_lock);
}

boolean_t
vmm_drv_lease_expired(vmm_lease_t *lease)
{
	return (lease->vml_expired);
}

void *
vmm_drv_gpa2kva(vmm_lease_t *lease, uintptr_t gpa, size_t sz)
{
	ASSERT(lease != NULL);

	return (vmspace_find_kva(vm_get_vmspace(lease->vml_vm), gpa, sz));
}

int
vmm_drv_msi(vmm_lease_t *lease, uint64_t addr, uint64_t msg)
{
	ASSERT(lease != NULL);

	return (lapic_intr_msi(lease->vml_vm, addr, msg));
}

int
vmm_drv_ioport_hook(vmm_hold_t *hold, uint_t ioport, vmm_drv_rmem_cb_t rfunc,
    vmm_drv_wmem_cb_t wfunc, void *arg, void **cookie)
{
	vmm_softc_t *sc;
	int err;

	ASSERT(hold != NULL);
	ASSERT(cookie != NULL);

	sc = hold->vmh_sc;
	mutex_enter(&vmm_mtx);
	/* Confirm that hook installation is not blocked */
	if ((sc->vmm_flags & VMM_BLOCK_HOOK) != 0) {
		mutex_exit(&vmm_mtx);
		return (EBUSY);
	}
	/*
	 * Optimistically record an installed hook which will prevent a block
	 * from being asserted while the mutex is dropped.
	 */
	hold->vmh_ioport_hook_cnt++;
	mutex_exit(&vmm_mtx);

	vmm_write_lock(sc);
	err = vm_ioport_hook(sc->vmm_vm, ioport, (vmm_rmem_cb_t)rfunc,
	    (vmm_wmem_cb_t)wfunc, arg, cookie);
	vmm_write_unlock(sc);

	if (err != 0) {
		mutex_enter(&vmm_mtx);
		/* Walk back optimism about the hook installation */
		hold->vmh_ioport_hook_cnt--;
		mutex_exit(&vmm_mtx);
	}
	return (err);
}

void
vmm_drv_ioport_unhook(vmm_hold_t *hold, void **cookie)
{
	vmm_softc_t *sc;

	ASSERT(hold != NULL);
	ASSERT(cookie != NULL);
	ASSERT(hold->vmh_ioport_hook_cnt != 0);

	sc = hold->vmh_sc;
	vmm_write_lock(sc);
	vm_ioport_unhook(sc->vmm_vm, cookie);
	vmm_write_unlock(sc);

	mutex_enter(&vmm_mtx);
	hold->vmh_ioport_hook_cnt--;
	mutex_exit(&vmm_mtx);
}

static int
vmm_drv_purge(vmm_softc_t *sc)
{
	ASSERT(MUTEX_HELD(&vmm_mtx));

	if ((sc->vmm_flags & VMM_HELD) != 0) {
		vmm_hold_t *hold;

		sc->vmm_flags |= VMM_CLEANUP;
		for (hold = list_head(&sc->vmm_holds); hold != NULL;
		    hold = list_next(&sc->vmm_holds, hold)) {
			hold->vmh_release_req = B_TRUE;
		}
		while ((sc->vmm_flags & VMM_HELD) != 0) {
			if (cv_wait_sig(&sc->vmm_cv, &vmm_mtx) <= 0) {
				return (EINTR);
			}
		}
		sc->vmm_flags &= ~VMM_CLEANUP;
	}

	VERIFY(list_is_empty(&sc->vmm_holds));
	sc->vmm_flags |= VMM_PURGED;
	return (0);
}

static int
vmm_drv_block_hook(vmm_softc_t *sc, boolean_t enable_block)
{
	int err = 0;

	mutex_enter(&vmm_mtx);
	if (!enable_block) {
		VERIFY((sc->vmm_flags & VMM_BLOCK_HOOK) != 0);

		sc->vmm_flags &= ~VMM_BLOCK_HOOK;
		goto done;
	}

	/* If any holds have hooks installed, the block is a failure */
	if (!list_is_empty(&sc->vmm_holds)) {
		vmm_hold_t *hold;

		for (hold = list_head(&sc->vmm_holds); hold != NULL;
		    hold = list_next(&sc->vmm_holds, hold)) {
			if (hold->vmh_ioport_hook_cnt != 0) {
				err = EBUSY;
				goto done;
			}
		}
	}
	sc->vmm_flags |= VMM_BLOCK_HOOK;

done:
	mutex_exit(&vmm_mtx);
	return (err);
}

static int
vmm_do_vm_destroy_locked(vmm_softc_t *sc, boolean_t clean_zsd,
    boolean_t *hma_release)
{
	dev_info_t	*pdip = ddi_get_parent(vmmdev_dip);
	minor_t		minor;

	ASSERT(MUTEX_HELD(&vmm_mtx));

	*hma_release = B_FALSE;

	if (clean_zsd) {
		vmm_zsd_rem_vm(sc);
	}

	if (vmm_drv_purge(sc) != 0) {
		return (EINTR);
	}

	/* Clean up devmem entries */
	vmmdev_devmem_purge(sc);

	list_remove(&vmm_list, sc);
	ddi_remove_minor_node(vmmdev_dip, sc->vmm_name);
	minor = sc->vmm_minor;
	zone_rele(sc->vmm_zone);
	if (sc->vmm_is_open) {
		list_insert_tail(&vmm_destroy_list, sc);
		sc->vmm_flags |= VMM_DESTROY;
	} else {
		vm_destroy(sc->vmm_vm);
		ddi_soft_state_free(vmm_statep, minor);
		id_free(vmm_minors, minor);
		*hma_release = B_TRUE;
	}
	(void) devfs_clean(pdip, NULL, DV_CLEAN_FORCE);

	return (0);
}

int
vmm_do_vm_destroy(vmm_softc_t *sc, boolean_t clean_zsd)
{
	boolean_t	hma_release = B_FALSE;
	int		err;

	mutex_enter(&vmm_mtx);
	err = vmm_do_vm_destroy_locked(sc, clean_zsd, &hma_release);
	mutex_exit(&vmm_mtx);

	if (hma_release)
		vmm_hma_release();

	return (err);
}

/* ARGSUSED */
static int
vmmdev_do_vm_destroy(const char *name, cred_t *cr)
{
	boolean_t	hma_release = B_FALSE;
	vmm_softc_t	*sc;
	int		err;

	if (crgetuid(cr) != 0)
		return (EPERM);

	mutex_enter(&vmm_mtx);

	if ((sc = vmm_lookup(name)) == NULL) {
		mutex_exit(&vmm_mtx);
		return (ENOENT);
	}
	/*
	 * We don't check this in vmm_lookup() since that function is also used
	 * for validation during create and currently vmm names must be unique.
	 */
	if (!INGLOBALZONE(curproc) && sc->vmm_zone != curzone) {
		mutex_exit(&vmm_mtx);
		return (EPERM);
	}
	err = vmm_do_vm_destroy_locked(sc, B_TRUE, &hma_release);

	mutex_exit(&vmm_mtx);

	if (hma_release)
		vmm_hma_release();

	return (err);
}

static int
vmm_open(dev_t *devp, int flag, int otyp, cred_t *credp)
{
	minor_t		minor;
	vmm_softc_t	*sc;

	minor = getminor(*devp);
	if (minor == VMM_CTL_MINOR) {
		/*
		 * Master control device must be opened exclusively.
		 */
		if ((flag & FEXCL) != FEXCL || otyp != OTYP_CHR) {
			return (EINVAL);
		}

		return (0);
	}

	mutex_enter(&vmm_mtx);
	sc = ddi_get_soft_state(vmm_statep, minor);
	if (sc == NULL) {
		mutex_exit(&vmm_mtx);
		return (ENXIO);
	}

	sc->vmm_is_open = B_TRUE;
	mutex_exit(&vmm_mtx);

	return (0);
}

static int
vmm_close(dev_t dev, int flag, int otyp, cred_t *credp)
{
	minor_t		minor;
	vmm_softc_t	*sc;
	boolean_t	hma_release = B_FALSE;

	minor = getminor(dev);
	if (minor == VMM_CTL_MINOR)
		return (0);

	mutex_enter(&vmm_mtx);
	sc = ddi_get_soft_state(vmm_statep, minor);
	if (sc == NULL) {
		mutex_exit(&vmm_mtx);
		return (ENXIO);
	}

	VERIFY(sc->vmm_is_open);
	sc->vmm_is_open = B_FALSE;

	/*
	 * If this VM was destroyed while the vmm device was open, then
	 * clean it up now that it is closed.
	 */
	if (sc->vmm_flags & VMM_DESTROY) {
		list_remove(&vmm_destroy_list, sc);
		vm_destroy(sc->vmm_vm);
		ddi_soft_state_free(vmm_statep, minor);
		id_free(vmm_minors, minor);
		hma_release = B_TRUE;
	}
	mutex_exit(&vmm_mtx);

	if (hma_release)
		vmm_hma_release();

	return (0);
}

static int
vmm_is_supported(intptr_t arg)
{
	int r;
	const char *msg;

	if (vmm_is_intel()) {
		r = vmx_x86_supported(&msg);
	} else if (vmm_is_amd()) {
		/*
		 * HMA already ensured that the features necessary for SVM
		 * operation were present and online during vmm_attach().
		 */
		r = 0;
	} else {
		r = ENXIO;
		msg = "Unsupported CPU vendor";
	}

	if (r != 0 && arg != (intptr_t)NULL) {
		if (copyoutstr(msg, (char *)arg, strlen(msg) + 1, NULL) != 0)
			return (EFAULT);
	}
	return (r);
}

static int
vmm_ioctl(dev_t dev, int cmd, intptr_t arg, int mode, cred_t *credp,
    int *rvalp)
{
	vmm_softc_t	*sc;
	minor_t		minor;

	minor = getminor(dev);

	if (minor == VMM_CTL_MINOR) {
		void *argp = (void *)arg;
		char name[VM_MAX_NAMELEN] = { 0 };
		size_t len = 0;

		if ((mode & FKIOCTL) != 0) {
			len = strlcpy(name, argp, sizeof (name));
		} else {
			if (copyinstr(argp, name, sizeof (name), &len) != 0) {
				return (EFAULT);
			}
		}
		if (len >= VM_MAX_NAMELEN) {
			return (ENAMETOOLONG);
		}

		switch (cmd) {
		case VMM_CREATE_VM:
			if ((mode & FWRITE) == 0)
				return (EPERM);
			return (vmmdev_do_vm_create(name, credp));
		case VMM_DESTROY_VM:
			if ((mode & FWRITE) == 0)
				return (EPERM);
			return (vmmdev_do_vm_destroy(name, credp));
		case VMM_VM_SUPPORTED:
			return (vmm_is_supported(arg));
		default:
			/* No other actions are legal on ctl device */
			return (ENOTTY);
		}
	}

	sc = ddi_get_soft_state(vmm_statep, minor);
	ASSERT(sc);

	if (sc->vmm_flags & VMM_DESTROY)
		return (ENXIO);

	return (vmmdev_do_ioctl(sc, cmd, arg, mode, credp, rvalp));
}

static int
vmm_segmap(dev_t dev, off_t off, struct as *as, caddr_t *addrp, off_t len,
    unsigned int prot, unsigned int maxprot, unsigned int flags, cred_t *credp)
{
	vmm_softc_t *sc;
	const minor_t minor = getminor(dev);
	struct vm *vm;
	int err;
	vm_object_t vmo = NULL;
	struct vmspace *vms;

	if (minor == VMM_CTL_MINOR) {
		return (ENODEV);
	}
	if (off < 0 || (off + len) <= 0) {
		return (EINVAL);
	}
	if ((prot & PROT_USER) == 0) {
		return (EACCES);
	}

	sc = ddi_get_soft_state(vmm_statep, minor);
	ASSERT(sc);

	if (sc->vmm_flags & VMM_DESTROY)
		return (ENXIO);

	/* Grab read lock on the VM to prevent any changes to the memory map */
	vmm_read_lock(sc);

	vm = sc->vmm_vm;
	vms = vm_get_vmspace(vm);
	if (off >= VM_DEVMEM_START) {
		int segid;

		/* Mapping a devmem "device" */
		if (!vmmdev_devmem_segid(sc, off, len, &segid)) {
			err = ENODEV;
			goto out;
		}
		err = vm_get_memseg(vm, segid, NULL, NULL, &vmo);
		if (err != 0) {
			goto out;
		}
		err = vm_segmap_obj(vms, vmo, as, addrp, prot, maxprot, flags);
	} else {
		/* Mapping a part of the guest physical space */
		err = vm_segmap_space(vms, off, as, addrp, len, prot, maxprot,
		    flags);
	}


out:
	vmm_read_unlock(sc);
	return (err);
}

static sdev_plugin_validate_t
vmm_sdev_validate(sdev_ctx_t ctx)
{
	const char *name = sdev_ctx_name(ctx);
	vmm_softc_t *sc;
	sdev_plugin_validate_t ret;
	minor_t minor;

	if (sdev_ctx_vtype(ctx) != VCHR)
		return (SDEV_VTOR_INVALID);

	VERIFY3S(sdev_ctx_minor(ctx, &minor), ==, 0);

	mutex_enter(&vmm_mtx);
	if ((sc = vmm_lookup(name)) == NULL)
		ret = SDEV_VTOR_INVALID;
	else if (sc->vmm_minor != minor)
		ret = SDEV_VTOR_STALE;
	else
		ret = SDEV_VTOR_VALID;
	mutex_exit(&vmm_mtx);

	return (ret);
}

static int
vmm_sdev_filldir(sdev_ctx_t ctx)
{
	vmm_softc_t *sc;
	int ret;

	if (strcmp(sdev_ctx_path(ctx), VMM_SDEV_ROOT) != 0) {
		cmn_err(CE_WARN, "%s: bad path '%s' != '%s'\n", __func__,
		    sdev_ctx_path(ctx), VMM_SDEV_ROOT);
		return (EINVAL);
	}

	mutex_enter(&vmm_mtx);
	ASSERT(vmmdev_dip != NULL);
	for (sc = list_head(&vmm_list); sc != NULL;
	    sc = list_next(&vmm_list, sc)) {
		if (INGLOBALZONE(curproc) || sc->vmm_zone == curzone) {
			ret = sdev_plugin_mknod(ctx, sc->vmm_name,
			    S_IFCHR | 0600,
			    makedevice(ddi_driver_major(vmmdev_dip),
			    sc->vmm_minor));
		} else {
			continue;
		}
		if (ret != 0 && ret != EEXIST)
			goto out;
	}

	ret = 0;

out:
	mutex_exit(&vmm_mtx);
	return (ret);
}

/* ARGSUSED */
static void
vmm_sdev_inactive(sdev_ctx_t ctx)
{
}

static sdev_plugin_ops_t vmm_sdev_ops = {
	.spo_version = SDEV_PLUGIN_VERSION,
	.spo_flags = SDEV_PLUGIN_SUBDIR,
	.spo_validate = vmm_sdev_validate,
	.spo_filldir = vmm_sdev_filldir,
	.spo_inactive = vmm_sdev_inactive
};

/* ARGSUSED */
static int
vmm_info(dev_info_t *dip, ddi_info_cmd_t cmd, void *arg, void **result)
{
	int error;

	switch (cmd) {
	case DDI_INFO_DEVT2DEVINFO:
		*result = (void *)vmmdev_dip;
		error = DDI_SUCCESS;
		break;
	case DDI_INFO_DEVT2INSTANCE:
		*result = (void *)0;
		error = DDI_SUCCESS;
		break;
	default:
		error = DDI_FAILURE;
		break;
	}
	return (error);
}

static int
vmm_attach(dev_info_t *dip, ddi_attach_cmd_t cmd)
{
	sdev_plugin_hdl_t sph;
	hma_reg_t *reg = NULL;
	boolean_t vmm_loaded = B_FALSE;

	if (cmd != DDI_ATTACH) {
		return (DDI_FAILURE);
	}

	mutex_enter(&vmmdev_mtx);
	/* Ensure we are not already attached. */
	if (vmmdev_dip != NULL) {
		mutex_exit(&vmmdev_mtx);
		return (DDI_FAILURE);
	}

	vmm_sol_glue_init();
	vmm_arena_init();

	/*
<<<<<<< HEAD
	 * Perform temporary HMA registration to determine if the hardware
=======
	 * Perform temporary HMA registration to determine if the system
>>>>>>> 1bc19844
	 * is capable.
	 */
	if ((reg = hma_register(vmmdev_hvm_name)) == NULL) {
		goto fail;
	} else if (vmm_mod_load() != 0) {
		goto fail;
	}
	vmm_loaded = B_TRUE;
	hma_unregister(reg);
	reg = NULL;

	/* Create control node.  Other nodes will be created on demand. */
	if (ddi_create_minor_node(dip, "ctl", S_IFCHR,
	    VMM_CTL_MINOR, DDI_PSEUDO, 0) != 0) {
		goto fail;
	}

	if ((sph = sdev_plugin_register("vmm", &vmm_sdev_ops, NULL)) ==
	    (sdev_plugin_hdl_t)NULL) {
		ddi_remove_minor_node(dip, NULL);
		goto fail;
	}

	ddi_report_dev(dip);
	vmmdev_sdev_hdl = sph;
	vmmdev_dip = dip;
	mutex_exit(&vmmdev_mtx);
	return (DDI_SUCCESS);

fail:
	if (vmm_loaded) {
		VERIFY0(vmm_mod_unload());
	}
	if (reg != NULL) {
		hma_unregister(reg);
	}
	vmm_arena_fini();
	vmm_sol_glue_cleanup();
	mutex_exit(&vmmdev_mtx);
	return (DDI_FAILURE);
}

static int
vmm_detach(dev_info_t *dip, ddi_detach_cmd_t cmd)
{
	if (cmd != DDI_DETACH) {
		return (DDI_FAILURE);
	}

	/*
	 * Ensure that all resources have been cleaned up.
	 *
	 * To prevent a deadlock with iommu_cleanup() we'll fail the detach if
	 * vmmdev_mtx is already held. We can't wait for vmmdev_mtx with our
	 * devinfo locked as iommu_cleanup() tries to recursively lock each
	 * devinfo, including our own, while holding vmmdev_mtx.
	 */
	if (mutex_tryenter(&vmmdev_mtx) == 0)
		return (DDI_FAILURE);

	mutex_enter(&vmm_mtx);
	if (!list_is_empty(&vmm_list) || !list_is_empty(&vmm_destroy_list)) {
		mutex_exit(&vmm_mtx);
		mutex_exit(&vmmdev_mtx);
		return (DDI_FAILURE);
	}
	mutex_exit(&vmm_mtx);

	VERIFY(vmmdev_sdev_hdl != (sdev_plugin_hdl_t)NULL);
	if (sdev_plugin_unregister(vmmdev_sdev_hdl) != 0) {
		mutex_exit(&vmmdev_mtx);
		return (DDI_FAILURE);
	}
	vmmdev_sdev_hdl = (sdev_plugin_hdl_t)NULL;

	/* Remove the control node. */
	ddi_remove_minor_node(dip, "ctl");
	vmmdev_dip = NULL;

	VERIFY0(vmm_mod_unload());
	VERIFY3U(vmmdev_hma_reg, ==, NULL);
	vmm_arena_fini();
	vmm_sol_glue_cleanup();

	mutex_exit(&vmmdev_mtx);

	return (DDI_SUCCESS);
}

static struct cb_ops vmm_cb_ops = {
	vmm_open,
	vmm_close,
	nodev,		/* strategy */
	nodev,		/* print */
	nodev,		/* dump */
	nodev,		/* read */
	nodev,		/* write */
	vmm_ioctl,
	nodev,		/* devmap */
	nodev,		/* mmap */
	vmm_segmap,
	nochpoll,	/* poll */
	ddi_prop_op,
	NULL,
	D_NEW | D_MP | D_DEVMAP
};

static struct dev_ops vmm_ops = {
	DEVO_REV,
	0,
	vmm_info,
	nulldev,	/* identify */
	nulldev,	/* probe */
	vmm_attach,
	vmm_detach,
	nodev,		/* reset */
	&vmm_cb_ops,
	(struct bus_ops *)NULL
};

static struct modldrv modldrv = {
	&mod_driverops,
	"bhyve vmm",
	&vmm_ops
};

static struct modlinkage modlinkage = {
	MODREV_1,
	&modldrv,
	NULL
};

int
_init(void)
{
	int	error;

	sysinit();

	mutex_init(&vmmdev_mtx, NULL, MUTEX_DRIVER, NULL);
	mutex_init(&vmm_mtx, NULL, MUTEX_DRIVER, NULL);
	list_create(&vmm_list, sizeof (vmm_softc_t),
	    offsetof(vmm_softc_t, vmm_node));
	list_create(&vmm_destroy_list, sizeof (vmm_softc_t),
	    offsetof(vmm_softc_t, vmm_node));
	vmm_minors = id_space_create("vmm_minors", VMM_CTL_MINOR + 1, MAXMIN32);

	error = ddi_soft_state_init(&vmm_statep, sizeof (vmm_softc_t), 0);
	if (error) {
		return (error);
	}

	vmm_zsd_init();

	error = mod_install(&modlinkage);
	if (error) {
		ddi_soft_state_fini(&vmm_statep);
		vmm_zsd_fini();
	}

	return (error);
}

int
_fini(void)
{
	int	error;

	error = mod_remove(&modlinkage);
	if (error) {
		return (error);
	}

	vmm_zsd_fini();

	ddi_soft_state_fini(&vmm_statep);

	return (0);
}

int
_info(struct modinfo *modinfop)
{
	return (mod_info(&modlinkage, modinfop));
}<|MERGE_RESOLUTION|>--- conflicted
+++ resolved
@@ -1341,11 +1341,8 @@
 static boolean_t
 vmm_hma_acquire(void)
 {
-<<<<<<< HEAD
-=======
 	ASSERT(MUTEX_NOT_HELD(&vmm_mtx));
 
->>>>>>> 1bc19844
 	mutex_enter(&vmmdev_mtx);
 
 	if (vmmdev_hma_reg == NULL) {
@@ -1372,11 +1369,8 @@
 static void
 vmm_hma_release(void)
 {
-<<<<<<< HEAD
-=======
 	ASSERT(MUTEX_NOT_HELD(&vmm_mtx));
 
->>>>>>> 1bc19844
 	mutex_enter(&vmmdev_mtx);
 
 	VERIFY3U(vmmdev_hma_ref, !=, 0);
@@ -2173,11 +2167,7 @@
 	vmm_arena_init();
 
 	/*
-<<<<<<< HEAD
-	 * Perform temporary HMA registration to determine if the hardware
-=======
 	 * Perform temporary HMA registration to determine if the system
->>>>>>> 1bc19844
 	 * is capable.
 	 */
 	if ((reg = hma_register(vmmdev_hvm_name)) == NULL) {
