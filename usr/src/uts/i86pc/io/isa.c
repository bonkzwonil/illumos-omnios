/*
 * CDDL HEADER START
 *
 * The contents of this file are subject to the terms of the
 * Common Development and Distribution License (the "License").
 * You may not use this file except in compliance with the License.
 *
 * You can obtain a copy of the license at usr/src/OPENSOLARIS.LICENSE
 * or http://www.opensolaris.org/os/licensing.
 * See the License for the specific language governing permissions
 * and limitations under the License.
 *
 * When distributing Covered Code, include this CDDL HEADER in each
 * file and include the License file at usr/src/OPENSOLARIS.LICENSE.
 * If applicable, add the following below this CDDL HEADER, with the
 * fields enclosed by brackets "[]" replaced with your own identifying
 * information: Portions Copyright [yyyy] [name of copyright owner]
 *
 * CDDL HEADER END
 */
/*
 * Copyright 2014 Garrett D'Amore <garrett@damore.org>
 * Copyright (c) 2012 Gary Mills
 * Copyright (c) 1992, 2010, Oracle and/or its affiliates. All rights reserved.
<<<<<<< HEAD
 * Copyright 2022 Racktop Systems, Inc.
=======
 * Copyright 2023 Oxide Computer Company
>>>>>>> a14132db
 */

/*
 *	ISA bus nexus driver
 */

#include <sys/types.h>
#include <sys/cmn_err.h>
#include <sys/conf.h>
#include <sys/modctl.h>
#include <sys/autoconf.h>
#include <sys/errno.h>
#include <sys/debug.h>
#include <sys/kmem.h>
#include <sys/psm.h>
#include <sys/ddidmareq.h>
#include <sys/ddi_impldefs.h>
#include <sys/ddi_subrdefs.h>
#include <sys/dma_engine.h>
#include <sys/ddi.h>
#include <sys/sunddi.h>
#include <sys/sunndi.h>
#include <sys/acpi/acpi_enum.h>
#include <sys/mach_intr.h>
#include <sys/pci.h>
#include <sys/note.h>
#include <sys/boot_console.h>
#include <sys/apic.h>
#include <sys/x86_archext.h>
#if defined(__xpv)
#include <sys/hypervisor.h>
#include <sys/evtchn_impl.h>

extern int console_hypervisor_dev_type(int *);
#endif


/*
 * When running as a Hyper-V guest, a Gen1 VM will have the ISA bus as a
 * child of the PCI bus (via a virtualized PCI-ISA bridge), while a Gen2 VM
 * will have the ISA bus as a child of the root nexus (there currently isn't
 * a better way to distinguish between the two).
 */
#define	IS_HVGEN2(isa_dip)				\
	(get_hwenv() == HW_MICROSOFT &&			\
	ddi_get_parent(isa_dip) == ddi_root_node())

extern int pseudo_isa;
extern int isa_resource_setup(void);
extern int (*psm_intr_ops)(dev_info_t *, ddi_intr_handle_impl_t *,
    psm_intr_op_t, int *);
extern void pci_register_isa_resources(int, uint32_t, uint32_t);
static void isa_enumerate(int);
static void enumerate_BIOS_serial(dev_info_t *);
static void adjust_prtsz(dev_info_t *isa_dip);
static void isa_create_ranges_prop(dev_info_t *);

#define	USED_RESOURCES	"used-resources"

/*
 * The following typedef is used to represent an entry in the "ranges"
 * property of a pci-isa bridge device node.
 */
typedef struct {
	uint32_t child_high;
	uint32_t child_low;
	uint32_t parent_high;
	uint32_t parent_mid;
	uint32_t parent_low;
	uint32_t size;
} pib_ranges_t;

typedef struct {
	uint32_t base;
	uint32_t len;
} used_ranges_t;

#define	USED_CELL_SIZE	2	/* 1 byte addr, 1 byte size */
#define	ISA_ADDR_IO	1	/* IO address space */
#define	ISA_ADDR_MEM	0	/* memory adress space */

/*
 * #define ISA_DEBUG 1
 */

#define	num_BIOS_serial	4	/* number of BIOS serial ports to look at */
#define	min_BIOS_serial	2	/* minimum number of BIOS serial ports */
#define	COM_ISR		2	/* 16550 intr status register */
#define	COM_SCR		7	/* 16550 scratch register */

/*
 * For serial ports not enumerated by ACPI, and parallel ports with
 * illegal size. Typically, a system can have as many as 4 serial
 * ports and 3 parallel ports.
 */
#define	MAX_EXTRA_RESOURCE	7
static struct regspec isa_extra_resource[MAX_EXTRA_RESOURCE];
static int isa_extra_count = 0;

/* Register definitions for COM1 to COM4. */
static struct regspec asy_regs[] = {
	{1, 0x3f8, 0x8},
	{1, 0x2f8, 0x8},
	{1, 0x3e8, 0x8},
	{1, 0x2e8, 0x8}
};

/* Serial port interrupt vectors for COM1 to COM4. */
static int asy_intrs[] = {0x4, 0x3, 0x4, 0x3};
/* Bitfield indicating which interrupts are overridden by eeprom config */
static uchar_t asy_intr_override = 0;

/*
 *      Local data
 */

static ddi_dma_attr_t ISA_dma_attr = {
	DMA_ATTR_V0,
	(unsigned long long)0,
	(unsigned long long)0x00ffffff,
	0x0000ffff,
	1,
	1,
	1,
	(unsigned long long)0xffffffff,
	(unsigned long long)0x0000ffff,
	1,
	1,
	0
};


/*
 * Config information
 */

static int
isa_bus_map(dev_info_t *dip, dev_info_t *rdip, ddi_map_req_t *mp,
    off_t offset, off_t len, caddr_t *vaddrp);

static int
isa_dma_allochdl(dev_info_t *, dev_info_t *, ddi_dma_attr_t *,
    int (*waitfp)(caddr_t), caddr_t arg, ddi_dma_handle_t *);

static int
isa_dma_mctl(dev_info_t *, dev_info_t *, ddi_dma_handle_t, enum ddi_dma_ctlops,
    off_t *, size_t *, caddr_t *, uint_t);

static int
isa_ctlops(dev_info_t *, dev_info_t *, ddi_ctl_enum_t, void *, void *);

static int
isa_intr_ops(dev_info_t *pdip, dev_info_t *rdip, ddi_intr_op_t intr_op,
    ddi_intr_handle_impl_t *hdlp, void *result);
static int isa_alloc_intr_fixed(dev_info_t *, ddi_intr_handle_impl_t *, void *);
static int isa_free_intr_fixed(dev_info_t *, ddi_intr_handle_impl_t *);

struct bus_ops isa_bus_ops = {
	BUSO_REV,
	isa_bus_map,
	NULL,
	NULL,
	NULL,
	i_ddi_map_fault,
	NULL,
	isa_dma_allochdl,
	ddi_dma_freehdl,
	ddi_dma_bindhdl,
	ddi_dma_unbindhdl,
	ddi_dma_flush,
	ddi_dma_win,
	isa_dma_mctl,
	isa_ctlops,
	ddi_bus_prop_op,
	NULL,		/* (*bus_get_eventcookie)();	*/
	NULL,		/* (*bus_add_eventcall)();	*/
	NULL,		/* (*bus_remove_eventcall)();	*/
	NULL,		/* (*bus_post_event)();		*/
	NULL,		/* (*bus_intr_ctl)(); */
	NULL,		/* (*bus_config)(); */
	NULL,		/* (*bus_unconfig)(); */
	NULL,		/* (*bus_fm_init)(); */
	NULL,		/* (*bus_fm_fini)(); */
	NULL,		/* (*bus_fm_access_enter)(); */
	NULL,		/* (*bus_fm_access_exit)(); */
	NULL,		/* (*bus_power)(); */
	isa_intr_ops	/* (*bus_intr_op)(); */
};


static int isa_attach(dev_info_t *devi, ddi_attach_cmd_t cmd);

/*
 * Internal isa ctlops support routines
 */
static int isa_initchild(dev_info_t *child);

struct dev_ops isa_ops = {
	DEVO_REV,		/* devo_rev, */
	0,			/* refcnt  */
	ddi_no_info,		/* info */
	nulldev,		/* identify */
	nulldev,		/* probe */
	isa_attach,		/* attach */
	nulldev,		/* detach */
	nodev,			/* reset */
	(struct cb_ops *)0,	/* driver operations */
	&isa_bus_ops,		/* bus operations */
	NULL,			/* power */
	ddi_quiesce_not_needed,		/* quiesce */
};

/*
 * Module linkage information for the kernel.
 */

static struct modldrv modldrv = {
	&mod_driverops, /* Type of module.  This is ISA bus driver */
	"isa nexus driver for 'ISA'",
	&isa_ops,	/* driver ops */
};

static struct modlinkage modlinkage = {
	MODREV_1,
	&modldrv,
	NULL
};

int
_init(void)
{
	int	err;
	char tty_irq_param[9] = "ttyX-irq";
	char *tty_irq;
	int i;

	if ((err = mod_install(&modlinkage)) != 0)
		return (err);

	/* Check if any tty irqs are overridden by eeprom config */
	for (i = 0; i < num_BIOS_serial; i++) {
		tty_irq_param[3] = 'a' + i;
		if (ddi_prop_lookup_string(DDI_DEV_T_ANY, ddi_root_node(),
		    DDI_PROP_DONTPASS, tty_irq_param, &tty_irq)
		    == DDI_PROP_SUCCESS) {
			long data;

			if (ddi_strtol(tty_irq, NULL, 0, &data) == 0) {
				asy_intrs[i] = (int)data;
				asy_intr_override |= 1<<i;
			}

			ddi_prop_free(tty_irq);
		}
	}

	impl_bus_add_probe(isa_enumerate);
	return (0);
}

int
_fini(void)
{
	int	err;

	impl_bus_delete_probe(isa_enumerate);

	if ((err = mod_remove(&modlinkage)) != 0)
		return (err);

	return (0);
}

int
_info(struct modinfo *modinfop)
{
	return (mod_info(&modlinkage, modinfop));
}

static int
isa_attach(dev_info_t *devi, ddi_attach_cmd_t cmd)
{
	int rval;

#if defined(__xpv)
	/*
	 * don't allow isa to attach in domU. this can happen if someone sets
	 * the console wrong, etc. ISA devices assume the H/W is there and
	 * will cause the domU to panic.
	 */
	if (!DOMAIN_IS_INITDOMAIN(xen_info)) {
		return (DDI_FAILURE);
	}
#endif

	switch (cmd) {
	case DDI_ATTACH:
		break;
	case DDI_RESUME:
		return (DDI_SUCCESS);
	default:
		return (DDI_FAILURE);
	}

	if ((rval = i_dmae_init(devi)) == DDI_SUCCESS)
		ddi_report_dev(devi);

	return (rval);
}

#define	SET_RNGS(rng_p, used_p, ctyp, ptyp) do {			\
		(rng_p)->child_high = (ctyp);				\
		(rng_p)->child_low = (rng_p)->parent_low = (used_p)->base; \
		(rng_p)->parent_high = (ptyp);				\
		(rng_p)->parent_mid = 0;				\
		(rng_p)->size = (used_p)->len;				\
		_NOTE(CONSTCOND) } while (0)
static uint_t
isa_used_to_ranges(int ctype, int *array, uint_t size, pib_ranges_t *ranges)
{
	used_ranges_t *used_p;
	pib_ranges_t *rng_p = ranges;
	uint_t	i, ptype;

	ptype = (ctype == ISA_ADDR_IO) ? PCI_ADDR_IO : PCI_ADDR_MEM32;
	ptype |= PCI_REG_REL_M;
	size /= USED_CELL_SIZE;
	used_p = (used_ranges_t *)array;
	SET_RNGS(rng_p, used_p, ctype, ptype);
	for (i = 1, used_p++; i < size; i++, used_p++) {
		/* merge ranges record if applicable */
		if (rng_p->child_low + rng_p->size == used_p->base)
			rng_p->size += used_p->len;
		else {
			rng_p++;
			SET_RNGS(rng_p, used_p, ctype, ptype);
		}
	}
	return (rng_p - ranges + 1);
}

void
isa_remove_res_from_pci(int type, int *array, uint_t size)
{
	int i;
	used_ranges_t *used_p;

	size /= USED_CELL_SIZE;
	used_p = (used_ranges_t *)array;
	for (i = 0; i < size; i++, used_p++)
		pci_register_isa_resources(type, used_p->base, used_p->len);
}

static void
isa_create_ranges_prop(dev_info_t *dip)
{
	dev_info_t *used;
	int *ioarray, *memarray, status;
	uint_t nio = 0, nmem = 0, nrng = 0, n;
	pib_ranges_t *ranges;

	used = ddi_find_devinfo(USED_RESOURCES, -1, 0);
	if (used == NULL) {
		cmn_err(CE_WARN, "Failed to find used-resources <%s>\n",
		    ddi_get_name(dip));
		return;
	}
	status = ddi_prop_lookup_int_array(DDI_DEV_T_ANY, used,
	    DDI_PROP_DONTPASS, "io-space", &ioarray, &nio);
	if (status != DDI_PROP_SUCCESS && status != DDI_PROP_NOT_FOUND) {
		cmn_err(CE_WARN, "io-space property failure for %s (%x)\n",
		    ddi_get_name(used), status);
		return;
	}
	status = ddi_prop_lookup_int_array(DDI_DEV_T_ANY, used,
	    DDI_PROP_DONTPASS, "device-memory", &memarray, &nmem);
	if (status != DDI_PROP_SUCCESS && status != DDI_PROP_NOT_FOUND) {
		cmn_err(CE_WARN, "device-memory property failure for %s (%x)\n",
		    ddi_get_name(used), status);
		return;
	}
	n = (nio + nmem) / USED_CELL_SIZE;
	ranges =  (pib_ranges_t *)kmem_zalloc(sizeof (pib_ranges_t) * n,
	    KM_SLEEP);

	if (nio != 0) {
		nrng = isa_used_to_ranges(ISA_ADDR_IO, ioarray, nio, ranges);
		isa_remove_res_from_pci(ISA_ADDR_IO, ioarray, nio);
		ddi_prop_free(ioarray);
	}
	if (nmem != 0) {
		nrng += isa_used_to_ranges(ISA_ADDR_MEM, memarray, nmem,
		    ranges + nrng);
		isa_remove_res_from_pci(ISA_ADDR_MEM, memarray, nmem);
		ddi_prop_free(memarray);
	}

	if (!pseudo_isa && !IS_HVGEN2(dip)) {
		(void) ndi_prop_update_int_array(DDI_DEV_T_NONE, dip, "ranges",
		    (int *)ranges, nrng * sizeof (pib_ranges_t) / sizeof (int));
	}
	kmem_free(ranges, sizeof (pib_ranges_t) * n);
}

/*ARGSUSED*/
static int
isa_apply_range(dev_info_t *dip, struct regspec *isa_reg_p,
    pci_regspec_t *pci_reg_p)
{
	pib_ranges_t *ranges, *rng_p;
	int len, i, offset, nrange;

	if (ddi_getlongprop(DDI_DEV_T_ANY, dip, DDI_PROP_DONTPASS,
	    "ranges", (caddr_t)&ranges, &len) != DDI_SUCCESS) {
		cmn_err(CE_WARN, "Can't get %s ranges property",
		    ddi_get_name(dip));
		return (DDI_ME_REGSPEC_RANGE);
	}
	nrange = len / sizeof (pib_ranges_t);
	rng_p = ranges;
	for (i = 0; i < nrange; i++, rng_p++) {
		/* Check for correct space */
		if (isa_reg_p->regspec_bustype != rng_p->child_high)
			continue;

		/* Detect whether request entirely fits within a range */
		if (isa_reg_p->regspec_addr < rng_p->child_low)
			continue;
		if ((isa_reg_p->regspec_addr + isa_reg_p->regspec_size - 1) >
		    (rng_p->child_low + rng_p->size - 1))
			continue;

		offset = isa_reg_p->regspec_addr - rng_p->child_low;

		pci_reg_p->pci_phys_hi = rng_p->parent_high;
		pci_reg_p->pci_phys_mid = 0;
		pci_reg_p->pci_phys_low = rng_p->parent_low + offset;
		pci_reg_p->pci_size_hi = 0;
		pci_reg_p->pci_size_low = isa_reg_p->regspec_size;

		break;
	}
	kmem_free(ranges, len);

	if (i < nrange)
		return (DDI_SUCCESS);

	/*
	 * Check extra resource range specially for serial and parallel
	 * devices, which are treated differently from all other ISA
	 * devices. On some machines, serial ports are not enumerated
	 * by ACPI but by BIOS, with io base addresses noted in legacy
	 * BIOS data area. Parallel port on some machines comes with
	 * illegal size.
	 */
	if (isa_reg_p->regspec_bustype != ISA_ADDR_IO) {
		cmn_err(CE_WARN, "Bus type not ISA I/O\n");
		return (DDI_ME_REGSPEC_RANGE);
	}

	for (i = 0; i < isa_extra_count; i++) {
		struct regspec *reg_p = &isa_extra_resource[i];

		if (isa_reg_p->regspec_addr < reg_p->regspec_addr)
			continue;
		if ((isa_reg_p->regspec_addr + isa_reg_p->regspec_size) >
		    (reg_p->regspec_addr + reg_p->regspec_size))
			continue;

		pci_reg_p->pci_phys_hi = PCI_ADDR_IO | PCI_REG_REL_M;
		pci_reg_p->pci_phys_mid = 0;
		pci_reg_p->pci_phys_low = isa_reg_p->regspec_addr;
		pci_reg_p->pci_size_hi = 0;
		pci_reg_p->pci_size_low = isa_reg_p->regspec_size;
		break;
	}
	if (i < isa_extra_count)
		return (DDI_SUCCESS);

	cmn_err(CE_WARN, "isa_apply_range: Out of range base <0x%x>, size <%d>",
	    isa_reg_p->regspec_addr, isa_reg_p->regspec_size);
	return (DDI_ME_REGSPEC_RANGE);
}

static int
isa_bus_map(dev_info_t *dip, dev_info_t *rdip, ddi_map_req_t *mp,
    off_t offset, off_t len, caddr_t *vaddrp)
{
	struct regspec tmp_reg, *rp;
	pci_regspec_t vreg;
	ddi_map_req_t mr = *mp;		/* Get private copy of request */
	int error;

	/*
	 * The remainder of this function is intended for ISA buses that are
	 * connected via a PCI-ISA bridge (the isa_apply_range() function
	 * expects the 'ranges' property to derive from a PCI-ISA bridge.
	 * When using the legacy pseudo_isa, or as a Hyper-V Gen2 guest, the
	 * ISA bus will be a child of the root nexus (and not a PCI-ISA
	 * bridge), so i_ddi_bus_map() is used instead.
	 */
	if (pseudo_isa || IS_HVGEN2(dip))
		return (i_ddi_bus_map(dip, rdip, mp, offset, len, vaddrp));

	mp = &mr;

	/*
	 * First, if given an rnumber, convert it to a regspec...
	 */
	if (mp->map_type == DDI_MT_RNUMBER)  {

		int rnumber = mp->map_obj.rnumber;

		rp = i_ddi_rnumber_to_regspec(rdip, rnumber);
		if (rp == (struct regspec *)0)
			return (DDI_ME_RNUMBER_RANGE);

		/*
		 * Convert the given ddi_map_req_t from rnumber to regspec...
		 */
		mp->map_type = DDI_MT_REGSPEC;
		mp->map_obj.rp = rp;
	}

	/*
	 * Adjust offset and length correspnding to called values...
	 * XXX: A non-zero length means override the one in the regspec.
	 * XXX: (Regardless of what's in the parent's range)
	 */

	tmp_reg = *(mp->map_obj.rp);		/* Preserve underlying data */
	rp = mp->map_obj.rp = &tmp_reg;		/* Use tmp_reg in request */

	rp->regspec_addr += (uint_t)offset;
	if (len != 0)
		rp->regspec_size = (uint_t)len;

	if ((error = isa_apply_range(dip, rp, &vreg)) != 0)
		return (error);
	mp->map_obj.rp = (struct regspec *)&vreg;

	/*
	 * Call my parents bus_map function with modified values...
	 */

	return (ddi_map(dip, mp, (off_t)0, (off_t)0, vaddrp));
}

static int
isa_dma_allochdl(dev_info_t *dip, dev_info_t *rdip, ddi_dma_attr_t *dma_attr,
    int (*waitfp)(caddr_t), caddr_t arg, ddi_dma_handle_t *handlep)
{
	ddi_dma_attr_merge(dma_attr, &ISA_dma_attr);
	return (ddi_dma_allochdl(dip, rdip, dma_attr, waitfp, arg, handlep));
}

static int
isa_dma_mctl(dev_info_t *dip, dev_info_t *rdip,
    ddi_dma_handle_t handle, enum ddi_dma_ctlops request,
    off_t *offp, size_t *lenp, caddr_t *objp, uint_t flags)
{
	int rval;
	int arg = (int)(uintptr_t)objp;

	switch (request) {

	case DDI_DMA_E_PROG:
		return (i_dmae_prog(rdip, (struct ddi_dmae_req *)offp,
		    (ddi_dma_cookie_t *)lenp, arg));

	case DDI_DMA_E_ACQUIRE:
		return (i_dmae_acquire(rdip, arg, (int(*)(caddr_t))offp,
		    (caddr_t)lenp));

	case DDI_DMA_E_FREE:
		return (i_dmae_free(rdip, arg));

	case DDI_DMA_E_STOP:
		i_dmae_stop(rdip, arg);
		return (DDI_SUCCESS);

	case DDI_DMA_E_ENABLE:
		i_dmae_enable(rdip, arg);
		return (DDI_SUCCESS);

	case DDI_DMA_E_DISABLE:
		i_dmae_disable(rdip, arg);
		return (DDI_SUCCESS);

	case DDI_DMA_E_GETCNT:
		i_dmae_get_chan_stat(rdip, arg, NULL, (int *)lenp);
		return (DDI_SUCCESS);

	case DDI_DMA_E_SWSETUP:
		return (i_dmae_swsetup(rdip, (struct ddi_dmae_req *)offp,
		    (ddi_dma_cookie_t *)lenp, arg));

	case DDI_DMA_E_SWSTART:
		i_dmae_swstart(rdip, arg);
		return (DDI_SUCCESS);

	case DDI_DMA_E_GETATTR:
		bcopy(&ISA_dma_attr, objp, sizeof (ddi_dma_attr_t));
		return (DDI_SUCCESS);

	case DDI_DMA_E_1STPTY:
		{
			struct ddi_dmae_req req1stpty =
			    { 0, 0, 0, 0, 0, 0, 0, 0, 0, 0, 0};
			if (arg == 0) {
				req1stpty.der_command = DMAE_CMD_TRAN;
				req1stpty.der_trans = DMAE_TRANS_DMND;
			} else {
				req1stpty.der_trans = DMAE_TRANS_CSCD;
			}
			return (i_dmae_prog(rdip, &req1stpty, NULL, arg));
		}

	default:
		/*
		 * We pass to rootnex, but it turns out that rootnex will just
		 * return failure, as we don't use ddi_dma_mctl() except
		 * for DMA engine (ISA) and DVMA (SPARC).  Arguably we could
		 * just return an error direclty here, instead.
		 */
		rval = ddi_dma_mctl(dip, rdip, handle, request, offp,
		    lenp, objp, flags);
	}
	return (rval);
}

/*
 * Check if driver should be treated as an old pre 2.6 driver
 */
static int
old_driver(dev_info_t *dip)
{
	extern int ignore_hardware_nodes;	/* force flag from ddi_impl.c */

	if (ndi_dev_is_persistent_node(dip)) {
		if (ignore_hardware_nodes)
			return (1);
		if (ddi_getprop(DDI_DEV_T_ANY, dip, DDI_PROP_DONTPASS,
		    "ignore-hardware-nodes", -1) != -1)
			return (1);
	}
	return (0);
}

typedef struct {
	uint32_t phys_hi;
	uint32_t phys_lo;
	uint32_t size;
} isa_regs_t;

/*
 * Return non-zero if device in tree is a PnP isa device
 */
static int
is_pnpisa(dev_info_t *dip)
{
	isa_regs_t *isa_regs;
	int proplen, pnpisa;

	if (ddi_getlongprop(DDI_DEV_T_ANY, dip, DDI_PROP_DONTPASS, "reg",
	    (caddr_t)&isa_regs, &proplen) != DDI_PROP_SUCCESS) {
		return (0);
	}
	pnpisa = isa_regs[0].phys_hi & 0x80000000;
	/*
	 * free the memory allocated by ddi_getlongprop().
	 */
	kmem_free(isa_regs, proplen);
	if (pnpisa)
		return (1);
	else
		return (0);
}

/*ARGSUSED*/
static int
isa_ctlops(dev_info_t *dip, dev_info_t *rdip,
    ddi_ctl_enum_t ctlop, void *arg, void *result)
{
	int rn;
	struct ddi_parent_private_data *pdp;

	switch (ctlop) {
	case DDI_CTLOPS_REPORTDEV:
		if (rdip == (dev_info_t *)0)
			return (DDI_FAILURE);
		cmn_err(CE_CONT, "?ISA-device: %s%d\n",
		    ddi_driver_name(rdip), ddi_get_instance(rdip));
		return (DDI_SUCCESS);

	case DDI_CTLOPS_INITCHILD:
		/*
		 * older drivers aren't expecting the "standard" device
		 * node format used by the hardware nodes.  these drivers
		 * only expect their own properties set in their driver.conf
		 * files.  so they tell us not to call them with hardware
		 * nodes by setting the property "ignore-hardware-nodes".
		 */
		if (old_driver((dev_info_t *)arg)) {
			return (DDI_NOT_WELL_FORMED);
		}

		return (isa_initchild((dev_info_t *)arg));

	case DDI_CTLOPS_UNINITCHILD:
		impl_ddi_sunbus_removechild((dev_info_t *)arg);
		return (DDI_SUCCESS);

	case DDI_CTLOPS_SIDDEV:
		if (ndi_dev_is_persistent_node(rdip))
			return (DDI_SUCCESS);
		/*
		 * All ISA devices need to do confirming probes
		 * unless they are PnP ISA.
		 */
		if (is_pnpisa(rdip))
			return (DDI_SUCCESS);
		else
			return (DDI_FAILURE);

	case DDI_CTLOPS_REGSIZE:
	case DDI_CTLOPS_NREGS:
		if (rdip == (dev_info_t *)0)
			return (DDI_FAILURE);

		if ((pdp = ddi_get_parent_data(rdip)) == NULL)
			return (DDI_FAILURE);

		if (ctlop == DDI_CTLOPS_NREGS) {
			*(int *)result = pdp->par_nreg;
		} else {
			rn = *(int *)arg;
			if (rn >= pdp->par_nreg)
				return (DDI_FAILURE);
			*(off_t *)result = (off_t)pdp->par_reg[rn].regspec_size;
		}
		return (DDI_SUCCESS);

	case DDI_CTLOPS_ATTACH:
	case DDI_CTLOPS_DETACH:
	case DDI_CTLOPS_PEEK:
	case DDI_CTLOPS_POKE:
		return (DDI_FAILURE);

	default:
		return (ddi_ctlops(dip, rdip, ctlop, arg, result));
	}
}

static struct intrspec *
isa_get_ispec(dev_info_t *rdip, int inum)
{
	struct ddi_parent_private_data *pdp = ddi_get_parent_data(rdip);

	/* Validate the interrupt number */
	if (inum >= pdp->par_nintr)
		return (NULL);

	/* Get the interrupt structure pointer and return that */
	return ((struct intrspec *)&pdp->par_intr[inum]);
}

static int
isa_intr_ops(dev_info_t *pdip, dev_info_t *rdip, ddi_intr_op_t intr_op,
    ddi_intr_handle_impl_t *hdlp, void *result)
{
	struct intrspec *ispec;
#if defined(__xpv)
	int cons, ttyn;

	cons = console_hypervisor_dev_type(&ttyn);
#endif
	if (pseudo_isa || IS_HVGEN2(pdip))
		return (i_ddi_intr_ops(pdip, rdip, intr_op, hdlp, result));


	/* Process the interrupt operation */
	switch (intr_op) {
	case DDI_INTROP_GETCAP:
		/* First check with pcplusmp */
		if (psm_intr_ops == NULL)
			return (DDI_FAILURE);

		if ((*psm_intr_ops)(rdip, hdlp, PSM_INTR_OP_GET_CAP, result)) {
			*(int *)result = 0;
			return (DDI_FAILURE);
		}
		break;
	case DDI_INTROP_SETCAP:
		if (psm_intr_ops == NULL)
			return (DDI_FAILURE);

		if ((*psm_intr_ops)(rdip, hdlp, PSM_INTR_OP_SET_CAP, result))
			return (DDI_FAILURE);
		break;
	case DDI_INTROP_ALLOC:
		ASSERT(hdlp->ih_type == DDI_INTR_TYPE_FIXED);
		return (isa_alloc_intr_fixed(rdip, hdlp, result));
	case DDI_INTROP_FREE:
		ASSERT(hdlp->ih_type == DDI_INTR_TYPE_FIXED);
		return (isa_free_intr_fixed(rdip, hdlp));
	case DDI_INTROP_GETPRI:
		if ((ispec = isa_get_ispec(rdip, hdlp->ih_inum)) == NULL)
			return (DDI_FAILURE);
		*(int *)result = ispec->intrspec_pri;
		break;
	case DDI_INTROP_SETPRI:
		/* Validate the interrupt priority passed to us */
		if (*(int *)result > LOCK_LEVEL)
			return (DDI_FAILURE);

		/* Ensure that PSM is all initialized and ispec is ok */
		if ((psm_intr_ops == NULL) ||
		    ((ispec = isa_get_ispec(rdip, hdlp->ih_inum)) == NULL))
			return (DDI_FAILURE);

		/* update the ispec with the new priority */
		ispec->intrspec_pri =  *(int *)result;
		break;
	case DDI_INTROP_ADDISR:
		if ((ispec = isa_get_ispec(rdip, hdlp->ih_inum)) == NULL)
			return (DDI_FAILURE);
		ispec->intrspec_func = hdlp->ih_cb_func;
		break;
	case DDI_INTROP_REMISR:
		if (hdlp->ih_type != DDI_INTR_TYPE_FIXED)
			return (DDI_FAILURE);
		if ((ispec = isa_get_ispec(rdip, hdlp->ih_inum)) == NULL)
			return (DDI_FAILURE);
		ispec->intrspec_func = (uint_t (*)()) 0;
		break;
	case DDI_INTROP_ENABLE:
		if ((ispec = isa_get_ispec(rdip, hdlp->ih_inum)) == NULL)
			return (DDI_FAILURE);

		/* Call psmi to translate irq with the dip */
		if (psm_intr_ops == NULL)
			return (DDI_FAILURE);

#if defined(__xpv)
		/*
		 * if the hypervisor is using an isa serial port for the
		 * console, make sure we don't try to use that interrupt as
		 * it will cause us to panic when xen_bind_pirq() fails.
		 */
		if (cons == CONS_TTY && ispec->intrspec_vec == asy_intrs[ttyn])
			return (DDI_FAILURE);
#endif
		((ihdl_plat_t *)hdlp->ih_private)->ip_ispecp = ispec;
		if ((*psm_intr_ops)(rdip, hdlp, PSM_INTR_OP_XLATE_VECTOR,
		    (int *)&hdlp->ih_vector) == PSM_FAILURE)
			return (DDI_FAILURE);

		/* Add the interrupt handler */
		if (!add_avintr((void *)hdlp, ispec->intrspec_pri,
		    hdlp->ih_cb_func, DEVI(rdip)->devi_name, hdlp->ih_vector,
		    hdlp->ih_cb_arg1, hdlp->ih_cb_arg2, NULL, rdip))
			return (DDI_FAILURE);
		break;
	case DDI_INTROP_DISABLE:
		if ((ispec = isa_get_ispec(rdip, hdlp->ih_inum)) == NULL)
			return (DDI_FAILURE);

		/* Call psm_ops() to translate irq with the dip */
		if (psm_intr_ops == NULL)
			return (DDI_FAILURE);

		((ihdl_plat_t *)hdlp->ih_private)->ip_ispecp = ispec;
		(void) (*psm_intr_ops)(rdip, hdlp,
		    PSM_INTR_OP_XLATE_VECTOR, (int *)&hdlp->ih_vector);

		/* Remove the interrupt handler */
		rem_avintr((void *)hdlp, ispec->intrspec_pri,
		    hdlp->ih_cb_func, hdlp->ih_vector);
		break;
	case DDI_INTROP_SETMASK:
		if (psm_intr_ops == NULL)
			return (DDI_FAILURE);

		if ((*psm_intr_ops)(rdip, hdlp, PSM_INTR_OP_SET_MASK, NULL))
			return (DDI_FAILURE);
		break;
	case DDI_INTROP_CLRMASK:
		if (psm_intr_ops == NULL)
			return (DDI_FAILURE);

		if ((*psm_intr_ops)(rdip, hdlp, PSM_INTR_OP_CLEAR_MASK, NULL))
			return (DDI_FAILURE);
		break;
	case DDI_INTROP_GETPENDING:
		if (psm_intr_ops == NULL)
			return (DDI_FAILURE);

		if ((*psm_intr_ops)(rdip, hdlp, PSM_INTR_OP_GET_PENDING,
		    result)) {
			*(int *)result = 0;
			return (DDI_FAILURE);
		}
		break;
	case DDI_INTROP_NAVAIL:
	case DDI_INTROP_NINTRS:
		*(int *)result = i_ddi_get_intx_nintrs(rdip);
		if (*(int *)result == 0) {
			return (DDI_FAILURE);
		}
		break;
	case DDI_INTROP_SUPPORTED_TYPES:
		*(int *)result = DDI_INTR_TYPE_FIXED;	/* Always ... */
		break;
	default:
		return (DDI_FAILURE);
	}

	return (DDI_SUCCESS);
}

/*
 * Allocate interrupt vector for FIXED (legacy) type.
 */
static int
isa_alloc_intr_fixed(dev_info_t *rdip, ddi_intr_handle_impl_t *hdlp,
    void *result)
{
	struct intrspec		*ispec;
	ddi_intr_handle_impl_t	info_hdl;
	int			ret;
	int			free_phdl = 0;
	apic_get_type_t		type_info;

	if (psm_intr_ops == NULL)
		return (DDI_FAILURE);

	if ((ispec = isa_get_ispec(rdip, hdlp->ih_inum)) == NULL)
		return (DDI_FAILURE);

	/*
	 * If the PSM module is "APIX" then pass the request for it
	 * to allocate the vector now.
	 */
	bzero(&info_hdl, sizeof (ddi_intr_handle_impl_t));
	info_hdl.ih_private = &type_info;
	if ((*psm_intr_ops)(NULL, &info_hdl, PSM_INTR_OP_APIC_TYPE, NULL) ==
	    PSM_SUCCESS && strcmp(type_info.avgi_type, APIC_APIX_NAME) == 0) {
		if (hdlp->ih_private == NULL) { /* allocate phdl structure */
			free_phdl = 1;
			i_ddi_alloc_intr_phdl(hdlp);
		}
		((ihdl_plat_t *)hdlp->ih_private)->ip_ispecp = ispec;
		ret = (*psm_intr_ops)(rdip, hdlp,
		    PSM_INTR_OP_ALLOC_VECTORS, result);
		if (free_phdl) { /* free up the phdl structure */
			free_phdl = 0;
			i_ddi_free_intr_phdl(hdlp);
			hdlp->ih_private = NULL;
		}
	} else {
		/*
		 * No APIX module; fall back to the old scheme where the
		 * interrupt vector is allocated during ddi_enable_intr() call.
		 */
		hdlp->ih_pri = ispec->intrspec_pri;
		*(int *)result = hdlp->ih_scratch1;
		ret = DDI_SUCCESS;
	}

	return (ret);
}

/*
 * Free up interrupt vector for FIXED (legacy) type.
 */
static int
isa_free_intr_fixed(dev_info_t *rdip, ddi_intr_handle_impl_t *hdlp)
{
	struct intrspec			*ispec;
	ddi_intr_handle_impl_t		info_hdl;
	int				ret;
	apic_get_type_t			type_info;

	if (psm_intr_ops == NULL)
		return (DDI_FAILURE);

	/*
	 * If the PSM module is "APIX" then pass the request for it
	 * to free up the vector now.
	 */
	bzero(&info_hdl, sizeof (ddi_intr_handle_impl_t));
	info_hdl.ih_private = &type_info;
	if ((*psm_intr_ops)(NULL, &info_hdl, PSM_INTR_OP_APIC_TYPE, NULL) ==
	    PSM_SUCCESS && strcmp(type_info.avgi_type, APIC_APIX_NAME) == 0) {
		if ((ispec = isa_get_ispec(rdip, hdlp->ih_inum)) == NULL)
			return (DDI_FAILURE);
		((ihdl_plat_t *)hdlp->ih_private)->ip_ispecp = ispec;
		ret = (*psm_intr_ops)(rdip, hdlp,
		    PSM_INTR_OP_FREE_VECTORS, NULL);
	} else {
		/*
		 * No APIX module; fall back to the old scheme where
		 * the interrupt vector was already freed during
		 * ddi_disable_intr() call.
		 */
		ret = DDI_SUCCESS;
	}

	return (ret);
}

static void
isa_vendor(uint32_t id, char *vendor)
{
	vendor[0] = '@' + ((id >> 26) & 0x1f);
	vendor[1] = '@' + ((id >> 21) & 0x1f);
	vendor[2] = '@' + ((id >> 16) & 0x1f);
	vendor[3] = 0;
}

/*
 * Name a child
 */
static int
isa_name_child(dev_info_t *child, char *name, int namelen)
{
	char vendor[8];
	int device;
	uint32_t serial;
	int func;
	int bustype;
	uint32_t base;
	int proplen;
	int pnpisa = 0;
	isa_regs_t *isa_regs;

	void make_ddi_ppd(dev_info_t *, struct ddi_parent_private_data **);

	/*
	 * older drivers aren't expecting the "standard" device
	 * node format used by the hardware nodes.  these drivers
	 * only expect their own properties set in their driver.conf
	 * files.  so they tell us not to call them with hardware
	 * nodes by setting the property "ignore-hardware-nodes".
	 */
	if (old_driver(child))
		return (DDI_FAILURE);

	/*
	 * Fill in parent-private data
	 */
	if (ddi_get_parent_data(child) == NULL) {
		struct ddi_parent_private_data *pdptr;
		make_ddi_ppd(child, &pdptr);
		ddi_set_parent_data(child, pdptr);
	}

	if (ndi_dev_is_persistent_node(child) == 0) {
		/*
		 * For .conf nodes, generate name from parent private data
		 */
		name[0] = '\0';
		if (sparc_pd_getnreg(child) > 0) {
			(void) snprintf(name, namelen, "%x,%x",
			    (uint_t)sparc_pd_getreg(child, 0)->regspec_bustype,
			    (uint_t)sparc_pd_getreg(child, 0)->regspec_addr);
		}
		return (DDI_SUCCESS);
	}

	/*
	 * For hw nodes, look up "reg" property
	 */
	if (ddi_getlongprop(DDI_DEV_T_ANY, child, DDI_PROP_DONTPASS, "reg",
	    (caddr_t)&isa_regs, &proplen) != DDI_PROP_SUCCESS) {
		return (DDI_FAILURE);
	}

	/*
	 * extract the device identifications
	 */
	pnpisa = isa_regs[0].phys_hi & 0x80000000;
	if (pnpisa) {
		isa_vendor(isa_regs[0].phys_hi, vendor);
		device = isa_regs[0].phys_hi & 0xffff;
		serial = isa_regs[0].phys_lo;
		func = (isa_regs[0].size >> 24) & 0xff;
		if (func != 0)
			(void) snprintf(name, namelen, "pnp%s,%04x,%x,%x",
			    vendor, device, serial, func);
		else
			(void) snprintf(name, namelen, "pnp%s,%04x,%x",
			    vendor, device, serial);
	} else {
		bustype = isa_regs[0].phys_hi;
		base = isa_regs[0].phys_lo;
		(void) sprintf(name, "%x,%x", bustype, base);
	}

	/*
	 * free the memory allocated by ddi_getlongprop().
	 */
	kmem_free(isa_regs, proplen);

	return (DDI_SUCCESS);
}

static int
isa_initchild(dev_info_t *child)
{
	char name[80];

	if (isa_name_child(child, name, 80) != DDI_SUCCESS)
		return (DDI_FAILURE);
	ddi_set_name_addr(child, name);

	if (ndi_dev_is_persistent_node(child) != 0)
		return (DDI_SUCCESS);

	/*
	 * This is a .conf node, try merge properties onto a
	 * hw node with the same name.
	 */
	if (ndi_merge_node(child, isa_name_child) == DDI_SUCCESS) {
		/*
		 * Return failure to remove node
		 */
		impl_ddi_sunbus_removechild(child);
		return (DDI_FAILURE);
	}
	/*
	 * Cannot merge node, permit pseudo children
	 */
	return (DDI_SUCCESS);
}

/*
 * called when ACPI enumeration is not used
 */
static void
add_known_used_resources(void)
{
	/* needs to be in increasing order */
	int intr[] = {0x1, 0x3, 0x4, 0x6, 0x7, 0xc};
	int dma[] = {0x2};
	int io[] = {0x60, 0x1, 0x64, 0x1, 0x2f8, 0x8, 0x378, 0x8, 0x3f0, 0x10,
	    0x778, 0x4};
	dev_info_t *usedrdip;

	usedrdip = ddi_find_devinfo(USED_RESOURCES, -1, 0);

	if (usedrdip == NULL) {
		(void) ndi_devi_alloc_sleep(ddi_root_node(), USED_RESOURCES,
		    (pnode_t)DEVI_SID_NODEID, &usedrdip);
	}

	(void) ndi_prop_update_int_array(DDI_DEV_T_NONE, usedrdip,
	    "interrupts", (int *)intr, (int)(sizeof (intr) / sizeof (int)));
	(void) ndi_prop_update_int_array(DDI_DEV_T_NONE, usedrdip,
	    "io-space", (int *)io, (int)(sizeof (io) / sizeof (int)));
	(void) ndi_prop_update_int_array(DDI_DEV_T_NONE, usedrdip,
	    "dma-channels", (int *)dma, (int)(sizeof (dma) / sizeof (int)));
	(void) ndi_devi_bind_driver(usedrdip, 0);

}

/*
 * Return non-zero if UART device exists.
 */
static int
uart_exists(ushort_t port)
{
	outb(port + COM_SCR, (char)0x5a);
	outb(port + COM_ISR, (char)0x00);
	return (inb(port + COM_SCR) == (char)0x5a);
}

static void
isa_enumerate(int reprogram)
{
	int i;
	dev_info_t *xdip;
	dev_info_t *isa_dip = ddi_find_devinfo("isa", -1, 0);

	struct regspec i8042_regs[] = {
		{1, 0x60, 0x1},
		{1, 0x64, 0x1}
	};
	int i8042_intrs[] = {0x1, 0xc};
	char *acpi_prop;
	int acpi_enum = 1; /* ACPI is default to be on */
#if defined(__xpv)
	int cons, ttyn;

	cons = console_hypervisor_dev_type(&ttyn);
#endif
	if (reprogram)
		return;

	if (isa_dip == NULL) {
		if (get_hwenv() != HW_MICROSOFT)
			return;

		/*
		 * If we're running under Hyper-V, a Gen1 VM will have a
		 * virtual PCI-ISA bridge device, which will create an isa
		 * device node under the pci bus where the virtual PCI-ISA
		 * exists. A Gen2 VM however does not have a virtual PCI-ISA
		 * bridge. As such we must explicitly create the device node.
		 *
		 * Currently, the only known way to determine (as a guest)
		 * if the VM is a Gen1 or Gen2 VM is to detect the absence
		 * of the PCI-ISA bridge. This requires waiting until the PCI
		 * enumeration is complete. Since the ISA bus is (currently)
		 * enumerated after the PCI bus (to allow the PCI enumeration
		 * to discover any PCI-ISA bridges), we must defer the ISA
		 * node creation until now. At this point, if we are running
		 * under Hyper-V, and there is no existing isa device node,
		 * we know we are running as a Gen2 VM and can create the
		 * device node.
		 *
		 * In a Gen2 VM, since there is no parent bus (as in the case
		 * of the PCI-ISA bridge), the isa node is explicitly added
		 * under the root node.
		 */
		ndi_devi_alloc_sleep(ddi_root_node(), "isa",
		    (pnode_t)DEVI_SID_NODEID, &isa_dip);
		(void) ndi_prop_update_string(DDI_DEV_T_NONE, isa_dip,
		    "device_type", "isa");
		(void) ndi_prop_update_string(DDI_DEV_T_NONE, isa_dip,
		    "bus-type", "isa");
		(void) ndi_devi_bind_driver(isa_dip, 0);
	}

	bzero(isa_extra_resource, MAX_EXTRA_RESOURCE * sizeof (struct regspec));

	ndi_devi_enter(isa_dip);

	/*
	 * Check whether ACPI enumeration is disabled.
	 *
	 * Note this property may also be set if ACPI ISA enumeration has
	 * failed, to communicate that to the i8042 nexus.
	 */
	if (ddi_prop_lookup_string(DDI_DEV_T_ANY, ddi_root_node(),
	    DDI_PROP_DONTPASS, "acpi-enum", &acpi_prop) == DDI_PROP_SUCCESS) {
		/* 0 == match == false */
		acpi_enum = strcmp("off", acpi_prop);
		ddi_prop_free(acpi_prop);
	}

	if (acpi_enum != 0) {
		if (acpi_isa_device_enum(isa_dip)) {
			ndi_devi_exit(isa_dip);
			if (isa_resource_setup() != NDI_SUCCESS) {
				cmn_err(CE_WARN, "isa nexus: isa "
				    "resource setup failed");
			}

			/* serial ports? */
			enumerate_BIOS_serial(isa_dip);

			/* adjust parallel port size  */
			adjust_prtsz(isa_dip);

			isa_create_ranges_prop(isa_dip);
			return;
		}
		cmn_err(CE_NOTE, "!Solaris did not detect ACPI BIOS");
	}
	cmn_err(CE_NOTE, "!ACPI is off");

	/* serial ports */
	for (i = 0; i < min_BIOS_serial; i++) {
		ushort_t addr = asy_regs[i].regspec_addr;
		if (!uart_exists(addr))
			continue;
#if defined(__xpv)
		if (cons == CONS_TTY && ttyn == i)
			continue;
#endif
		ndi_devi_alloc_sleep(isa_dip, "asy",
		    (pnode_t)DEVI_SID_NODEID, &xdip);
		(void) ndi_prop_update_string(DDI_DEV_T_NONE, xdip,
		    "compatible", "pnpPNP,500");
		(void) ndi_prop_update_string(DDI_DEV_T_NONE, xdip,
		    "model", "Standard PC COM port");
		(void) ndi_prop_update_int_array(DDI_DEV_T_NONE, xdip,
		    "reg", (int *)&asy_regs[i], 3);
		(void) ndi_prop_update_int(DDI_DEV_T_NONE, xdip,
		    "interrupts", asy_intrs[i]);
		(void) ndi_devi_bind_driver(xdip, 0);
		/* Adjusting isa_extra here causes a kernel dump later. */
	}

	/* i8042 node */
	ndi_devi_alloc_sleep(isa_dip, "i8042",
	    (pnode_t)DEVI_SID_NODEID, &xdip);
	(void) ndi_prop_update_int_array(DDI_DEV_T_NONE, xdip,
	    "reg", (int *)i8042_regs, 6);
	(void) ndi_prop_update_int_array(DDI_DEV_T_NONE, xdip,
	    "interrupts", (int *)i8042_intrs, 2);
	(void) ndi_prop_update_string(DDI_DEV_T_NONE, xdip,
	    "unit-address", "1,60");
	(void) ndi_devi_bind_driver(xdip, 0);

	add_known_used_resources();

	ndi_devi_exit(isa_dip);

	isa_create_ranges_prop(isa_dip);
}

/*
 * On some machines, serial port 2 isn't listed in the ACPI table.
 * This function goes through the base I/O addresses and makes sure all
 * the serial ports there are in the dev_info tree.  If any are missing,
 * this function will add them.
 */
static void
enumerate_BIOS_serial(dev_info_t *isa_dip)
{
	int i;
	dev_info_t *xdip;
	int found;
	int ret;
	struct regspec *tmpregs;
	int tmpregs_len;
#if defined(__xpv)
	int cons, ttyn;

	cons = console_hypervisor_dev_type(&ttyn);
#endif

	/*
	 * Scan the base I/O addresses of the first four serial ports.
	 */
	for (i = 0; i < num_BIOS_serial; i++) {
		ushort_t addr = asy_regs[i].regspec_addr;

		/* Look for it in the dev_info tree */
		found = 0;
		for (xdip = ddi_get_child(isa_dip); xdip != NULL;
		    xdip = ddi_get_next_sibling(xdip)) {
			if (strncmp(ddi_node_name(xdip), "asy", 3) != 0) {
				/* skip non asy */
				continue;
			}

			/* Match by addr */
			ret = ddi_prop_lookup_int_array(DDI_DEV_T_ANY, xdip,
			    DDI_PROP_DONTPASS, "reg", (int **)&tmpregs,
			    (uint_t *)&tmpregs_len);
			if (ret != DDI_PROP_SUCCESS) {
				/* error */
				continue;
			}

			if (tmpregs->regspec_addr == addr)
				found = 1;

			/*
			 * Free the memory allocated by
			 * ddi_prop_lookup_int_array().
			 */
			ddi_prop_free(tmpregs);

			if (found) {
				if (asy_intr_override & 1<<i) {
					(void) ndi_prop_update_int(
					    DDI_DEV_T_NONE, xdip,
					    "interrupts", asy_intrs[i]);
				}

				break;
			}
		}

		/* If not found, then add it */
		if (!found && uart_exists(addr)) {
			ndi_devi_alloc_sleep(isa_dip, "asy",
			    (pnode_t)DEVI_SID_NODEID, &xdip);
			(void) ndi_prop_update_string(DDI_DEV_T_NONE, xdip,
			    "compatible", "pnpPNP,500");
			(void) ndi_prop_update_string(DDI_DEV_T_NONE, xdip,
			    "model", "Standard PC COM port");
			(void) ndi_prop_update_int_array(DDI_DEV_T_NONE, xdip,
			    "reg", (int *)&asy_regs[i], 3);
			(void) ndi_prop_update_int(DDI_DEV_T_NONE, xdip,
			    "interrupts", asy_intrs[i]);
			(void) ndi_devi_bind_driver(xdip, 0);

			ASSERT(isa_extra_count < MAX_EXTRA_RESOURCE);
			bcopy(&asy_regs[i],
			    isa_extra_resource + isa_extra_count,
			    sizeof (struct regspec));
			isa_extra_count++;
		}
	}

	/*
	 * An asy node may have been attached via ACPI enumeration, or
	 * directly from this file.  Check each serial port to see if it
	 * is in use by the hypervisor.  If it is in use, then remove
	 * the node from the device tree.
	 */
#if defined(__xpv)
	i = 0;

	for (xdip = ddi_get_child(isa_dip); xdip != NULL; ) {
		dev_info_t *curdip;

		curdip = xdip;
		xdip = ddi_get_next_sibling(xdip);

		if (strncmp(ddi_node_name(curdip), "asy", 3) != 0)
			continue;

		if (cons == CONS_TTY && ttyn == i) {
			ret = ndi_devi_free(curdip);
			if (ret != DDI_SUCCESS) {
				cmn_err(CE_WARN,
				    "could not remove asy%d node", i);
			}

			cmn_err(CE_NOTE, "!asy%d unavailable, reserved"
			    " to hypervisor", i);
		}

		i++;
	}
#endif

}

/*
 * Some machine comes with an illegal parallel port size of 3
 * bytes in ACPI, even parallel port mode is ECP.
 */
#define	DEFAULT_PRT_SIZE	8
static void
adjust_prtsz(dev_info_t *isa_dip)
{
	dev_info_t *cdip;
	struct regspec *regs_p, *extreg_p;
	int regs_len, nreg, i;
	char *name;

	for (cdip = ddi_get_child(isa_dip); cdip != NULL;
	    cdip = ddi_get_next_sibling(cdip)) {
		name = ddi_node_name(cdip);
		if ((strncmp(name, "lp", 2) != 0) || (strnlen(name, 3) != 2))
			continue;	/* skip non parallel */

		if (ddi_prop_lookup_int_array(DDI_DEV_T_ANY, cdip,
		    DDI_PROP_DONTPASS, "reg", (int **)&regs_p,
		    (uint_t *)&regs_len) != DDI_PROP_SUCCESS)
			continue;

		nreg = regs_len / (sizeof (struct regspec) / sizeof (int));
		for (i = 0; i < nreg; i++) {
			if (regs_p[i].regspec_size == DEFAULT_PRT_SIZE)
				continue;

			ASSERT(isa_extra_count < MAX_EXTRA_RESOURCE);
			extreg_p = &isa_extra_resource[isa_extra_count++];
			extreg_p->regspec_bustype = ISA_ADDR_IO;
			extreg_p->regspec_addr = regs_p[i].regspec_addr;
			extreg_p->regspec_size = DEFAULT_PRT_SIZE;
		}

		ddi_prop_free(regs_p);
	}
}<|MERGE_RESOLUTION|>--- conflicted
+++ resolved
@@ -22,11 +22,8 @@
  * Copyright 2014 Garrett D'Amore <garrett@damore.org>
  * Copyright (c) 2012 Gary Mills
  * Copyright (c) 1992, 2010, Oracle and/or its affiliates. All rights reserved.
-<<<<<<< HEAD
  * Copyright 2022 Racktop Systems, Inc.
-=======
  * Copyright 2023 Oxide Computer Company
->>>>>>> a14132db
  */
 
 /*
