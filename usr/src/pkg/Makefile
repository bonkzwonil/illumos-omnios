#
# CDDL HEADER START
#
# The contents of this file are subject to the terms of the
# Common Development and Distribution License (the "License").
# You may not use this file except in compliance with the License.
#
# You can obtain a copy of the license at usr/src/OPENSOLARIS.LICENSE
# or http://www.opensolaris.org/os/licensing.
# See the License for the specific language governing permissions
# and limitations under the License.
#
# When distributing Covered Code, include this CDDL HEADER in each
# file and include the License file at usr/src/OPENSOLARIS.LICENSE.
# If applicable, add the following below this CDDL HEADER, with the
# fields enclosed by brackets "[]" replaced with your own identifying
# information: Portions Copyright [yyyy] [name of copyright owner]
#
# CDDL HEADER END
#

#
# Copyright (c) 2010, Oracle and/or its affiliates. All rights reserved.
# Copyright 2015, OmniTI Computer Consulting, Inc. All rights reserved.
# Copyright 2015 Igor Kozhukhov <ikozhukhov@gmail.com>
#

include $(SRC)/Makefile.master
include $(SRC)/Makefile.buildnum

#
# Make sure we're getting a consistent execution environment for the
# embedded scripts.
#
SHELL= /usr/bin/ksh93

#
# To suppress package dependency generation on any system, regardless
# of how it was installed, set SUPPRESSPKGDEP=true in the build
# environment.
#
SUPPRESSPKGDEP= false

#
# Comment this line out or set "PKGDEBUG=" in your build environment
# to get more verbose output from the make processes in usr/src/pkg
#
PKGDEBUG= @

#
# Cross platform packaging notes
#
# By default, we package the proto area from the same architecture as
# the packaging build.  In other words, if you're running nightly or
# bldenv on an x86 platform, it will take objects from the x86 proto
# area and use them to create x86 repositories.
#
# If you want to create repositories for an architecture that's
# different from $(uname -p), you do so by setting PKGMACH in your
# build environment.
#
# For this to work correctly, the following must all happen:
#
#   1. You need the desired proto area, which you can get either by
#      doing a gatekeeper-style build with the -U option to
#      nightly(1), or by using rsync.  If you don't do this, you will
#      get packaging failures building all packages, because pkgsend
#      is unable to find the required binaries.
#   2. You need the desired tools proto area, which you can get in the
#      same ways as the normal proto area.  If you don't do this, you
#      will get packaging failures building onbld, because pkgsend is
#      unable to find the tools binaries.
#   3. The remainder of this Makefile should never refer directly to
#      $(MACH).  Instead, $(PKGMACH) should be used whenever an
#      architecture-specific path or token is needed.  If this is done
#      incorrectly, then packaging will fail, and you will see the
#      value of $(uname -p) instead of the value of $(PKGMACH) in the
#      commands that fail.
#   4. Each time a rule in this Makefile invokes $(MAKE), it should
#      pass PKGMACH=$(PKGMACH) explicitly on the command line.  If
#      this is done incorrectly, then packaging will fail, and you
#      will see the value of $(uname -p) instead of the value of
#      $(PKGMACH) in the commands that fail.
#
# Refer also to the convenience targets defined later in this
# Makefile.
#
PKGMACH=	$(MACH)

#
# ROOT, TOOLS_PROTO, and PKGARCHIVE should be set by nightly or
# bldenv.  These macros translate them into terms of $PKGMACH, instead
# of $ARCH.
#
PKGROOT.cmd=	print $(ROOT) | sed -e s:/root_$(MACH):/root_$(PKGMACH):
PKGROOT=	$(PKGROOT.cmd:sh)
TOOLSROOT.cmd=	print $(TOOLS_PROTO) | sed -e s:/root_$(MACH):/root_$(PKGMACH):
TOOLSROOT=	$(TOOLSROOT.cmd:sh)
PKGDEST.cmd=	print $(PKGARCHIVE) | sed -e s:/$(MACH)/:/$(PKGMACH)/:
PKGDEST=	$(PKGDEST.cmd:sh)

EXCEPTIONS= packaging

PKGMOGRIFY= pkgmogrify

#
# Always build the redistributable repository, but only build the
# nonredistributable bits if we have access to closed source.
#
# Some objects that result from the closed build are still
# redistributable, and should be packaged as part of an open-only
# build.  Access to those objects is provided via the closed-bins
# tarball.  See usr/src/tools/scripts/bindrop.sh for details.
#
REPOS= redist

#
# The packages directory will contain the processed manifests as
# direct build targets and subdirectories for package metadata extracted
# incidentally during manifest processing.
#
# Nothing underneath $(PDIR) should ever be managed by SCM.
#
PDIR= packages.$(PKGMACH)

#
# The tools proto must be specified for dependency generation.
# Publication from the tools proto area is managed in the
# publication rule.
#
$(PDIR)/developer-build-onbld.dep:= PKGROOT= $(TOOLSROOT)

PKGPUBLISHER= $(PKGPUBLISHER_REDIST)

#
# To get these defaults, manifests should simply refer to $(PKGVERS).
#
PKGVERS_COMPONENT= 0.$(RELEASE)
PKGVERS_BUILTON= $(RELEASE)
PKGVERS_BRANCH= 0.$(ONNV_BUILDNUM)
PKGVERS= $(PKGVERS_COMPONENT),$(PKGVERS_BUILTON)-$(PKGVERS_BRANCH)

#
# The ARCH32 and ARCH64 macros are used in the manifests to express
# architecture-specific subdirectories in the installation paths
# for isaexec'd commands.
#
# We can't simply use $(MACH32) and $(MACH64) here, because they're
# only defined for the build architecture.  To do cross-platform
# packaging, we need both values.
#
i386_ARCH32= i86
sparc_ARCH32= sparcv7
i386_ARCH64= amd64
sparc_ARCH64= sparcv9

#
# macros and transforms needed by pkgmogrify
#
# If you append to this list using target-specific assignments (:=),
# be very careful that the targets are of the form $(PDIR)/pkgname.  If
# you use a higher level target, or a package list, you'll trigger a
# complete reprocessing of all manifests because they'll fail command
# dependency checking.
#
PM_TRANSFORMS= common_actions publish restart_fmri facets defaults \
	extract_metadata
PM_INC= transforms manifests

JAVA_8_ONLY=$(BLD_JAVA_8)
JAVA_7_ONLY=
$(BLD_JAVA_8)JAVA_7_ONLY=$(POUND_SIGN)

PKGMOG_DEFINES= \
	i386_ONLY=$(POUND_SIGN) \
	sparc_ONLY=$(POUND_SIGN) \
	$(PKGMACH)_ONLY= \
	ARCH=$(PKGMACH) \
	ARCH32=$($(PKGMACH)_ARCH32) \
	ARCH64=$($(PKGMACH)_ARCH64) \
	PKGVERS_COMPONENT=$(PKGVERS_COMPONENT) \
	PKGVERS_BUILTON=$(PKGVERS_BUILTON) \
	PKGVERS_BRANCH=$(PKGVERS_BRANCH) \
	PKGVERS=$(PKGVERS) \
	PERL_ARCH=$(PERL_ARCH) \
	PERL_ARCH64=$(PERL_ARCH64) \
	PERL_VERSION=$(PERL_VERSION) \
	PERL_PKGVERS=$(PERL_PKGVERS) \
	PYTHON_VERSION=$(PYTHON_VERSION) \
	PYTHON_PKGVERS=$(PYTHON_PKGVERS) \
	JAVA_8_ONLY=$(JAVA_8_ONLY) \
	JAVA_7_ONLY=$(JAVA_7_ONLY)

PKGDEP_TOKENS_i386= \
	'PLATFORM=i86hvm' \
	'PLATFORM=i86pc' \
	'PLATFORM=i86xpv' \
	'ISALIST=amd64' \
	'ISALIST=i386'
PKGDEP_TOKENS_sparc= \
	'PLATFORM=sun4u' \
	'PLATFORM=sun4v' \
	'ISALIST=sparcv9' \
	'ISALIST=sparc'
PKGDEP_TOKENS= $(PKGDEP_TOKENS_$(PKGMACH))

#
# The package lists are generated with $(PKGDEP_TYPE) as their
# dependency types, so that they can be included by either an
# incorporation or a group package.
#
$(PDIR)/osnet-redist.mog := PKGDEP_TYPE= require
$(PDIR)/osnet-incorporation.mog:= PKGDEP_TYPE= incorporate

PKGDEP_INCORP= \
	depend fmri=consolidation/osnet/osnet-incorporation type=require

#
# All packaging build products should go into $(PDIR), so they don't
# need to be included separately in CLOBBERFILES.
#
CLOBBERFILES= $(PDIR) proto_list_$(PKGMACH) install-$(PKGMACH).out \
	license-list

#
# By default, PKGS will list all manifests.  To build and/or publish a
# subset of packages, override this on the command line or in the
# build environment and then reference (implicitly or explicitly) the all
# or install targets.
#
<<<<<<< HEAD
# We want some manifests to optionally built based on environment
# options, so those are excluded and optionally added back in.
# We also want a relatively easy way to add files to the list of
# manifests given special treatment.  Add any other special ones
# to the SPECIAL_MANIFESTS vaiable.  It can contain wildcards in
# regexp form, i.e. SUNW.* as one useful example.
#
SPECIAL_MANIFESTS = "SUNWippl print-lp-ipp-ipp-listener.mf"
LIST_MANIFESTS_CMD = (cd manifests ; /usr/bin/ls -1 *.mf |\
	$(SED) $(SPECIAL_MANIFESTS:%=-e '/^%$$/d') )
MANIFESTS = $(LIST_MANIFESTS_CMD:sh)

# Conditionally add back lp-ipp
$(ENABLE_IPP_PRINTING) MANIFESTS += "print-lp-ipp-ipp-listener.mf SUNWippl"

=======
MANIFESTS :sh= (cd manifests; print *.mf)
>>>>>>> 0062e03d
PKGS= $(MANIFESTS:%.mf=%)
DEP_PKGS= $(PKGS:%=$(PDIR)/%.dep)
PROC_PKGS= $(PKGS:%=$(PDIR)/%.mog)

#
# Track the synthetic manifests separately so we can properly express
# build rules and dependencies.  The synthetic and real packages use
# different sets of transforms and macros for pkgmogrify.
#
SYNTH_PKGS= osnet-incorporation osnet-redist
DEP_SYNTH_PKGS= $(SYNTH_PKGS:%=$(PDIR)/%.dep)
PROC_SYNTH_PKGS= $(SYNTH_PKGS:%=$(PDIR)/%.mog)

#
# Root of pkg image to use for dependency resolution
# Normally / on the machine used to build the binaries
#
PKGDEP_RESOLVE_IMAGE = /

#
# For each package, we determine the target repository based on
# manifest-embedded metadata.  Because we make that determination on
# the fly, the publication target cannot be expressed as a
# subdirectory inside the unknown-by-the-makefile target repository.
#
# In order to limit the target set to real files in known locations,
# we use a ".pub" file in $(PDIR) for each processed manifest, regardless
# of content or target repository.
#
PUB_PKGS= $(SYNTH_PKGS:%=$(PDIR)/%.pub) $(PKGS:%=$(PDIR)/%.pub)

#
# Any given repository- and status-specific package list may be empty,
# but we can only determine that dynamically, so we always generate all
# lists for each repository we're building.
#
# The meanings of each package status are as follows:
#
# 	PKGSTAT		meaning
# 	----------	----------------------------------------------------
# 	noincorp	Do not include in incorporation or group package
#	obsolete	Include in incorporation, but not group package
#	renamed		Include in incorporation, but not group package
#	current		Include in incorporation and group package
#
# Since the semantics of the "noincorp" package status dictate that
# such packages are not included in the incorporation or group packages,
# there is no need to build noincorp package lists.
#
PKGLISTS= \
	$(REPOS:%=$(PDIR)/packages.%.current) \
	$(REPOS:%=$(PDIR)/packages.%.renamed) \
	$(REPOS:%=$(PDIR)/packages.%.obsolete)

.KEEP_STATE:

.PARALLEL: $(PKGS) $(PROC_PKGS) $(DEP_PKGS) \
	$(PROC_SYNTH_PKGS) $(DEP_SYNTH_PKGS) $(PUB_PKGS)

#
# For a single manifest, the dependency chain looks like this:
#
#	raw manifest (mypkg.mf)
#		|
#		| use pkgmogrify to process raw manifest
#		|
#	processed manifest (mypkg.mog)
#		|
#	   *    | use pkgdepend generate to generate dependencies
#		|
#	manifest with TBD dependencies (mypkg.dep)
#		|
#	   %    | use pkgdepend resolve to resolve dependencies
#		|
#	manifest with dependencies resolved (mypkg.res)
#		|
#		| use pkgsend to publish the package
#		|
#	placeholder to indicate successful publication (mypkg.pub)
#	
# * This may be suppressed via SUPPRESSPKGDEP.  The resulting
#   packages will install correctly, but care must be taken to
#   install all dependencies, because pkg will not have the input
#   it needs to determine this automatically.
#
# % This is included in this diagram to make the picture complete, but
#   this is a point of synchronization in the build process.
#   Dependency resolution is actually done once on the entire set of
#   manifests, not on a per-package basis.
#
# The full dependency chain for generating everything that needs to be
# published, without actually publishing it, looks like this:
#
#	processed synthetic packages
#		|		|
#       package lists	    synthetic package manifests
#		|
#	processed real packages
#	    |		|
#	package dir	real package manifests
#
# Here, each item is a set of real or synthetic packages.  For this
# portion of the build, no reference is made to the proto area.  It is
# therefore suitable for the "all" target, as opposed to "install."
#
# Since each of these steps is expressed explicitly, "all" need only
# depend on the head of the chain.
#
# From the end of manifest processing, the publication dependency
# chain looks like this:
#
#		repository metadata (catalogs and search indices)
#			|
#			| pkgrepo refresh
#			|
#		published packages
#		 |		|
#		 |		| pkgsend publish
#		 |		|
#	  repositories 	    resolved dependencies
#		 |			|
# pkgsend	 |			| pkgdepend resolve
# create-repository	 	 	|
#		 |		generated dependencies
#	 repo directories		|
#					| pkgdepend
#					|
#				processed manifests
# 

ALL_TARGETS= $(PROC_SYNTH_PKGS) proto_list_$(PKGMACH)

all: $(ALL_TARGETS)

#
# This will build the directory to contain the processed manifests
# and the metadata symlinks.
#
$(PDIR):
	@print "Creating $(@)"
	$(PKGDEBUG)$(INS.dir)

#
# This rule resolves dependencies across all published manifests.
#
# We shouldn't have to ignore the error from pkgdepend, but until
# 16012 and its dependencies are resolved, pkgdepend will always exit
# with an error.
#
$(PDIR)/gendeps: $(DEP_SYNTH_PKGS) $(DEP_PKGS)
	-$(PKGDEBUG)if [ "$(SUPPRESSPKGDEP)" = "true" ]; then \
		print "Suppressing dependency resolution"; \
		for p in $(DEP_PKGS:%.dep=%); do \
			$(CP) $$p.dep $$p.res; \
		done; \
	else \
		print "Resolving dependencies"; \
		pkgdepend -R $(PKGDEP_RESOLVE_IMAGE) resolve \
		    -m $(DEP_SYNTH_PKGS) $(DEP_PKGS); \
		for p in $(DEP_SYNTH_PKGS:%.dep=%) $(DEP_PKGS:%.dep=%); do \
			if [ "$$(print $$p.metadata.*)" = \
			     "$$(print $$p.metadata.noincorp.*)" ]; \
			then \
				print "Removing dependency versions from $$p"; \
				$(PKGMOGRIFY) $(PKGMOG_VERBOSE) \
				    -O $$p.res -I transforms \
				    strip_versions $$p.dep.res; \
				$(RM) $$p.dep.res; \
			else \
				$(MV) $$p.dep.res $$p.res; \
			fi; \
		done; \
	fi
	$(PKGDEBUG)$(TOUCH) $(@)

install: $(ALL_TARGETS) repository-metadata

repository-metadata: publish_pkgs
	$(PKGDEBUG)for r in $(REPOS); do \
		pkgrepo refresh -s $(PKGDEST)/repo.$$r; \
	done

#
# Since we create zero-length processed manifests for a graceful abort
# from pkgmogrify, we need to detect that here and make no effort to
# publish the package.
#
# For all other packages, we publish them regardless of status.  We
# derive the target repository as a component of the metadata-derived
# symlink for each package.
#
publish_pkgs: $(REPOS:%=$(PKGDEST)/repo.%) $(PDIR)/gendeps .WAIT $(PUB_PKGS)

#
# Before publishing, we want to pull the license files from $CODEMGR_WS
# into the proto area.  This allows us to NOT pass $SRC (or
# $CODEMGR_WS) as a basedir for publication.
#
$(PUB_PKGS): stage-licenses

#
# Initialize the empty on-disk repositories
#
$(REPOS:%=$(PKGDEST)/repo.%):
	@print "Initializing $(@F)"
	$(PKGDEBUG)$(INS.dir)
	$(PKGDEBUG)pkgsend -s file://$(@) create-repository \
		--set-property publisher.prefix=$(PKGPUBLISHER)

#
# rule to process real manifests
#
# To allow redistributability and package status to change, we must
# remove not only the actual build target (the processed manifest), but
# also the incidental ones (the metadata-derived symlinks).
#
# If pkgmogrify exits cleanly but fails to create the specified output
# file, it means that it encountered an abort directive.  That means
# that this package should not be published for this particular build
# environment.  Since we can't prune such packages from $(PKGS)
# retroactively, we need to create an empty target file to keep make
# from trying to rebuild it every time.  For these empty targets, we
# do not create metadata symlinks.
#
# Automatic dependency resolution to files is also done at this phase of
# processing.  The skipped packages are skipped due to existing bugs
# in pkgdepend.
#
# The incorporation dependency is tricky: it needs to go into all
# current and renamed manifests (ie all incorporated packages), but we
# don't know which those are until after we run pkgmogrify.  So
# instead of expressing it as a transform, we tack it on ex post facto.
#
# Implementation notes:
#
# - The first $(RM) must not match other manifests, or we'll run into
#   race conditions with parallel manifest processing.
#
# - The make macros [ie $(MACRO)] are evaluated when the makefile is
#   read in, and will result in a fixed, macro-expanded rule for each
#   target enumerated in $(PROC_PKGS).
#
# - The shell variables (ie $$VAR) are assigned on the fly, as the rule
#   is executed.  The results may only be referenced in the shell in
#   which they are assigned, so from the perspective of make, all code
#   that needs these variables needs to be part of the same line of
#   code.  Hence the use of command separators and line continuation
#   characters.
#
# - The extract_metadata transforms are designed to spit out shell
#   variable assignments to stdout.  Those are published to the
#   .vars temporary files, and then used as input to the eval
#   statement.  This is done in stages specifically so that pkgmogrify
#   can signal failure if the manifest has a syntactic or other error.
#   The eval statement should begin with the default values, and the
#   output from pkgmogrify (if any) should be in the form of a
#   variable assignment to override those defaults.
#
# - When this rule completes execution, it must leave an updated
#   target file ($@) in place, or make will reprocess the package
#   every time it encounters it as a dependency.  Hence the "touch"
#   statement to ensure that the target is created, even when
#   pkgmogrify encounters an abort in the publish transforms.
#

.SUFFIXES: .mf .mog .dep .res .pub

$(PDIR)/%.mog: manifests/%.mf
	@print "Processing manifest $(<F)"
	@env PKGFMT_OUTPUT=v1 pkgfmt -c $<
	$(PKGDEBUG)$(RM) $(@) $(@:%.mog=%) $(@:%.mog=%.nodepend) \
		$(@:%.mog=%.lics) $(PDIR)/$(@F:%.mog=%).metadata.* $(@).vars
	$(PKGDEBUG)$(PKGMOGRIFY) $(PKGMOG_VERBOSE) $(PM_INC:%= -I %) \
		$(PKGMOG_DEFINES:%=-D %) -P $(@).vars -O $(@) \
		$(<) $(PM_TRANSFORMS)
	$(PKGDEBUG)eval REPO=redist PKGSTAT=current NODEPEND=$(SUPPRESSPKGDEP) \
		`$(CAT) -s $(@).vars`; \
	if [ -f $(@) ]; then \
		if [ "$$NODEPEND" != "false" ]; then \
			 $(TOUCH) $(@:%.mog=%.nodepend); \
		fi; \
		$(LN) -s $(@F) \
			$(PDIR)/$(@F:%.mog=%).metadata.$$PKGSTAT.$$REPO; \
		if [ \( "$$PKGSTAT" = "current" \) -o \
		     \( "$$PKGSTAT" = "renamed" \) ]; \
			then print $(PKGDEP_INCORP) >> $(@); \
		fi; \
		print $$LICS > $(@:%.mog=%.lics); \
	else \
		$(TOUCH) $(@) $(@:%.mog=%.lics); \
	fi
	$(PKGDEBUG)$(RM) $(@).vars

$(PDIR)/%.dep: $(PDIR)/%.mog
	@print "Generating dependencies for $(<F)"
	$(PKGDEBUG)$(RM) $(@)
	$(PKGDEBUG)if [ ! -f $(@:%.dep=%.nodepend) ]; then \
		pkgdepend generate -m $(PKGDEP_TOKENS:%=-D %) $(<) \
			$(PKGROOT) > $(@); \
	else \
		$(CP) $(<) $(@); \
	fi

#
# The full chain implies that there should be a .dep.res suffix rule,
# but dependency generation is done on a set of manifests, rather than
# on a per-manifest basis.  Instead, see the gendeps rule above.
#

$(PDIR)/%.pub: $(PDIR)/%.res
	$(PKGDEBUG)m=$$(basename $(@:%.pub=%).metadata.*); \
	r=$${m#$(@F:%.pub=%.metadata.)+(?).}; \
	if [ -s $(<) ]; then \
		print "Publishing $(@F:%.pub=%) to $$r repository"; \
		pkgsend -s file://$(PKGDEST)/repo.$$r publish \
		    -d $(PKGROOT) -d $(TOOLSROOT) \
		    -d license_files -d $(PKGROOT)/licenses \
		    --fmri-in-manifest --no-index --no-catalog $(<) \
		    > /dev/null; \
	fi; \
	$(TOUCH) $(@);

#
# rule to build the synthetic manifests
#
# This rule necessarily has PKGDEP_TYPE that changes according to
# the specific synthetic manifest.  Rather than escape command
# dependency checking for the real manifest processing, or failing to
# express the (indirect) dependency of synthetic manifests on real
# manifests, we simply split this rule out from the one above.
#
# The implementation notes from the previous rule are applicable
# here, too.
#
$(PROC_SYNTH_PKGS): $(PKGLISTS) $$(@F:%.mog=%.mf)
	@print "Processing synthetic manifest $(@F:%.mog=%.mf)"
	$(PKGDEBUG)$(RM) $(@) $(PDIR)/$(@F:%.mog=%).metadata.* $(@).vars
	$(PKGDEBUG)$(PKGMOGRIFY) $(PKGMOG_VERBOSE) -I transforms -I $(PDIR) \
		$(PKGMOG_DEFINES:%=-D %) -D PKGDEP_TYPE=$(PKGDEP_TYPE) \
		-P $(@).vars -O $(@) $(@F:%.mog=%.mf) \
		$(PM_TRANSFORMS) synthetic
	$(PKGDEBUG)eval REPO=redist PKGSTAT=current `$(CAT) -s $(@).vars`; \
	if [ -f $(@) ]; then \
		$(LN) -s $(@F) \
			$(PDIR)/$(@F:%.mog=%).metadata.$$PKGSTAT.$$REPO; \
	else \
		$(TOUCH) $(@); \
	fi
	$(PKGDEBUG)$(RM) $(@).vars

$(DEP_SYNTH_PKGS): $$(@:%.dep=%.mog)
	@print "Skipping dependency generation for $(@F:%.dep=%)"
	$(PKGDEBUG)$(CP) $(@:%.dep=%.mog) $(@)

clean:

clobber: clean
	$(RM) -r $(CLOBBERFILES)

#
# This rule assumes that all links in the $PKGSTAT directories
# point to valid manifests, and will fail the make run if one
# does not contain an fmri.
#
# We do this in the BEGIN action instead of using pattern matching
# because we expect the fmri to be at or near the first line of each input
# file, and this way lets us avoid reading the rest of the file after we
# find what we need.
#
# We keep track of a failure to locate an fmri, so we can fail the
# make run, but we still attempt to process each package in the
# repo/pkgstat-specific subdir, in hopes of maybe giving some
# additional useful info.
#
# The protolist is used for bfu archive creation, which may be invoked
# interactively by the user.  Both protolist and PKGLISTS targets
# depend on $(PROC_PKGS), but protolist builds them recursively.
# To avoid collisions, we insert protolist into the dependency chain
# here.  This has two somewhat subtle benefits: it allows bfu archive
# creation to work correctly, even when -a was not part of NIGHTLY_OPTIONS,
# and it ensures that a protolist file here will always correspond to the
# contents of the processed manifests, which can vary depending on build
# environment.
#
$(PKGLISTS): $(PROC_PKGS)
	$(PKGDEBUG)sdotr=$(@F:packages.%=%); \
	r=$${sdotr%.+(?)}; s=$${sdotr#+(?).}; \
	print "Generating $$r $$s package list"; \
	$(RM) $(@); $(TOUCH) $(@); \
	$(AWK) 'BEGIN { \
		if (ARGC < 2) { \
			exit; \
		} \
		retcode = 0; \
		for (i = 1; i < ARGC; i++) { \
			do { \
				e = getline f < ARGV[i]; \
			} while ((e == 1) && (f !~ /name=pkg.fmri/)); \
			close(ARGV[i]); \
			if (e == 1) { \
				l = split(f, a, "="); \
				print "depend fmri=" a[l], \
					"type=$$(PKGDEP_TYPE)"; \
			} else { \
				print "no fmri in " ARGV[i] >> "/dev/stderr"; \
				retcode = 2; \
			} \
		} \
		exit retcode; \
	}' `find $(PDIR) -type l -a \( $(PKGS:%=-name %.metadata.$$s.$$r -o) \
		-name NOSUCHFILE \)` >> $(@)

#
# rules to validate proto area against manifests, check for safe
# file permission modes, and generate a faux proto list
#
# For the check targets, the dependencies on $(PROC_PKGS) is specified
# as a subordinate make process in order to suppress output.
#
makesilent:
	@$(MAKE) -e $(PROC_PKGS) PKGMACH=$(PKGMACH) \
		SUPPRESSPKGDEP=$(SUPPRESSPKGDEP) > /dev/null

#
# The .lics files were created during pkgmogrification, and list the
# set of licenses to pull from $SRC for each package.  Because
# licenses may be duplicated between packages, we uniquify them as
# well as aggregating them here.
#
license-list: makesilent
	$(PKGDEBUG)( for l in `cat $(PROC_PKGS:%.mog=%.lics)`; \
		do print $$l; done ) | sort -u > $@

#
# Staging the license and description files in the proto area allows
# us to do proper unreferenced file checking of both license and
# description files without blanket exceptions, and to pull license
# content without reference to $CODEMGR_WS during publication.
#
stage-licenses: license-list FRC
	$(PKGDEBUG)$(MAKE) -e -f Makefile.lic \
		PKGDEBUG=$(PKGDEBUG) LICROOT=$(PKGROOT)/licenses \
		`$(AWK) '{ \
			print "$(PKGROOT)/licenses/" $$0; \
			print "$(PKGROOT)/licenses/" $$0 ".descrip"; \
		}' license-list` > /dev/null;

protocmp: makesilent
	@validate_pkg -a $(PKGMACH) -v \
		$(EXCEPTIONS:%=-e $(CODEMGR_WS)/exception_lists/%) \
		-m $(PDIR) -p $(PKGROOT) -p $(TOOLSROOT)

pmodes: makesilent
	@validate_pkg -a $(PKGMACH) -M -m $(PDIR) \
		-e $(CODEMGR_WS)/exception_lists/pmodes 

check: protocmp pmodes

protolist: proto_list_$(PKGMACH)

proto_list_$(PKGMACH): $(PROC_PKGS)
	@validate_pkg -a $(PKGMACH) -L -m $(PDIR) > $(@)

$(PROC_PKGS): $(PDIR)

#
# This is a convenience target to allow package names to function as
# build targets.  Generally, using it is only useful when iterating on
# development of a manifest.
#
# When processing a manifest, use the basename (without extension) of
# the package.  When publishing, use the basename with a ".pub"
# extension.
#
# Other than during manifest development, the preferred usage is to
# avoid these targets and override PKGS on the make command line and
# use the provided all and install targets.
#
$(PKGS) $(SYNTH_PKGS): $(PDIR)/$$(@:%=%.mog)

$(PKGS:%=%.pub) $(SYNTH_PKGS:%=%.pub): $(PDIR)/$$(@)

#
# This is a convenience target to resolve dependencies without publishing
# packages.
#
gendeps: $(PDIR)/gendeps

#
# These are convenience targets for cross-platform packaging.  If you
# want to build any of "the normal" targets for a different
# architecture, simply use "arch/target" as your build target.
#
# Since the most common use case for this is "install," the architecture
# specific install targets have been further abbreviated to elide "/install."
#
i386/% sparc/%:
	$(MAKE) -e $(@F) PKGMACH=$(@D) SUPPRESSPKGDEP=$(SUPPRESSPKGDEP)

i386 sparc: $$(@)/install

FRC:<|MERGE_RESOLUTION|>--- conflicted
+++ resolved
@@ -228,25 +228,7 @@
 # build environment and then reference (implicitly or explicitly) the all
 # or install targets.
 #
-<<<<<<< HEAD
-# We want some manifests to optionally built based on environment
-# options, so those are excluded and optionally added back in.
-# We also want a relatively easy way to add files to the list of
-# manifests given special treatment.  Add any other special ones
-# to the SPECIAL_MANIFESTS vaiable.  It can contain wildcards in
-# regexp form, i.e. SUNW.* as one useful example.
-#
-SPECIAL_MANIFESTS = "SUNWippl print-lp-ipp-ipp-listener.mf"
-LIST_MANIFESTS_CMD = (cd manifests ; /usr/bin/ls -1 *.mf |\
-	$(SED) $(SPECIAL_MANIFESTS:%=-e '/^%$$/d') )
-MANIFESTS = $(LIST_MANIFESTS_CMD:sh)
-
-# Conditionally add back lp-ipp
-$(ENABLE_IPP_PRINTING) MANIFESTS += "print-lp-ipp-ipp-listener.mf SUNWippl"
-
-=======
 MANIFESTS :sh= (cd manifests; print *.mf)
->>>>>>> 0062e03d
 PKGS= $(MANIFESTS:%.mf=%)
 DEP_PKGS= $(PKGS:%=$(PDIR)/%.dep)
 PROC_PKGS= $(PKGS:%=$(PDIR)/%.mog)
