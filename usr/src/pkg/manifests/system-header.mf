--- conflicted
+++ resolved
@@ -26,11 +26,8 @@
 # Copyright 2014 Garrett D'Amore <garrett@damore.org>
 # Copyright 2018 Nexenta Systems, Inc.
 # Copyright 2016 Hans Rosenfeld <rosenfeld@grumpf.hope-2000.org>
-<<<<<<< HEAD
 # Copyright (c) 2018, Joyent, Inc.
-=======
 # Copyright 2019 Peter Tribble.
->>>>>>> 07e71bcf
 #
 
 set name=pkg.fmri value=pkg:/system/header@$(PKGVERS)
