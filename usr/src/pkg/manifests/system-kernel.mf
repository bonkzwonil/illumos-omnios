--- conflicted
+++ resolved
@@ -21,11 +21,8 @@
 
 #
 # Copyright (c) 2010, Oracle and/or its affiliates. All rights reserved.
-<<<<<<< HEAD
 # Copyright 2012, Nexenta Systems, Inc. All rights reserved.
-=======
 # Copyright 2013 Saso Kiselkov. All rights reserved.
->>>>>>> 03bad06f
 #
 
 #
