#
# CDDL HEADER START
#
# The contents of this file are subject to the terms of the
# Common Development and Distribution License (the "License").
# You may not use this file except in compliance with the License.
#
# You can obtain a copy of the license at usr/src/OPENSOLARIS.LICENSE
# or http://www.opensolaris.org/os/licensing.
# See the License for the specific language governing permissions
# and limitations under the License.
#
# When distributing Covered Code, include this CDDL HEADER in each
# file and include the License file at usr/src/OPENSOLARIS.LICENSE.
# If applicable, add the following below this CDDL HEADER, with the
# fields enclosed by brackets "[]" replaced with your own identifying
# information: Portions Copyright [yyyy] [name of copyright owner]
#
# CDDL HEADER END
#

#
# Copyright (c) 2010, Oracle and/or its affiliates. All rights reserved.
#

set name=pkg.fmri value=pkg:/system/management/wbem/data-management@$(PKGVERS)
set name=pkg.description value="software for WBEM/CIM data device management"
set name=pkg.summary value="Solaris Data Management WBEM/CIM API"
set name=info.classification \
    value="org.opensolaris.category.2008:System/Administration and Configuration"
set name=variant.arch value=$(ARCH)
dir path=usr group=sys
dir path=usr/lib
file path=usr/lib/libfsmgt.so.1
file path=usr/lib/llib-lfsmgt
file path=usr/lib/llib-lfsmgt.ln
<<<<<<< HEAD
legacy pkg=SUNWdmgtr arch=$(ARCH) category=system \
    desc="software for WBEM/CIM data device management" \
    hotline="Please contact your local service provider" \
    name="Solaris Data Management WBEM/CIM API (root)" \
    vendor="Sun Microsystems, Inc." version=11.11,REV=2009.11.11
legacy pkg=SUNWdmgtu arch=$(ARCH) category=system \
    desc="software for WBEM/CIM data device management" \
    hotline="Please contact your local service provider" \
    name="Solaris Data Management WBEM/CIM API (Usr)" \
    vendor="Sun Microsystems, Inc." version=11.11,REV=2009.11.11
=======
file path=usr/sadm/lib/wbem/libWBEMdisk.so group=sys
file path=usr/sadm/lib/wbem/libWBEMnfs.so group=sys
file path=usr/sadm/mof/CIM2.7.mof group=sys
file path=usr/sadm/mof/Solaris_DMGT1.0.mof group=sys
file path=usr/sadm/mof/Solaris_NFS1.0.mof group=sys
legacy pkg=SUNWdmgtr desc="software for WBEM/CIM data device management" \
    name="Solaris Data Management WBEM/CIM API (root)"
legacy pkg=SUNWdmgtu desc="software for WBEM/CIM data device management" \
    name="Solaris Data Management WBEM/CIM API (Usr)"
>>>>>>> dfea898a
license cr_Sun license=cr_Sun
license lic_CDDL license=lic_CDDL
link path=usr/lib/libfsmgt.so target=./libfsmgt.so.1
depend fmri=system/library type=require
depend fmri=system/library/libdiskmgt type=require<|MERGE_RESOLUTION|>--- conflicted
+++ resolved
@@ -34,28 +34,10 @@
 file path=usr/lib/libfsmgt.so.1
 file path=usr/lib/llib-lfsmgt
 file path=usr/lib/llib-lfsmgt.ln
-<<<<<<< HEAD
-legacy pkg=SUNWdmgtr arch=$(ARCH) category=system \
-    desc="software for WBEM/CIM data device management" \
-    hotline="Please contact your local service provider" \
-    name="Solaris Data Management WBEM/CIM API (root)" \
-    vendor="Sun Microsystems, Inc." version=11.11,REV=2009.11.11
-legacy pkg=SUNWdmgtu arch=$(ARCH) category=system \
-    desc="software for WBEM/CIM data device management" \
-    hotline="Please contact your local service provider" \
-    name="Solaris Data Management WBEM/CIM API (Usr)" \
-    vendor="Sun Microsystems, Inc." version=11.11,REV=2009.11.11
-=======
-file path=usr/sadm/lib/wbem/libWBEMdisk.so group=sys
-file path=usr/sadm/lib/wbem/libWBEMnfs.so group=sys
-file path=usr/sadm/mof/CIM2.7.mof group=sys
-file path=usr/sadm/mof/Solaris_DMGT1.0.mof group=sys
-file path=usr/sadm/mof/Solaris_NFS1.0.mof group=sys
 legacy pkg=SUNWdmgtr desc="software for WBEM/CIM data device management" \
     name="Solaris Data Management WBEM/CIM API (root)"
 legacy pkg=SUNWdmgtu desc="software for WBEM/CIM data device management" \
     name="Solaris Data Management WBEM/CIM API (Usr)"
->>>>>>> dfea898a
 license cr_Sun license=cr_Sun
 license lic_CDDL license=lic_CDDL
 link path=usr/lib/libfsmgt.so target=./libfsmgt.so.1
