--- conflicted
+++ resolved
@@ -22,11 +22,8 @@
 #
 # Copyright (c) 2010, Oracle and/or its affiliates. All rights reserved.
 # Copyright 2010, Richard Lowe
-<<<<<<< HEAD
 # Copyright 2012 OmniTI Computer Consulting, Inc.  All rights reserved.
-=======
 # Copyright 2012, Piotr Jasiukajtis
->>>>>>> 0409b953
 #
 
 set name=pkg.fmri value=pkg:/developer/build/onbld@$(PKGVERS)
@@ -231,13 +228,8 @@
 link path=opt/onbld/bin/git-nits target=git-pbchk
 link path=opt/onbld/lib/python target=python2.6
 link path=opt/onbld/man/man1/git-nits.1 target=git-pbchk.1
-<<<<<<< HEAD
-# webrev(1) requires ps2pdf to produce PDFs
+# webrev(1) requires ps2pdf
 # depend fmri=print/filter/ghostscript type=require
-=======
-# webrev(1) requires ps2pdf
-depend fmri=print/filter/ghostscript type=require
->>>>>>> 0409b953
 # hgsetup(1) uses check-hostname(1) and nightly sendmail(1M)
 depend fmri=service/network/smtp/sendmail type=require
 # nightly(1) uses wget
