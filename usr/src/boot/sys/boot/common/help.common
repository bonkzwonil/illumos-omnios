--- conflicted
+++ resolved
@@ -304,12 +304,8 @@
 
 	sifting <substring>
 
-<<<<<<< HEAD
-	Displays defined words containing the provided <substring>.
-=======
 	Displays words in the search order list containing the provided
 	<substring>.
->>>>>>> 0ce813ff
 
 ################################################################################
 # Tinclude DRead commands from a script file
