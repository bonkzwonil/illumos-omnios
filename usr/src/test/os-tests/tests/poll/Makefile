--- conflicted
+++ resolved
@@ -21,18 +21,8 @@
 OBJS = $(PROG:%=%.o)
 SRCS = $(OBJS:%.o=%.c)
 
-<<<<<<< HEAD
-LINTS = $(PROG:%=%.ln)
-LINTFLAGS += -erroff=E_NAME_USED_NOT_DEF2
-
-# Uggh, Joyent structured these so I can't selectively turn off -lsocket...
-LDFLAGS += $(ZIGNORE)
-
-LDLIBS += -lsocket
-=======
 poll_test := LDLIBS += -lsocket
 poll_test.ln := LDLIBS += -lsocket
->>>>>>> 386be055
 C99MODE = -xc99=%all
 
 ROOTOPTPKG = $(ROOT)/opt/os-tests
@@ -41,11 +31,8 @@
 CMDS = $(PROG:%=$(TESTDIR)/%)
 $(CMDS) := FILEMODE = 0555
 
-<<<<<<< HEAD
-=======
 LINTS = $(PROG:%=%.ln)
 
->>>>>>> 386be055
 all: $(PROG)
 
 install: all $(CMDS)
