--- conflicted
+++ resolved
@@ -71,12 +71,6 @@
 user = root
 tests = ['conn', 'dgram', 'drop_priv', 'nosignal', 'rights.32', 'rights.64',
          'sockpair', 'recvmsg.32', 'recvmsg.64']
-<<<<<<< HEAD
-
-[/opt/os-tests/tests/syscall]
-tests = ['open.32', 'open.64']
-=======
->>>>>>> 4d503977
 
 [/opt/os-tests/tests/syscall]
 tests = ['open.32', 'open.64']
