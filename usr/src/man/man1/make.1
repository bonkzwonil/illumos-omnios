--- conflicted
+++ resolved
@@ -44,11 +44,8 @@
 .\" Portions Copyright (c) 1992, X/Open Company Limited  All Rights Reserved
 .\" Copyright (c) 2008, Sun Microsystems, Inc.  All Rights Reserved
 .\" Copyright 2019, Joyent, Inc.
-<<<<<<< HEAD
 .\" Copyright 2021 OmniOS Community Edition (OmniOSce) Association.
-=======
 .\" Copyright 2023, Bill Sommerfeld
->>>>>>> b5dcbcd2
 .\"
 .TH MAKE 1 "March 3, 2021"
 .SH NAME
