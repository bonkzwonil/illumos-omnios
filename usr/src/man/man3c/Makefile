--- conflicted
+++ resolved
@@ -889,12 +889,9 @@
 		htole16.3c				\
 		htole32.3c				\
 		htole64.3c				\
-<<<<<<< HEAD
-=======
 		htonl.3c				\
 		htonll.3c				\
 		htons.3c				\
->>>>>>> 9fed930b
 		inet6.3c				\
 		inet_addr.3c				\
 		inet_aton.3c				\
