--- conflicted
+++ resolved
@@ -60,11 +60,8 @@
 		busstat.1m		\
 		captoinfo.1m		\
 		catman.1m		\
-<<<<<<< HEAD
+		ccidadm.1m		\
 		cdpadm.1m		\
-=======
-		ccidadm.1m		\
->>>>>>> 30c304d9
 		cfgadm.1m		\
 		cfgadm_cardbus.1m	\
 		cfgadm_fp.1m		\
