#
# CDDL HEADER START
#
# The contents of this file are subject to the terms of the
# Common Development and Distribution License (the "License").
# You may not use this file except in compliance with the License.
#
# You can obtain a copy of the license at usr/src/OPENSOLARIS.LICENSE
# or http://www.opensolaris.org/os/licensing.
# See the License for the specific language governing permissions
# and limitations under the License.
#
# When distributing Covered Code, include this CDDL HEADER in each
# file and include the License file at usr/src/OPENSOLARIS.LICENSE.
# If applicable, add the following below this CDDL HEADER, with the
# fields enclosed by brackets "[]" replaced with your own identifying
# information: Portions Copyright [yyyy] [name of copyright owner]
#
# CDDL HEADER END
#
#
# Copyright (c) 2005, 2010, Oracle and/or its affiliates. All rights reserved.
# Copyright (c) 2018, Joyent, Inc.
#

LIBRARY = libdladm.a
VERS    = .1
OBJECTS = libdladm.o secobj.o linkprop.o libdllink.o libdlaggr.o \
	libdlwlan.o libdlvnic.o libdlmgmt.o libdlvlan.o	libdlib.o\
	flowattr.o flowprop.o propfuncs.o libdlflow.o libdlstat.o \
	usage.o libdlether.o libdlsim.o libdlbridge.o libdliptun.o \
	libdloverlay.o

include ../../Makefile.lib

# install this library in the root filesystem
include ../../Makefile.rootfs

LIBS =		$(DYNLIB)
LDLIBS +=	-ldevinfo -lc -linetutil -lsocket -lscf -lrcm -lnvpair \
		-lexacct -lkstat -lpool -lvarpd

SRCDIR =	../common

CFLAGS +=	$(CCVERBOSE)
CERRWARN +=	-_gcc=-Wno-parentheses
CERRWARN +=	-_gcc=-Wno-switch
CERRWARN +=	-_gcc=-Wno-unused-label
CERRWARN +=	$(CNOWARN_UNINIT)
CPPFLAGS +=	-I$(SRCDIR) -D_REENTRANT

# not linted
SMATCH=off

<<<<<<< HEAD
C99MODE=	-xc99=%all
=======
CSTD=		$(CSTD_GNU99)
>>>>>>> c5613aaa

.KEEP_STATE:

all:		$(LIBS)

include $(SRC)/lib/Makefile.targ<|MERGE_RESOLUTION|>--- conflicted
+++ resolved
@@ -52,11 +52,7 @@
 # not linted
 SMATCH=off
 
-<<<<<<< HEAD
-C99MODE=	-xc99=%all
-=======
 CSTD=		$(CSTD_GNU99)
->>>>>>> c5613aaa
 
 .KEEP_STATE:
 
