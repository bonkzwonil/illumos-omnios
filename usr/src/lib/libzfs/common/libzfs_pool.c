--- conflicted
+++ resolved
@@ -4099,14 +4099,9 @@
 after_open:
 		if (strncmp(path, ZFS_DISK_ROOTD,
 		    sizeof (ZFS_DISK_ROOTD) - 1) == 0) {
-<<<<<<< HEAD
-			memmove(path, path + sizeof (ZFS_DISK_ROOTD) - 1,
-			    strlen(path) - sizeof (ZFS_DISK_ROOTD) + 2);
-=======
 			const char *p2 = path + sizeof (ZFS_DISK_ROOTD) - 1;
 
 			memmove(path, p2, strlen(p2) + 1);
->>>>>>> cce0d68b
 		}
 
 		/*
