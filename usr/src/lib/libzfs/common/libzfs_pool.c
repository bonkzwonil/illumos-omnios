--- conflicted
+++ resolved
@@ -2832,19 +2832,11 @@
 	 * Writing a new EFI partition table to the disk will have marked
 	 * the geometry as needing re-validation. Before returning, force
 	 * it to be checked by querying the device state, otherwise the
-<<<<<<< HEAD
-	 * subsequent vdev_reopen() will fail to read the device size,
-	 * faulting the pool.
-	 */
-	st = DKIO_NONE;
-	ioctl(fd, DKIOCSTATE, (caddr_t)&st);
-=======
 	 * subsequent vdev_reopen() will very likely fail to read the device
 	 * size, faulting the pool.
 	 */
 	st = DKIO_NONE;
 	(void) ioctl(fd, DKIOCSTATE, (caddr_t)&st);
->>>>>>> c5613aaa
 
 	(void) close(fd);
 
