--- conflicted
+++ resolved
@@ -2117,14 +2117,8 @@
 	 * figure out where we might find this. Originally, GNU used the
 	 * .gnu_debuglink solely, but then they added a .note.gnu.build-id. The
 	 * build-id is some size, usually 16 or 20 bytes, often a SHA1 sum of
-<<<<<<< HEAD
-	 * the old, but not present file. All that you have to do to compare
-	 * things is see if the sections are less, in theory saving you from
-	 * doing lots of expensive I/O.
-=======
 	 * parts of the original file. This is maintained across all versions of
 	 * the subsequent file.
->>>>>>> 1bff1300
 	 *
 	 * For the .note.gnu.build-id, we're going to check a few things before
 	 * using it, first that the name is 4 bytes, and is GNU and that the
