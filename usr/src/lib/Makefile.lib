#
# CDDL HEADER START
#
# The contents of this file are subject to the terms of the
# Common Development and Distribution License (the "License").
# You may not use this file except in compliance with the License.
#
# You can obtain a copy of the license at usr/src/OPENSOLARIS.LICENSE
# or http://www.opensolaris.org/os/licensing.
# See the License for the specific language governing permissions
# and limitations under the License.
#
# When distributing Covered Code, include this CDDL HEADER in each
# file and include the License file at usr/src/OPENSOLARIS.LICENSE.
# If applicable, add the following below this CDDL HEADER, with the
# fields enclosed by brackets "[]" replaced with your own identifying
# information: Portions Copyright [yyyy] [name of copyright owner]
#
# CDDL HEADER END
#
# Copyright 2019 OmniOS Community Edition (OmniOSce) Association.
# Copyright 2015 Gary Mills
# Copyright 2015 Igor Kozhukhov <ikozhukhov@gmail.com>
# Copyright (c) 1989, 2010, Oracle and/or its affiliates. All rights reserved.
<<<<<<< HEAD
# Copyright (c) 2014, Joyent, Inc.
=======
# Copyright (c) 2015, Joyent, Inc.
>>>>>>> 07e71bcf
#
#
# Definitions common to libraries.
#
# include global definitions; SRC should be defined in the shell.
# SRC is needed until RFE 1026993 is implemented.

include		$(SRC)/Makefile.master

LORDER=		lorder
TSORT=		tsort

#
# By default, we define the source directory for libraries to be
# one level up from the ISA-specific directory, where the code is
# actually built.  Many libraries define a 'common' directory to
# contain the source.  These libraries must redefine SRCDIR as:
#	SRCDIR = ../common
# Other variations are possible (../port, ../src, etc).
#
SRCDIR =	..

#
# We define MAPFILES here for the benefit of most libraries, those that
# follow the convention of having source files and other common files
# in the $(SRCDIR) directory.  Libraries that do not follow this
# convention must define MAPFILES, or MAPFILEDIR for themselves.
# Libraries that do follow this convention but that need supplemental
# ISA-specific mapfiles can augment MAPFILES like this:
#	MAPFILES += mapfile-vers
#
MAPFILEDIR =	$(SRCDIR)
MAPFILES =	$(MAPFILEDIR)/mapfile-vers

#
# If HDRDIR is left unset, then it's possible for the $(ROOTHDRDIR)/%
# install rule in lib/Makefile.targ to generate false matches if there
# are any common directory names between / and /usr/include (`xfn' is
# one common example).  To prevent this, we set HDRDIR to a directory
# name that will almost surely not exist on the build machine.
#
HDRDIR=		/__nonexistent_directory__

#
# We don't build archive (*.a) libraries by default anymore.
# If a component of the build needs to build an archive library
# for its own internal purposes, it can define LIBS for itself
# after including Makefile.lib, like this:
#	LIBS = $(LIBRARY)
# or:
#	LIBS = $(LIBRARYCCC)
# Archive libraries must not be installed in the proto area.
#
LIBS=
MACHLIBS=	$(LIBS:%=$(MACH)/%)
MACHLIBS64=	$(LIBS:%=$(MACH64)/%)
DYNLIB=		$(LIBRARY:.a=.so$(VERS))
DYNLIBPSR=	$(LIBRARY:.a=_psr.so$(VERS))
DYNLIBCCC=	$(LIBRARYCCC:.a=.so$(VERS))
LIBLINKS=	$(LIBRARY:.a=.so)
LIBLINKSCCC=	$(LIBRARYCCC:.a=.so)
LIBNAME=	$(LIBRARY:lib%.a=%)
LIBLINKPATH=
LIBNULL=	null.a
ROOTHDRDIR=	$(ROOT)/usr/include
ROOTLIBDIR=	$(ROOT)/usr/lib
ROOTLIBDIR64=	$(ROOT)/usr/lib/$(MACH64)
ROOTFS_LIBDIR=	$(ROOT)/lib
ROOTFS_LIBDIR64=	$(ROOT)/lib/$(MACH64)
ROOTHDRS=	$(HDRS:%=$(ROOTHDRDIR)/%)
HDRSRCS=	$(HDRS:%=$(HDRDIR)/%)
CHECKHDRS=	$(HDRSRCS:%.h=%.check)
ROOTLIBS=	$(LIBS:%=$(ROOTLIBDIR)/%)
ROOTLIBS64=	$(LIBS:%=$(ROOTLIBDIR64)/%)
ROOTFS_LIBS=	$(DYNLIB:%=$(ROOTFS_LIBDIR)/%)
ROOTFS_LIBS64=	$(DYNLIB:%=$(ROOTFS_LIBDIR64)/%)
ROOTLINKS=	$(ROOTLIBDIR)/$(LIBLINKS)
ROOTLINKS64=	$(ROOTLIBDIR64)/$(LIBLINKS)
ROOTFS_LINKS=	$(ROOTFS_LIBDIR)/$(LIBLINKS)
ROOTFS_LINKS64=	$(ROOTFS_LIBDIR64)/$(LIBLINKS)
ROOTLINKSCCC=	$(ROOTLIBDIR)/$(LIBLINKSCCC)
ROOTLINKSCCC64=	$(ROOTLIBDIR64)/$(LIBLINKSCCC)
ROOTFS_LINKSCCC=	$(ROOTFS_LIBDIR)/$(LIBLINKSCCC)
ROOTFS_LINKSCCC64=	$(ROOTFS_LIBDIR64)/$(LIBLINKSCCC)

# Demo rules
DEMOFILES=
DEMOFILESRCDIR=		common
ROOTDEMODIRBASE=	__nonexistent_directory__
ROOTDEMODIRS=
ROOTDEMOFILES=	$(DEMOFILES:%=$(ROOTDEMODIRBASE)/%)
$(ROOTDEMODIRS) :=	DIRMODE =	755

ARFLAGS=	r
SONAME=		$(DYNLIB)
# For most libraries, we should be able to resolve all symbols at link time,
# either within the library or as dependencies, all text should be pure, and
# combining relocations into one relocation table reduces startup costs.
# All options are tunable to allow overload/omission from lower makefiles.

#
# DTrace related rules
#
# These allow for multiple USDT providers to be specified by a library.
# If a library needs to break up the set of objects that are passed to
# the dtrace -G invocation, then they can place the following in heir
# Makefile.com:
#
# pics/<provider>.o	:= USDT_G_PICS = <files>
#
# <provider> should be replaced with the basename of one of the USDT
# providers specified in USDT_PROVIDERS in their Makefile.com.
#
USDT_HEADERS=	$(USDT_PROVIDERS:%.d=%_impl.h)
USDT_PICS=	$(USDT_PROVIDERS:%.d=pics/%.o)
USDT_G_PICS=	$(PICS)


HSONAME=	-h$(SONAME)
DYNFLAGS=	$(HSONAME) $(ZTEXT) $(ZDEFS) $(BDIRECT) \
		$(MAPFILES:%=-M%) $(MAPFILE.PGA:%=-M%) $(MAPFILE.NED:%=-M%)

LDLIBS=		$(LDLIBS.lib)

OBJS=		$(OBJECTS:%=objs/%)
PICS=		$(OBJECTS:%=pics/%)

# Declare that all library .o's can all be made in parallel.
# The DUMMY target is for those instances where OBJS and PICS
# are empty (to avoid an unconditional .PARALLEL declaration).
.PARALLEL:	$(OBJS) $(PICS) DUMMY

# default value for "portable" source
SRCS=		$(OBJECTS:%.o=$(SRCDIR)/%.c)

# default build of an archive and a shared object,
# overridden locally when extra processing is needed
BUILD.AR=	$(AR) $(ARFLAGS) $@ $(AROBJS)
BUILD.SO=	$(CC) $(CFLAGS) -o $@ $(GSHARED) $(DYNFLAGS) \
		$(PICS) $(EXTPICS) $(USDT_PICS) $(LDLIBS)
BUILDCCC.SO=	$(CCC) $(CCFLAGS) -o $@ $(GSHARED) $(DYNFLAGS) \
		$(PICS) $(EXTPICS) $(LDLIBS)

# default dynamic library symlink
INS.liblink=	-$(RM) $@; $(SYMLINK) $(LIBLINKPATH)$(LIBLINKS)$(VERS) $@
INS.liblinkccc=	-$(RM) $@; $(SYMLINK) $(LIBLINKPATH)$(LIBLINKSCCC)$(VERS) $@

# default 64-bit dynamic library symlink
INS.liblink64=	-$(RM) $@; $(SYMLINK) $(LIBLINKPATH)$(LIBLINKS)$(VERS) $@
INS.liblinkccc64= -$(RM) $@; $(SYMLINK) $(LIBLINKPATH)$(LIBLINKSCCC)$(VERS) $@

#
# If appropriate, augment POST_PROCESS_O and POST_PROCESS_SO to do CTF
# processing.  We'd like to just conditionally append to POST_PROCESS_O and
# POST_PROCESS_SO, but ParallelMake has a bug which causes the same value to
# sometimes get appended more than once, which will cause ctfconvert to fail.
# So, instead we introduce CTFCONVERT_POST and CTFMERGE_POST, which are always
# appended to POST_PROCESS_O and POST_PROCESS_SO but are no-ops unless CTF
# processing should be done.
#
CTFCONVERT_POST = :
CTFMERGE_POST	= :
POST_PROCESS_O += ; $(CTFCONVERT_POST)
POST_PROCESS_SO += ; $(CTFMERGE_POST)

CTFMERGE_LIB	= $(CTFMERGE) $(CTFMRGFLAGS) -t -f -L VERSION -o $@ $(PICS)

# conditional assignments

$(OBJS)  :=	sparc_CFLAGS += -xregs=no%appl

$(PICS)  :=	sparc_CFLAGS += -xregs=no%appl $(sparc_C_PICFLAGS)
$(PICS)  :=	sparcv9_CFLAGS += -xregs=no%appl $(sparcv9_C_PICFLAGS)
$(PICS)  :=	i386_CFLAGS += $(i386_C_PICFLAGS)
$(PICS)  :=	amd64_CFLAGS += $(amd64_C_PICFLAGS)
$(PICS)  :=	CCFLAGS += $(CC_PICFLAGS)
$(PICS)  :=	CPPFLAGS += -DPIC -D_REENTRANT
$(PICS)  :=	sparcv9_CCFLAGS += -xregs=no%appl $(sparcv9_CC_PICFLAGS)
$(PICS)  :=	amd64_CCFLAGS += $(amd64_CC_PICFLAGS)
$(PICS)  :=	CFLAGS += $(CTF_FLAGS)
$(PICS)	 :=	CFLAGS64 += $(CTF_FLAGS)
$(PICS)  :=	CTFCONVERT_POST = $(CTFCONVERT_O)
$(DYNLIB) :=	CTFMERGE_POST = $(CTFMERGE_LIB)

$(LIBRARY):=	AROBJS = $(OBJS)
$(LIBRARY):=	DIR = objs
$(DYNLIB):=	DIR = pics
$(DYNLIBCCC):=	DIR = pics

SONAMECCC=	$(DYNLIBCCC)
HSONAMECCC=	-h $(SONAMECCC)
#
# Keep in sync with the standard DYNFLAGS
#
$(DYNLIBCCC):=	DYNFLAGS = $(HSONAMECCC) $(ZTEXT) $(ZDEFS) \
		$(MAPFILES:%=-M%) $(MAPFILE.PGA:%=-M%) $(MAPFILE.NED:%=-M%) \
		$(BDIRECT) $(NORUNPATH)


# build rule for "portable" source
objs/%.o pics/%.o: %.c
	$(COMPILE.c) -o $@ $<
	$(POST_PROCESS_O)

objs/%.o pics/%.o: %.cc
	$(COMPILE.cc) -o $@ $<
	$(POST_PROCESS_O)

.PRECIOUS: $(LIBS)

# Define the majority text domain in this directory.
TEXT_DOMAIN= SUNW_OST_OSLIB

#
# Target Architecture
#
TARGETMACH=	$(MACH)

#
# Allow people to define their own clobber rules.  Normal makefiles
# shouldn't override this - they should override $(CLOBBERFILES) instead.
#
CLOBBERTARGFILES= $(LIBS) $(DYNLIB) $(CLOBBERFILES)

#
# Define the default ctfdiff invocation used to check a list of types
# supplied by a user of a library. The goal is to validate that a given
# series of types is the same in both a 32-bit and 64-bit artifact. This
# is only defined if we have a 64-bit build to do.
#
TYPECHECK_LIB32 =		$(TYPECHECK_LIB:%=$(MACH)/%)
TYPECHECK_LIB64 =		$(TYPECHECK_LIB:%=$(MACH64)/%)
TYPECHECK_LIST=			$(TYPELIST:%=-T %)
$(BUILD64)TYPECHECK.lib =	$(CTFDIFF) -t -I $(TYPECHECK_LIST) $(TYPECHECK_LIB32) $(TYPECHECK_LIB64)
TYPECHECK =			$(TYPECHECK_LIB:%=%.typecheck)<|MERGE_RESOLUTION|>--- conflicted
+++ resolved
@@ -22,11 +22,7 @@
 # Copyright 2015 Gary Mills
 # Copyright 2015 Igor Kozhukhov <ikozhukhov@gmail.com>
 # Copyright (c) 1989, 2010, Oracle and/or its affiliates. All rights reserved.
-<<<<<<< HEAD
-# Copyright (c) 2014, Joyent, Inc.
-=======
 # Copyright (c) 2015, Joyent, Inc.
->>>>>>> 07e71bcf
 #
 #
 # Definitions common to libraries.
