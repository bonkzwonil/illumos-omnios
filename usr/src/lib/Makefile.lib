#
# CDDL HEADER START
#
# The contents of this file are subject to the terms of the
# Common Development and Distribution License (the "License").
# You may not use this file except in compliance with the License.
#
# You can obtain a copy of the license at usr/src/OPENSOLARIS.LICENSE
# or http://www.opensolaris.org/os/licensing.
# See the License for the specific language governing permissions
# and limitations under the License.
#
# When distributing Covered Code, include this CDDL HEADER in each
# file and include the License file at usr/src/OPENSOLARIS.LICENSE.
# If applicable, add the following below this CDDL HEADER, with the
# fields enclosed by brackets "[]" replaced with your own identifying
# information: Portions Copyright [yyyy] [name of copyright owner]
#
# CDDL HEADER END
#
# Copyright 2019 OmniOS Community Edition (OmniOSce) Association.
# Copyright 2015 Gary Mills
# Copyright 2015 Igor Kozhukhov <ikozhukhov@gmail.com>
# Copyright 2016 RackTop Systems.
# Copyright (c) 1989, 2010, Oracle and/or its affiliates. All rights reserved.
# Copyright 2019, Joyent, Inc.
#
#
# Definitions common to libraries.
#
# include global definitions; SRC should be defined in the shell.
# SRC is needed until RFE 1026993 is implemented.

include		$(SRC)/Makefile.master

LORDER=		lorder
TSORT=		tsort

#
# By default, we define the source directory for libraries to be
# one level up from the ISA-specific directory, where the code is
# actually built.  Many libraries define a 'common' directory to
# contain the source.  These libraries must redefine SRCDIR as:
#	SRCDIR = ../common
# Other variations are possible (../port, ../src, etc).
#
SRCDIR =	..

#
# We define MAPFILES here for the benefit of most libraries, those that
# follow the convention of having source files and other common files
# in the $(SRCDIR) directory.  Libraries that do not follow this
# convention must define MAPFILES, or MAPFILEDIR for themselves.
# Libraries that do follow this convention but that need supplemental
# ISA-specific mapfiles can augment MAPFILES like this:
#	MAPFILES += mapfile-vers
#
MAPFILEDIR =	$(SRCDIR)
MAPFILES =	$(MAPFILEDIR)/mapfile-vers

#
# If HDRDIR is left unset, then it's possible for the $(ROOTHDRDIR)/%
# install rule in lib/Makefile.targ to generate false matches if there
# are any common directory names between / and /usr/include (`xfn' is
# one common example).  To prevent this, we set HDRDIR to a directory
# name that will almost surely not exist on the build machine.
#
HDRDIR=		/__nonexistent_directory__

#
# We don't build archive (*.a) libraries by default anymore.
# If a component of the build needs to build an archive library
# for its own internal purposes, it can define LIBS for itself
# after including Makefile.lib, like this:
#	LIBS = $(LIBRARY)
# or:
#	LIBS = $(LIBRARYCCC)
# Archive libraries must not be installed in the proto area.
#
LIBS=
MACHLIBS=	$(LIBS:%=$(MACH)/%)
MACHLIBS64=	$(LIBS:%=$(MACH64)/%)
DYNLIB=		$(LIBRARY:.a=.so$(VERS))
DYNLIBPSR=	$(LIBRARY:.a=_psr.so$(VERS))
DYNLIBCCC=	$(LIBRARYCCC:.a=.so$(VERS))
LIBLINKS=	$(LIBRARY:.a=.so)
LIBLINKSCCC=	$(LIBRARYCCC:.a=.so)
LIBNAME=	$(LIBRARY:lib%.a=%)
LIBLINKPATH=
LIBNULL=	null.a
ROOTHDRDIR=	$(ROOT)/usr/include
ROOTLIBDIR=	$(ROOT)/usr/lib
ROOTLIBDIR64=	$(ROOT)/usr/lib/$(MACH64)
ROOTFS_LIBDIR=	$(ROOT)/lib
ROOTFS_LIBDIR64=	$(ROOT)/lib/$(MACH64)
ROOTHDRS=	$(HDRS:%=$(ROOTHDRDIR)/%)
HDRSRCS=	$(HDRS:%=$(HDRDIR)/%)
CHECKHDRS=	$(HDRSRCS:%.h=%.check)
ROOTLIBS=	$(LIBS:%=$(ROOTLIBDIR)/%)
ROOTLIBS64=	$(LIBS:%=$(ROOTLIBDIR64)/%)
ROOTFS_LIBS=	$(DYNLIB:%=$(ROOTFS_LIBDIR)/%)
ROOTFS_LIBS64=	$(DYNLIB:%=$(ROOTFS_LIBDIR64)/%)
ROOTLINKS=	$(ROOTLIBDIR)/$(LIBLINKS)
ROOTLINKS64=	$(ROOTLIBDIR64)/$(LIBLINKS)
ROOTFS_LINKS=	$(ROOTFS_LIBDIR)/$(LIBLINKS)
ROOTFS_LINKS64=	$(ROOTFS_LIBDIR64)/$(LIBLINKS)
ROOTLINKSCCC=	$(ROOTLIBDIR)/$(LIBLINKSCCC)
ROOTLINKSCCC64=	$(ROOTLIBDIR64)/$(LIBLINKSCCC)
ROOTFS_LINKSCCC=	$(ROOTFS_LIBDIR)/$(LIBLINKSCCC)
ROOTFS_LINKSCCC64=	$(ROOTFS_LIBDIR64)/$(LIBLINKSCCC)

# Demo rules
DEMOFILES=
DEMOFILESRCDIR=		common
ROOTDEMODIRBASE=	__nonexistent_directory__
ROOTDEMODIRS=
ROOTDEMOFILES=	$(DEMOFILES:%=$(ROOTDEMODIRBASE)/%)
$(ROOTDEMODIRS) :=	DIRMODE =	755

ARFLAGS=	r
SONAME=		$(DYNLIB)

# For most libraries, we should be able to resolve all symbols at link time,
# either within the library or as dependencies, all text should be pure, and
# combining relocations into one relocation table reduces startup costs.
# All options are tunable to allow overload/omission from lower makefiles.
<<<<<<< HEAD

#
# DTrace related rules
#
# These allow for multiple USDT providers to be specified by a library.
# If a library needs to break up the set of objects that are passed to
# the dtrace -G invocation, then they can place the following in heir
# Makefile.com:
#
# pics/<provider>.o	:= USDT_G_PICS = <files>
#
# <provider> should be replaced with the basename of one of the USDT
# providers specified in USDT_PROVIDERS in their Makefile.com.
#
USDT_HEADERS=	$(USDT_PROVIDERS:%.d=%_impl.h)
USDT_PICS=	$(USDT_PROVIDERS:%.d=pics/%.o)
USDT_G_PICS=	$(PICS)

HSONAME=	-h$(SONAME)
=======
HSONAME=	-Wl,-h$(SONAME)
>>>>>>> c9d20e65
DYNFLAGS=	$(HSONAME) $(ZTEXT) $(ZDEFS) $(BDIRECT) \
		$(MAPFILES:%=-Wl,-M%) $(MAPFILE.PGA:%=-Wl,-M%) $(MAPFILE.NED:%=-Wl,-M%) \
		$(LDCHECKS)

LDLIBS=		$(LDLIBS.lib)

OBJS=		$(OBJECTS:%=objs/%)
PICS=		$(OBJECTS:%=pics/%)

# Declare that all library .o's can all be made in parallel.
# The DUMMY target is for those instances where OBJS and PICS
# are empty (to avoid an unconditional .PARALLEL declaration).
.PARALLEL:	$(OBJS) $(PICS) DUMMY

# default value for "portable" source
SRCS=		$(OBJECTS:%.o=$(SRCDIR)/%.c)

# default build of an archive and a shared object,
# overridden locally when extra processing is needed
BUILD.AR=	$(AR) $(ARFLAGS) $@ $(AROBJS)
BUILD.SO=	$(CC) $(CFLAGS) -o $@ $(GSHARED) $(DYNFLAGS) \
		$(PICS) $(EXTPICS) $(USDT_PICS) $(LDLIBS)
BUILD64.SO=	$(CC64) $(CFLAGS64) -o $@ $(GSHARED) $(DYNFLAGS) \
		$(PICS) $(EXTPICS) $(USDT_PICS) -L $(ROOTLIBDIR64) $(LDLIBS)
BUILDCCC.SO=	$(CCC) $(CCFLAGS) -o $@ $(GSHARED) $(DYNFLAGS) \
		$(PICS) $(EXTPICS) $(LDLIBS)
BUILDCCC64.SO=	$(CCC64) $(CCFLAGS64) -o $@ $(GSHARED) $(DYNFLAGS) \
		$(PICS) $(EXTPICS) $(LDLIBS) $(CCNEEDED64)

# default dynamic library symlink
INS.liblink=	-$(RM) $@; $(SYMLINK) $(LIBLINKPATH)$(LIBLINKS)$(VERS) $@
INS.liblinkccc=	-$(RM) $@; $(SYMLINK) $(LIBLINKPATH)$(LIBLINKSCCC)$(VERS) $@

# default 64-bit dynamic library symlink
INS.liblink64=	-$(RM) $@; $(SYMLINK) $(LIBLINKPATH)$(LIBLINKS)$(VERS) $@
INS.liblinkccc64= -$(RM) $@; $(SYMLINK) $(LIBLINKPATH)$(LIBLINKSCCC)$(VERS) $@

#
# Default to adding stack protection to all libraries.
#
CFLAGS +=	$(CCSTACKPROTECT)
CFLAGS64 +=	$(CCSTACKPROTECT)
LDLIBS +=	$(LDSTACKPROTECT)

#
# If appropriate, augment POST_PROCESS_O and POST_PROCESS_SO to do CTF
# processing.  We'd like to just conditionally append to POST_PROCESS_O and
# POST_PROCESS_SO, but ParallelMake has a bug which causes the same value to
# sometimes get appended more than once, which will cause ctfconvert to fail.
# So, instead we introduce CTFCONVERT_POST and CTFMERGE_POST, which are always
# appended to POST_PROCESS_O and POST_PROCESS_SO but are no-ops unless CTF
# processing should be done.
#
CTFCONVERT_POST = :
CTFMERGE_POST	= :
POST_PROCESS_O += ; $(CTFCONVERT_POST)
POST_PROCESS_SO += ; $(CTFMERGE_POST)

CTFMERGE_LIB	= $(CTFMERGE) $(CTFMRGFLAGS) -t -f -L VERSION -o $@ $(PICS)

# conditional assignments

$(OBJS)  :=	sparc_CFLAGS += -xregs=no%appl

$(PICS)  :=	sparc_CFLAGS += -xregs=no%appl $(sparc_C_PICFLAGS)
$(PICS)  :=	sparcv9_CFLAGS += -xregs=no%appl $(sparcv9_C_PICFLAGS)
$(PICS)  :=	i386_CFLAGS += $(i386_C_PICFLAGS)
$(PICS)  :=	amd64_CFLAGS += $(amd64_C_PICFLAGS)
$(PICS)  :=	CCFLAGS += $(CC_PICFLAGS)
$(PICS)  :=	CPPFLAGS += -DPIC -D_REENTRANT
$(PICS)  :=	sparcv9_CCFLAGS += -xregs=no%appl $(sparcv9_CC_PICFLAGS)
$(PICS)  :=	amd64_CCFLAGS += $(amd64_CC_PICFLAGS)
$(PICS)  :=	CFLAGS += $(CTF_FLAGS)
$(PICS)	 :=	CFLAGS64 += $(CTF_FLAGS)
$(PICS)  :=	CTFCONVERT_POST = $(CTFCONVERT_O)
$(DYNLIB) :=	CTFMERGE_POST = $(CTFMERGE_LIB)

$(LIBRARY):=	AROBJS = $(OBJS)
$(LIBRARY):=	DIR = objs
$(DYNLIB):=	DIR = pics
$(DYNLIBCCC):=	DIR = pics

SONAMECCC=	$(DYNLIBCCC)
HSONAMECCC=	-Wl,-h$(SONAMECCC)
#
# Keep in sync with the standard DYNFLAGS
#
$(DYNLIBCCC):=	DYNFLAGS = $(HSONAMECCC) $(ZTEXT) $(ZDEFS) \
		$(MAPFILES:%=-Wl,-M%) $(MAPFILE.PGA:%=-Wl,-M%) $(MAPFILE.NED:%=-Wl,-M%) \
		$(BDIRECT) $(NORUNPATH)


# build rule for "portable" source
objs/%.o pics/%.o: %.c
	$(COMPILE.c) -o $@ $<
	$(POST_PROCESS_O)

objs/%.o pics/%.o: %.cc
	$(COMPILE.cc) -o $@ $<
	$(POST_PROCESS_CC_O)

.PRECIOUS: $(LIBS)

# Define the majority text domain in this directory.
TEXT_DOMAIN= SUNW_OST_OSLIB

#
# Target Architecture
#
TARGETMACH=	$(MACH)

#
# Allow people to define their own clobber rules.  Normal makefiles
# shouldn't override this - they should override $(CLOBBERFILES) instead.
#
CLOBBERTARGFILES= $(LIBS) $(DYNLIB) $(CLOBBERFILES)

#
# Define the default ctfdiff invocation used to check a list of types
# supplied by a user of a library. The goal is to validate that a given
# series of types is the same in both a 32-bit and 64-bit artifact. This
# is only defined if we have a 64-bit build to do.
#
TYPECHECK_LIB32 =		$(TYPECHECK_LIB:%=$(MACH)/%)
TYPECHECK_LIB64 =		$(TYPECHECK_LIB:%=$(MACH64)/%)
TYPECHECK_LIST=			$(TYPELIST:%=-T %)
$(BUILD64)TYPECHECK.lib =	$(CTFDIFF) -t -I $(TYPECHECK_LIST) \
	$(TYPECHECK_LIB32) $(TYPECHECK_LIB64)
TYPECHECK =			$(TYPECHECK_LIB:%=%.typecheck)

# Links we need to create for compatibility
COMPATLINKS=
COMPATLINKS64=
ROOTCOMPATLINKS=	$(COMPATLINKS:%=$(ROOT)/%)
ROOTCOMPATLINKS64=	$(COMPATLINKS64:%=$(ROOT)/%)

# So if someone doesn't set the target-specific variable they get a clue what
# went wrong.
COMPATLINKTARGET=	/__you_didnt_use_COMPATLINKS_properly__<|MERGE_RESOLUTION|>--- conflicted
+++ resolved
@@ -124,7 +124,6 @@
 # either within the library or as dependencies, all text should be pure, and
 # combining relocations into one relocation table reduces startup costs.
 # All options are tunable to allow overload/omission from lower makefiles.
-<<<<<<< HEAD
 
 #
 # DTrace related rules
@@ -143,10 +142,7 @@
 USDT_PICS=	$(USDT_PROVIDERS:%.d=pics/%.o)
 USDT_G_PICS=	$(PICS)
 
-HSONAME=	-h$(SONAME)
-=======
 HSONAME=	-Wl,-h$(SONAME)
->>>>>>> c9d20e65
 DYNFLAGS=	$(HSONAME) $(ZTEXT) $(ZDEFS) $(BDIRECT) \
 		$(MAPFILES:%=-Wl,-M%) $(MAPFILE.PGA:%=-Wl,-M%) $(MAPFILE.NED:%=-Wl,-M%) \
 		$(LDCHECKS)
