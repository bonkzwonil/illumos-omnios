--- conflicted
+++ resolved
@@ -21,11 +21,7 @@
 
 /*
  * Copyright (c) 2003, 2010, Oracle and/or its affiliates. All rights reserved.
-<<<<<<< HEAD
- * Copyright (c) 2012, Joyent, Inc. All rights reserved.
-=======
  * Copyright (c) 2013, Joyent, Inc. All rights reserved.
->>>>>>> 902686d1
  * Copyright (c) 2012 by Delphix. All rights reserved.
  */
 
@@ -116,16 +112,11 @@
 #define	DT_VERS_1_9	DT_VERSION_NUMBER(1, 9, 0)
 #define	DT_VERS_1_9_1	DT_VERSION_NUMBER(1, 9, 1)
 #define	DT_VERS_1_10	DT_VERSION_NUMBER(1, 10, 0)
-<<<<<<< HEAD
-#define	DT_VERS_LATEST	DT_VERS_1_10
-#define	DT_VERS_STRING	"Sun D 1.10"
-=======
 #define	DT_VERS_1_11	DT_VERSION_NUMBER(1, 11, 0)
 #define	DT_VERS_1_12	DT_VERSION_NUMBER(1, 12, 0)
 #define	DT_VERS_1_12_1	DT_VERSION_NUMBER(1, 12, 1)
 #define	DT_VERS_LATEST	DT_VERS_1_12_1
 #define	DT_VERS_STRING	"Sun D 1.12.1"
->>>>>>> 902686d1
 
 const dt_version_t _dtrace_versions[] = {
 	DT_VERS_1_0,	/* D API 1.0.0 (PSARC 2001/466) Solaris 10 FCS */
@@ -148,12 +139,9 @@
 	DT_VERS_1_9,	/* D API 1.9 */
 	DT_VERS_1_9_1,	/* D API 1.9.1 */
 	DT_VERS_1_10,	/* D API 1.10 */
-<<<<<<< HEAD
-=======
 	DT_VERS_1_11,	/* D API 1.11 */
 	DT_VERS_1_12,	/* D API 1.12 */
 	DT_VERS_1_12_1,	/* D API 1.12.1 */
->>>>>>> 902686d1
 	0
 };
 
