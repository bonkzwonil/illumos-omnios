--- conflicted
+++ resolved
@@ -22,12 +22,8 @@
 # Copyright (c) 1999, 2010, Oracle and/or its affiliates. All rights reserved.
 #
 # Copyright 2010, Richard Lowe
-<<<<<<< HEAD
-# Copyright 2017 Joyent, Inc.
-=======
 #
 # Copyright 2018 Joyent, Inc.
->>>>>>> 35b5a2ef
 
 SHELL=/usr/bin/ksh93
 
