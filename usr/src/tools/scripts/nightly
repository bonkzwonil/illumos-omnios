--- conflicted
+++ resolved
@@ -27,12 +27,8 @@
 # Copyright 2012 Joshua M. Clulow <josh@sysmgr.org>
 # Copyright (c) 2017 by Delphix. All rights reserved.
 # Copyright 2019 Peter Trible.
-<<<<<<< HEAD
 # Copyright 2020 Joyent, Inc.
-# Copyright 2020 Oxide Computer Company
-=======
 # Copyright 2025 Oxide Computer Company
->>>>>>> 94f64ebe
 # Copyright 2020 OmniOS Community Edition (OmniOSce) Association.
 # Copyright 2025 Bill Sommerfeld <sommerfeld@hamachi.org>
 #
