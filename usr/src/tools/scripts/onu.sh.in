--- conflicted
+++ resolved
@@ -156,14 +156,10 @@
 
 	prepare_image
 
-<<<<<<< HEAD
 	banner "Running image-update"
-	do_cmd pkg -R $root update --no-index -fr -C0
+	do_cmd pkg -R $root update --no-index -fr -C0 $update_args
 
 	finalise_image
-=======
-	do_cmd pkg -R $root image-update $update_args
->>>>>>> cab548c6
 }
 
 update_zone()
@@ -192,13 +188,10 @@
 no_zones=0
 zone_warned=0
 reposonly=0
-<<<<<<< HEAD
 remove_entire=0
 gateonu=0
 persist=0
-=======
 update_args=""
->>>>>>> cab548c6
 
 while getopts :c:d:eOprs:t:U:u:vZ i ; do
 	case $i in
