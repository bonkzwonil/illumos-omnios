--- conflicted
+++ resolved
@@ -246,15 +246,7 @@
 # Older versions of libraries only provided for binary compatibility
 FORBIDDEN libm\.so\.1
 FORBIDDEN libresolv\.so\.1
-<<<<<<< HEAD
 FORBIDDEN libxcurses\.so\.1
-
-# The libprtdiag_psr.so.1 objects built under usr/src/lib/libprtdiag_psr
-# are a family, all built using the same makefile, targeted at different
-# sparc hardware variants. There are a small number of cases where this
-# one size fits all approach causes an object to be linked against an
-# unneeded library.
-UNREF_OBJ	lib/(libdevinfo|libcfgadm)\.so\.1; .*\ of\ .*SUNW,Netra-CP2300/lib/libprtdiag_psr\.so\.1
 
 # The lx brand's VDSO object is a bit special. Its construction leads us
 # to end up having several symbols for shared objects all at the same
@@ -262,6 +254,3 @@
 # explicit exception for this kind of thing or better, fix the issues
 # it's upset about.
 SKIP	^usr/lib/brand/MACH(lx)/lx_vdso\.so\.1$
-=======
-FORBIDDEN libxcurses\.so\.1
->>>>>>> a99cb961
